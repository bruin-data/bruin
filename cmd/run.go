package cmd

import (
	"context"
	"fmt"
	"io"
	"log"
	"os"
	path2 "path"
	"path/filepath"
	"regexp"
	"slices"
	"strings"
	"sync"
	"time"

	"github.com/bruin-data/bruin/pkg/ansisql"
	"github.com/bruin-data/bruin/pkg/athena"
	"github.com/bruin-data/bruin/pkg/bigquery"
	"github.com/bruin-data/bruin/pkg/config"
	"github.com/bruin-data/bruin/pkg/connection"
	"github.com/bruin-data/bruin/pkg/databricks"
	"github.com/bruin-data/bruin/pkg/date"
	duck "github.com/bruin-data/bruin/pkg/duckdb"
	"github.com/bruin-data/bruin/pkg/executor"
	"github.com/bruin-data/bruin/pkg/git"
	"github.com/bruin-data/bruin/pkg/ingestr"
	"github.com/bruin-data/bruin/pkg/jinja"
	"github.com/bruin-data/bruin/pkg/lint"
	"github.com/bruin-data/bruin/pkg/mssql"
	"github.com/bruin-data/bruin/pkg/path"
	"github.com/bruin-data/bruin/pkg/pipeline"
	"github.com/bruin-data/bruin/pkg/postgres"
	"github.com/bruin-data/bruin/pkg/python"
	"github.com/bruin-data/bruin/pkg/query"
	"github.com/bruin-data/bruin/pkg/scheduler"
	"github.com/bruin-data/bruin/pkg/snowflake"
	"github.com/bruin-data/bruin/pkg/sqlparser"
	"github.com/bruin-data/bruin/pkg/synapse"
	"github.com/bruin-data/bruin/pkg/telemetry"
	"github.com/fatih/color"
	"github.com/pkg/errors"
	"github.com/spf13/afero"
	"github.com/urfave/cli/v2"
	"github.com/xlab/treeprint"
)

const LogsFolder = "logs"

var (
	yesterday        = time.Now().AddDate(0, 0, -1)
	defaultStartDate = time.Date(yesterday.Year(), yesterday.Month(), yesterday.Day(), 0, 0, 0, 0, time.UTC)
	defaultEndDate   = time.Date(yesterday.Year(), yesterday.Month(), yesterday.Day(), 23, 59, 59, 0, time.UTC)

	startDateFlag = &cli.StringFlag{
		Name:        "start-date",
		Usage:       "the start date of the range the pipeline will run for in YYYY-MM-DD, YYYY-MM-DD HH:MM:SS or YYYY-MM-DD HH:MM:SS.ffffff format",
		DefaultText: "beginning of yesterday, e.g. " + defaultStartDate.Format("2006-01-02 15:04:05.000000"),
		Value:       defaultStartDate.Format("2006-01-02 15:04:05.000000"),
	}
	endDateFlag = &cli.StringFlag{
		Name:        "end-date",
		Usage:       "the end date of the range the pipeline will run for in YYYY-MM-DD, YYYY-MM-DD HH:MM:SS or YYYY-MM-DD HH:MM:SS.ffffff format",
		DefaultText: "end of yesterday, e.g. " + defaultEndDate.Format("2006-01-02 15:04:05") + ".999999",
		Value:       defaultEndDate.Format("2006-01-02 15:04:05") + ".999999",
	}
)

func Run(isDebug *bool) *cli.Command {
	return &cli.Command{
		Name:      "run",
		Usage:     "run a Bruin pipeline",
		ArgsUsage: "[path to the task file]",
		Flags: []cli.Flag{
			&cli.BoolFlag{
				Name:  "downstream",
				Usage: "pass this flag if you'd like to run all the downstream tasks as well",
			},
			&cli.IntFlag{
				Name:  "workers",
				Usage: "number of workers to run the tasks in parallel",
				Value: 16,
			},
			startDateFlag,
			endDateFlag,
			&cli.StringFlag{
				Name:    "environment",
				Aliases: []string{"e", "env"},
				Usage:   "the environment to use",
			},
			&cli.BoolFlag{
				Name:  "push-metadata",
				Usage: "push the metadata to the destination database if supports, currently supported: BigQuery",
			},
			&cli.BoolFlag{
				Name:    "force",
				Aliases: []string{"f"},
				Usage:   "force the validation even if the environment is a production environment",
			},
			&cli.BoolFlag{
				Name:  "no-log-file",
				Usage: "do not create a log file for this run",
			},
			&cli.BoolFlag{
				Name:    "full-refresh",
				Aliases: []string{"r"},
				Usage:   "truncate the table before running",
			},
			&cli.BoolFlag{
				Name:  "use-uv",
				Usage: "use uv for managing Python dependencies",
			},
			&cli.StringFlag{
				Name:    "tag",
				Aliases: []string{"t"},
				Usage:   "pick the assets with the given tag",
			},
			&cli.StringSliceFlag{
				Name:        "only",
				DefaultText: "'main', 'checks', 'push-metadata'",
				Usage:       "limit the types of tasks to run. By default it will run main and checks, while push-metadata is optional if defined in the pipeline definition",
			},
			&cli.BoolFlag{
				Name:  "exp-use-winget-for-uv",
				Usage: "use powershell to manage and install uv on windows, on non-windows systems this has no effect.",
			},
		},
		Action: func(c *cli.Context) error {
			defer func() {
				if err := recover(); err != nil {
					log.Println("=======================================")
					log.Println("Bruin encountered an unexpected error, please report the issue to the Bruin team.")
					log.Println(err)
					log.Println("=======================================")
				}
			}()

			logger := makeLogger(*isDebug)
			inputPath := c.Args().Get(0)
			if inputPath == "" {
				errorPrinter.Printf("Please give a task or pipeline path: bruin run <path to the task definition>)\n")
				return cli.Exit("", 1)
			}

			startDate, err := date.ParseTime(c.String("start-date"))
			logger.Debug("given start date: ", startDate)
			if err != nil {
				errorPrinter.Printf("Please give a valid start date: bruin run --start-date <start date>)\n")
				errorPrinter.Printf("A valid start date can be in the YYYY-MM-DD or YYYY-MM-DD HH:MM:SS formats. \n")
				errorPrinter.Printf("    e.g. %s  \n", time.Now().AddDate(0, 0, -1).Format("2006-01-02"))
				errorPrinter.Printf("    e.g. %s  \n", time.Now().AddDate(0, 0, -1).Format("2006-01-02 15:04:05"))
				return cli.Exit("", 1)
			}

			endDate, err := date.ParseTime(c.String("end-date"))
			logger.Debug("given end date: ", endDate)
			if err != nil {
				errorPrinter.Printf("Please give a valid end date: bruin run --start-date <start date>)\n")
				errorPrinter.Printf("A valid start date can be in the YYYY-MM-DD or YYYY-MM-DD HH:MM:SS formats. \n")
				errorPrinter.Printf("    e.g. %s  \n", time.Now().AddDate(0, 0, -1).Format("2006-01-02"))
				errorPrinter.Printf("    e.g. %s  \n", time.Now().AddDate(0, 0, -1).Format("2006-01-02 15:04:05"))
				return cli.Exit("", 1)
			}

			pipelinePath := inputPath
			repoRoot, err := git.FindRepoFromPath(inputPath)
			if err != nil {
				errorPrinter.Printf("Failed to find the git repository root: %v\n", err)
				return cli.Exit("", 1)
			}

			runningForAnAsset := isPathReferencingAsset(inputPath)
			if runningForAnAsset && c.String("tag") != "" {
				errorPrinter.Printf("You cannot use the '--tag' flag when running a single asset.\n")
				return cli.Exit("", 1)
			}

			var task *pipeline.Asset
			runDownstreamTasks := false
			if runningForAnAsset {
				task, err = DefaultPipelineBuilder.CreateAssetFromFile(inputPath)
				if err != nil {
					errorPrinter.Printf("Failed to build asset: %v. Are you sure you used the correct path?\n", err.Error())

					return cli.Exit("", 1)
				}
				if task == nil {
					errorPrinter.Printf("The given file path doesn't seem to be a Bruin task definition: '%s'\n", inputPath)
					return cli.Exit("", 1)
				}

				pipelinePath, err = path.GetPipelineRootFromTask(inputPath, pipelineDefinitionFile)
				if err != nil {
					errorPrinter.Printf("Failed to find the pipeline this task belongs to: '%s'\n", inputPath)
					return cli.Exit("", 1)
				}

				if c.Bool("downstream") {
					infoPrinter.Println("The downstream tasks will be executed as well.")
					runDownstreamTasks = true
				}
			}

			if !runningForAnAsset && c.Bool("downstream") {
				infoPrinter.Println("Ignoring the '--downstream' flag since you are running the whole pipeline")
			}

			configFilePath := path2.Join(repoRoot.Path, ".bruin.yml")
			cm, err := config.LoadOrCreate(afero.NewOsFs(), configFilePath)
			if err != nil {
				errorPrinter.Printf("Failed to load the config file at '%s': %v\n", configFilePath, err)
				return cli.Exit("", 1)
			}

			logger.Debugf("loaded the config from path '%s'", configFilePath)

			err = switchEnvironment(c, cm, os.Stdin)
			if err != nil {
				return err
			}

			connectionManager, errs := connection.NewManagerFromConfig(cm)
			if len(errs) > 0 {
				printErrors(errs, c.String("output"), "Failed to register connections")
				return cli.Exit("", 1)
			}

			foundPipeline, err := DefaultPipelineBuilder.CreatePipelineFromPath(pipelinePath)
			if err != nil {
				errorPrinter.Println("failed to build pipeline, are you sure you have referred the right path?")
				errorPrinter.Println("\nHint: You need to run this command with a path to either the pipeline directory or the asset file itself directly.")

				return cli.Exit("", 1)
			}

			// handle log files
			runID := time.Now().Format("2006_01_02_15_04_05")
			if !c.Bool("no-log-file") {
				logFileName := fmt.Sprintf("%s__%s", runID, foundPipeline.Name)
				if runningForAnAsset {
					logFileName = fmt.Sprintf("%s__%s__%s", runID, foundPipeline.Name, task.Name)
				}

				logPath, err := filepath.Abs(fmt.Sprintf("%s/%s/%s.log", repoRoot.Path, LogsFolder, logFileName))
				if err != nil {
					errorPrinter.Printf("Failed to create log file: %v\n", err)
					return cli.Exit("", 1)
				}

				fn, err2 := logOutput(logPath)
				if err2 != nil {
					errorPrinter.Printf("Failed to create log file: %v\n", err2)
					return cli.Exit("", 1)
				}

				defer fn()
				color.Output = os.Stdout

				err = git.EnsureGivenPatternIsInGitignore(afero.NewOsFs(), repoRoot.Path, LogsFolder+"/*.log")
				if err != nil {
					errorPrinter.Printf("Failed to add the log file to .gitignore: %v\n", err)
					return cli.Exit("", 1)
				}
			}
			infoPrinter.Printf("Analyzed the pipeline '%s' with %d assets.\n", foundPipeline.Name, len(foundPipeline.Assets))

			if runningForAnAsset {
				infoPrinter.Printf("Running only the asset '%s'\n", task.Name)
			}

			parser, err := sqlparser.NewSQLParser()
			if err != nil {
				printError(err, c.String("output"), "Could not initialize sql parser")
			}

			rules, err := lint.GetRules(fs, &git.RepoFinder{}, true, parser)
			if err != nil {
				errorPrinter.Printf("An error occurred while linting the pipelines: %v\n", err)
				return cli.Exit("", 1)
			}

			rules = lint.FilterRulesBySpeed(rules, true)

			linter := lint.NewLinter(path.GetPipelinePaths, DefaultPipelineBuilder, rules, logger)
			res, err := linter.LintPipelines([]*pipeline.Pipeline{foundPipeline})
			err = reportLintErrors(res, err, lint.Printer{RootCheckPath: pipelinePath}, "")
			if err != nil {
				return cli.Exit("", 1)
			}

			runMain := true
			runChecks := true
			runPushMetadata := c.Bool("push-metadata") || foundPipeline.MetadataPush.HasAnyEnabled()
			if runPushMetadata {
				foundPipeline.MetadataPush.Global = true
			}

			onlyFlags := c.StringSlice("only")
			if len(onlyFlags) > 0 {
				runMain = slices.Contains(onlyFlags, "main")
				runChecks = slices.Contains(onlyFlags, "checks")
				runPushMetadata = slices.Contains(onlyFlags, "push-metadata")

				for _, flag := range onlyFlags {
					if flag != "main" && flag != "checks" && flag != "push-metadata" {
						errorPrinter.Printf("Invalid value for '--only' flag: '%s', available values are 'main', 'checks', and 'push-metadata'\n", flag)
						return cli.Exit("", 1)
					}
				}
			}

			s := scheduler.NewScheduler(logger, foundPipeline)

			// mark all the instances to be skipped, then conditionally mark the ones to run to be pending
			s.MarkAll(scheduler.Pending)
			if task != nil {
				logger.Debug("marking single task to run: ", task.Name)
				s.MarkAll(scheduler.Succeeded)
				s.MarkAsset(task, scheduler.Pending, runDownstreamTasks)

				if c.String("tag") != "" {
					errorPrinter.Printf("You cannot use the '--tag' flag when running a single asset.\n")
					return cli.Exit("", 1)
				}
			}

			sendTelemetry(s, c)

			tag := c.String("tag")
			if tag != "" {
				assetsByTag := foundPipeline.GetAssetsByTag(tag)
				if len(assetsByTag) == 0 {
					errorPrinter.Printf("No assets found with the tag '%s'\n", tag)
					return cli.Exit("", 1)
				}

				logger.Debugf("marking assets with tag '%s' to run", tag)
				s.MarkAll(scheduler.Succeeded)
				s.MarkByTag(tag, scheduler.Pending, runDownstreamTasks)

				infoPrinter.Printf("Running only the assets with tag '%s', found %d assets.\n", tag, len(assetsByTag))
			}

			if !runMain {
				logger.Debug("disabling main instances if any")
				s.MarkPendingInstancesByType(scheduler.TaskInstanceTypeMain, scheduler.Succeeded)
			}
			if !runChecks {
				logger.Debug("disabling check instances if any")
				s.MarkPendingInstancesByType(scheduler.TaskInstanceTypeColumnCheck, scheduler.Succeeded)
				s.MarkPendingInstancesByType(scheduler.TaskInstanceTypeCustomCheck, scheduler.Succeeded)
			}
			if !runPushMetadata {
				logger.Debug("disabling metadata push instances if any")
				s.MarkPendingInstancesByType(scheduler.TaskInstanceTypeMetadataPush, scheduler.Succeeded)
			}

			if s.InstanceCountByStatus(scheduler.Pending) == 0 {
				warningPrinter.Println("No tasks to run.")
				return nil
			}

			infoPrinter.Printf("\nStarting the pipeline execution...\n")
			infoPrinter.Println()

			mainExecutors, err := setupExecutors(s, cm, connectionManager, startDate, endDate, foundPipeline.Name, runID, c.Bool("full-refresh"), c.Bool("use-uv"))
			if err != nil {
				errorPrinter.Println(err.Error())
				return cli.Exit("", 1)
			}

			ex, err := executor.NewConcurrent(logger, mainExecutors, c.Int("workers"))
			if err != nil {
				errorPrinter.Printf("Failed to create executor: %v\n", err)
				return cli.Exit("", 1)
			}

			runCtx := context.Background()
			runCtx = context.WithValue(runCtx, pipeline.RunConfigFullRefresh, c.Bool("full-refresh"))
			runCtx = context.WithValue(runCtx, pipeline.RunConfigStartDate, startDate)
			runCtx = context.WithValue(runCtx, pipeline.RunConfigEndDate, endDate)
			runCtx = context.WithValue(runCtx, executor.KeyIsDebug, isDebug)
			runCtx = context.WithValue(runCtx, python.CtxUseWingetForUv, c.Bool("exp-use-winget-for-uv")) //nolint:staticcheck

			ex.Start(runCtx, s.WorkQueue, s.Results)

			start := time.Now()
			results := s.Run(runCtx)
			duration := time.Since(start)

			successPrinter.Printf("\n\nExecuted %d tasks in %s\n", len(results), duration.Truncate(time.Millisecond).String())
			errorsInTaskResults := make([]*scheduler.TaskExecutionResult, 0)
			for _, res := range results {
				if res.Error != nil {
					errorsInTaskResults = append(errorsInTaskResults, res)
				}
			}

			if len(errorsInTaskResults) > 0 {
				printErrorsInResults(errorsInTaskResults, s)
				return cli.Exit("", 1)
			}

			return nil
		},
		Before: telemetry.BeforeCommand,
		After:  telemetry.AfterCommand,
	}
}

func printErrorsInResults(errorsInTaskResults []*scheduler.TaskExecutionResult, s *scheduler.Scheduler) {
	data := make(map[string][]*scheduler.TaskExecutionResult, len(errorsInTaskResults))
	for _, result := range errorsInTaskResults {
		assetName := result.Instance.GetAsset().Name
		data[assetName] = append(data[assetName], result)
	}

	tree := treeprint.New()
	for assetName, results := range data {
		assetBranch := tree.AddBranch(assetName)

		columnBranches := make(map[string]treeprint.Tree, len(results))

		for _, result := range results {
			switch instance := result.Instance.(type) {
			case *scheduler.ColumnCheckInstance:
				colBranch, exists := columnBranches[instance.Column.Name]
				if !exists {
					colBranch = assetBranch.AddBranch("[Column] " + instance.Column.Name)
					columnBranches[instance.Column.Name] = colBranch
				}

				checkBranch := colBranch.AddBranch("[Check] " + instance.Check.Name)
				checkBranch.AddNode(fmt.Sprintf("'%s'", result.Error))

			case *scheduler.CustomCheckInstance:
				customBranch := assetBranch.AddBranch("[Custom Check] " + instance.Check.Name)
				customBranch.AddNode(fmt.Sprintf("'%s'", result.Error))

			default:
				assetBranch.AddNode(fmt.Sprintf("'%s'", result.Error))
			}
		}
	}
	errorPrinter.Println(fmt.Sprintf("Failed assets %d", len(data)))
	errorPrinter.Println(tree.String())
	upstreamFailedTasks := s.GetTaskInstancesByStatus(scheduler.UpstreamFailed)
	if len(upstreamFailedTasks) > 0 {
		errorPrinter.Printf("The following tasks are skipped due to their upstream failing:\n")

		skippedAssets := make(map[string]int, 0)
		for _, t := range upstreamFailedTasks {
			if _, ok := skippedAssets[t.GetAsset().Name]; !ok {
				skippedAssets[t.GetAsset().Name] = 0
			}

			if t.GetType() == scheduler.TaskInstanceTypeMain {
				continue
			}

			skippedAssets[t.GetAsset().Name] += 1
		}

		for asset, checkCount := range skippedAssets {
			if checkCount == 0 {
				errorPrinter.Printf("  - %s\n", asset)
			} else {
				errorPrinter.Printf("  - %s %s\n", asset, faint(fmt.Sprintf("(and %d checks)", checkCount)))
			}
		}
	}
}

func setupExecutors(
	s *scheduler.Scheduler,
	config *config.Config,
	conn *connection.Manager,
	startDate,
	endDate time.Time,
	pipelineName string,
	runID string,
	fullRefresh bool,
	useUvForPython bool,
) (map[pipeline.AssetType]executor.Config, error) {
	mainExecutors := executor.DefaultExecutorsV2

	// this is a heuristic we apply to find what might be the most common type of custom check in the pipeline
	// this should go away once we incorporate URIs into the assets
	estimateCustomCheckType := s.FindMajorityOfTypes(pipeline.AssetTypeBigqueryQuery)

	if s.WillRunTaskOfType(pipeline.AssetTypePython) {
		jinjaVariables := jinja.PythonEnvVariables(&startDate, &endDate, pipelineName, runID, fullRefresh)
		if useUvForPython {
			mainExecutors[pipeline.AssetTypePython][scheduler.TaskInstanceTypeMain] = python.NewLocalOperatorWithUv(config, conn, jinjaVariables)
		} else {
			mainExecutors[pipeline.AssetTypePython][scheduler.TaskInstanceTypeMain] = python.NewLocalOperator(config, jinjaVariables)
		}
	}

	renderer := jinja.NewRendererWithStartEndDates(&startDate, &endDate, pipelineName, runID)
	wholeFileExtractor := &query.WholeFileExtractor{
		Fs:       fs,
		Renderer: renderer,
	}

	customCheckRunner := ansisql.NewCustomCheckOperator(conn, renderer)

	if s.WillRunTaskOfType(pipeline.AssetTypeBigqueryQuery) || estimateCustomCheckType == pipeline.AssetTypeBigqueryQuery {
		bqOperator := bigquery.NewBasicOperator(conn, wholeFileExtractor, bigquery.NewMaterializer(fullRefresh))

		bqCheckRunner, err := bigquery.NewColumnCheckOperator(conn)
		if err != nil {
			return nil, err
		}

		metadataPushOperator := bigquery.NewMetadataPushOperator(conn)

		mainExecutors[pipeline.AssetTypeBigqueryQuery][scheduler.TaskInstanceTypeMain] = bqOperator
		mainExecutors[pipeline.AssetTypeBigqueryQuery][scheduler.TaskInstanceTypeColumnCheck] = bqCheckRunner
		mainExecutors[pipeline.AssetTypeBigqueryQuery][scheduler.TaskInstanceTypeCustomCheck] = customCheckRunner
		mainExecutors[pipeline.AssetTypeBigqueryQuery][scheduler.TaskInstanceTypeMetadataPush] = metadataPushOperator

		// we set the Python runners to run the checks on BigQuery assuming that there won't be many usecases where a user has both BQ and Snowflake
		if estimateCustomCheckType == pipeline.AssetTypeBigqueryQuery {
			mainExecutors[pipeline.AssetTypePython][scheduler.TaskInstanceTypeColumnCheck] = bqCheckRunner
			mainExecutors[pipeline.AssetTypePython][scheduler.TaskInstanceTypeCustomCheck] = customCheckRunner
			mainExecutors[pipeline.AssetTypePython][scheduler.TaskInstanceTypeMetadataPush] = metadataPushOperator
		}
	}

	if s.WillRunTaskOfType(pipeline.AssetTypePostgresQuery) || estimateCustomCheckType == pipeline.AssetTypePostgresQuery ||
		s.WillRunTaskOfType(pipeline.AssetTypeRedshiftQuery) || estimateCustomCheckType == pipeline.AssetTypeRedshiftQuery {
		pgCheckRunner := postgres.NewColumnCheckOperator(conn)
		pgOperator := postgres.NewBasicOperator(conn, wholeFileExtractor, postgres.NewMaterializer(fullRefresh))

		mainExecutors[pipeline.AssetTypeRedshiftQuery][scheduler.TaskInstanceTypeMain] = pgOperator
		mainExecutors[pipeline.AssetTypeRedshiftQuery][scheduler.TaskInstanceTypeColumnCheck] = pgCheckRunner
		mainExecutors[pipeline.AssetTypeRedshiftQuery][scheduler.TaskInstanceTypeCustomCheck] = customCheckRunner

		mainExecutors[pipeline.AssetTypePostgresQuery][scheduler.TaskInstanceTypeMain] = pgOperator
		mainExecutors[pipeline.AssetTypePostgresQuery][scheduler.TaskInstanceTypeColumnCheck] = pgCheckRunner
		mainExecutors[pipeline.AssetTypePostgresQuery][scheduler.TaskInstanceTypeCustomCheck] = customCheckRunner

		// we set the Python runners to run the checks on Snowflake assuming that there won't be many usecases where a user has both BQ and Snowflake
		if estimateCustomCheckType == pipeline.AssetTypePostgresQuery || estimateCustomCheckType == pipeline.AssetTypeRedshiftQuery {
			mainExecutors[pipeline.AssetTypePython][scheduler.TaskInstanceTypeColumnCheck] = pgCheckRunner
			mainExecutors[pipeline.AssetTypePython][scheduler.TaskInstanceTypeCustomCheck] = customCheckRunner
		}
	}

	shouldInitiateSnowflake := s.WillRunTaskOfType(pipeline.AssetTypeSnowflakeQuery) || s.WillRunTaskOfType(pipeline.AssetTypeSnowflakeQuerySensor) || estimateCustomCheckType == pipeline.AssetTypeSnowflakeQuery
	if shouldInitiateSnowflake {
		sfOperator := snowflake.NewBasicOperator(conn, wholeFileExtractor, snowflake.NewMaterializer(fullRefresh))

		sfCheckRunner := snowflake.NewColumnCheckOperator(conn)

		sfQuerySensor := snowflake.NewQuerySensor(conn, renderer, 30)

		mainExecutors[pipeline.AssetTypeSnowflakeQuery][scheduler.TaskInstanceTypeMain] = sfOperator
		mainExecutors[pipeline.AssetTypeSnowflakeQuery][scheduler.TaskInstanceTypeColumnCheck] = sfCheckRunner
		mainExecutors[pipeline.AssetTypeSnowflakeQuery][scheduler.TaskInstanceTypeCustomCheck] = customCheckRunner
		mainExecutors[pipeline.AssetTypeSnowflakeQuerySensor][scheduler.TaskInstanceTypeMain] = sfQuerySensor
		mainExecutors[pipeline.AssetTypeSnowflakeQuerySensor][scheduler.TaskInstanceTypeColumnCheck] = sfCheckRunner
		mainExecutors[pipeline.AssetTypeSnowflakeQuerySensor][scheduler.TaskInstanceTypeCustomCheck] = customCheckRunner

		// we set the Python runners to run the checks on Snowflake assuming that there won't be many usecases where a user has both BQ and Snowflake
		if estimateCustomCheckType == pipeline.AssetTypeSnowflakeQuery {
			mainExecutors[pipeline.AssetTypePython][scheduler.TaskInstanceTypeColumnCheck] = sfCheckRunner
			mainExecutors[pipeline.AssetTypePython][scheduler.TaskInstanceTypeCustomCheck] = customCheckRunner
		}
	}

	if s.WillRunTaskOfType(pipeline.AssetTypeMsSQLQuery) || estimateCustomCheckType == pipeline.AssetTypeMsSQLQuery ||
		s.WillRunTaskOfType(pipeline.AssetTypeSynapseQuery) || estimateCustomCheckType == pipeline.AssetTypeSynapseQuery {
		msOperator := mssql.NewBasicOperator(conn, wholeFileExtractor, mssql.NewMaterializer(fullRefresh))
		synapseOperator := synapse.NewBasicOperator(conn, wholeFileExtractor, synapse.NewMaterializer(fullRefresh))

		msCheckRunner := mssql.NewColumnCheckOperator(conn)
		synapseCheckRunner := synapse.NewColumnCheckOperator(conn)

		mainExecutors[pipeline.AssetTypeMsSQLQuery][scheduler.TaskInstanceTypeMain] = msOperator
		mainExecutors[pipeline.AssetTypeMsSQLQuery][scheduler.TaskInstanceTypeColumnCheck] = msCheckRunner
		mainExecutors[pipeline.AssetTypeMsSQLQuery][scheduler.TaskInstanceTypeCustomCheck] = customCheckRunner

		mainExecutors[pipeline.AssetTypeSynapseQuery][scheduler.TaskInstanceTypeMain] = synapseOperator
		mainExecutors[pipeline.AssetTypeSynapseQuery][scheduler.TaskInstanceTypeColumnCheck] = synapseCheckRunner
		mainExecutors[pipeline.AssetTypeSynapseQuery][scheduler.TaskInstanceTypeCustomCheck] = customCheckRunner

		// we set the Python runners to run the checks on MsSQL
		if estimateCustomCheckType == pipeline.AssetTypeMsSQLQuery || estimateCustomCheckType == pipeline.AssetTypeSynapseQuery {
			mainExecutors[pipeline.AssetTypePython][scheduler.TaskInstanceTypeColumnCheck] = msCheckRunner
			mainExecutors[pipeline.AssetTypePython][scheduler.TaskInstanceTypeCustomCheck] = customCheckRunner
		}
	}

	if s.WillRunTaskOfType(pipeline.AssetTypeDatabricksQuery) || estimateCustomCheckType == pipeline.AssetTypeDatabricksQuery {
		databricksOperator := databricks.NewBasicOperator(conn, wholeFileExtractor, databricks.NewMaterializer(fullRefresh))
		databricksCheckRunner := databricks.NewColumnCheckOperator(conn)

		mainExecutors[pipeline.AssetTypeDatabricksQuery][scheduler.TaskInstanceTypeMain] = databricksOperator
		mainExecutors[pipeline.AssetTypeDatabricksQuery][scheduler.TaskInstanceTypeColumnCheck] = databricksCheckRunner
		mainExecutors[pipeline.AssetTypeDatabricksQuery][scheduler.TaskInstanceTypeCustomCheck] = customCheckRunner

		// we set the Python runners to run the checks on MsSQL
		if estimateCustomCheckType == pipeline.AssetTypeDatabricksQuery {
			mainExecutors[pipeline.AssetTypePython][scheduler.TaskInstanceTypeColumnCheck] = databricksOperator
			mainExecutors[pipeline.AssetTypePython][scheduler.TaskInstanceTypeCustomCheck] = customCheckRunner
		}
	}

	if s.WillRunTaskOfType(pipeline.AssetTypeIngestr) || estimateCustomCheckType == pipeline.AssetTypeIngestr {
		ingestrOperator, err := ingestr.NewBasicOperator(conn)
		if err != nil {
			return nil, err
		}
		ingestrCheckRunner := ingestr.NewColumnCheckOperator(&mainExecutors)
		ingestrCustomCheckRunner := ingestr.NewCustomCheckOperator(&mainExecutors)

		mainExecutors[pipeline.AssetTypeIngestr][scheduler.TaskInstanceTypeMain] = ingestrOperator
		mainExecutors[pipeline.AssetTypeIngestr][scheduler.TaskInstanceTypeColumnCheck] = ingestrCheckRunner
		mainExecutors[pipeline.AssetTypeIngestr][scheduler.TaskInstanceTypeCustomCheck] = ingestrCustomCheckRunner
	}

	if s.WillRunTaskOfType(pipeline.AssetTypeAthenaQuery) || estimateCustomCheckType == pipeline.AssetTypeAthenaQuery {
		athenaOperator := athena.NewBasicOperator(conn, wholeFileExtractor, athena.NewMaterializer(fullRefresh))
		athenaCustomCheckRunner := ansisql.NewCustomCheckOperator(conn, renderer)
		athenaCheckRunner := athena.NewColumnCheckOperator(conn)

		mainExecutors[pipeline.AssetTypeAthenaQuery][scheduler.TaskInstanceTypeMain] = athenaOperator
		mainExecutors[pipeline.AssetTypeAthenaQuery][scheduler.TaskInstanceTypeColumnCheck] = athenaCheckRunner
		mainExecutors[pipeline.AssetTypeAthenaQuery][scheduler.TaskInstanceTypeCustomCheck] = athenaCustomCheckRunner
		if estimateCustomCheckType == pipeline.AssetTypeAthenaQuery {
			mainExecutors[pipeline.AssetTypePython][scheduler.TaskInstanceTypeColumnCheck] = athenaCheckRunner
			mainExecutors[pipeline.AssetTypePython][scheduler.TaskInstanceTypeCustomCheck] = athenaCustomCheckRunner
		}
	}

	if s.WillRunTaskOfType(pipeline.AssetTypeDuckDBQuery) || estimateCustomCheckType == pipeline.AssetTypeDuckDBQuery {
		duckDBOperator := duck.NewBasicOperator(conn, wholeFileExtractor, duck.NewMaterializer(fullRefresh))
		duckDBCustomCheckRunner := ansisql.NewCustomCheckOperator(conn, renderer)
		duckDBCheckRunner := duck.NewColumnCheckOperator(conn)

		mainExecutors[pipeline.AssetTypeDuckDBQuery][scheduler.TaskInstanceTypeMain] = duckDBOperator
		mainExecutors[pipeline.AssetTypeDuckDBQuery][scheduler.TaskInstanceTypeColumnCheck] = duckDBCheckRunner
		mainExecutors[pipeline.AssetTypeDuckDBQuery][scheduler.TaskInstanceTypeCustomCheck] = duckDBCustomCheckRunner
		if estimateCustomCheckType == pipeline.AssetTypeDuckDBQuery {
			mainExecutors[pipeline.AssetTypePython][scheduler.TaskInstanceTypeColumnCheck] = duckDBCheckRunner
			mainExecutors[pipeline.AssetTypePython][scheduler.TaskInstanceTypeCustomCheck] = duckDBCustomCheckRunner
		}
	}

	return mainExecutors, nil
}

func isPathReferencingAsset(p string) bool {
<<<<<<< HEAD
	// Check if the path matches any of the pipeline definition file names
	for _, pipelineDefinitionFile := range pipelineDefinitionFile {
		if strings.HasSuffix(p, pipelineDefinitionFile) {
			return false
		}
	}

	// Check if the path is a directory
	if isDir(p) {
		return false
	}

	// If the path is not a pipeline definition file and not a directory, it's referencing an asset
	return true
=======
	return !strings.HasSuffix(p, pipelineDefinitionFile) && !isDir(p)
>>>>>>> 0df2ae87
}

func isDir(path string) bool {
	fileInfo, err := os.Stat(path)
	if err != nil {
		return false
	}

	return fileInfo.IsDir()
}

type clearFileWriter struct {
	file *os.File
	m    sync.Mutex
}

func (c *clearFileWriter) Write(p []byte) (int, error) {
	c.m.Lock()
	defer c.m.Unlock()
	_, err := c.file.Write([]byte(Clean(string(p))))
	return len(p), err
}

func logOutput(logPath string) (func(), error) {
	err := os.MkdirAll(filepath.Dir(logPath), 0o755)
	if err != nil {
		return nil, errors.Wrap(err, "failed to create log directory")
	}

	// open file read/write | create if not exist | clear file at open if exists
	f, err := os.OpenFile(logPath, os.O_RDWR|os.O_CREATE|os.O_TRUNC, 0o644)
	if err != nil {
		return nil, errors.Wrap(err, "failed to open log file")
	}

	// save existing stdout | MultiWriter writes to saved stdout and file
	mw := io.MultiWriter(os.Stdout, &clearFileWriter{f, sync.Mutex{}})

	// get pipe reader and writer | writes to pipe writer come out pipe reader
	r, w, err := os.Pipe()
	if err != nil {
		return nil, errors.Wrap(err, "failed to create log pipe")
	}

	// replace stdout,stderr with pipe writer | all writes to stdout, stderr will go through pipe instead (fmt.print, log)
	os.Stdout = w
	os.Stderr = w

	// writes with log.Print should also write to mw
	log.SetOutput(mw)

	// create channel to control exit | will block until all copies are finished
	exit := make(chan bool)

	go func() {
		// copy all reads from pipe to multiwriter, which writes to stdout and file
		_, err := io.Copy(mw, r)
		if err != nil {
			panic(err)
		}
		// when r or w is closed copy will finish and true will be sent to channel
		exit <- true
	}()

	// function to be deferred in main until program exits
	return func() {
		// close writer then block on exit channel | this will let mw finish writing before the program exits
		_ = w.Close()
		<-exit
		// close file after all writes have finished
		_ = f.Close()
	}, nil
}

const ansi = "[\u001B\u009B][[\\]()#;?]*(?:(?:(?:[a-zA-Z\\d]*(?:;[a-zA-Z\\d]*)*)?\u0007)|(?:(?:\\d{1,4}(?:;\\d{0,4})*)?[\\dA-PRZcf-ntqry=><~]))"

var re = regexp.MustCompile(ansi)

func Clean(str string) string {
	return re.ReplaceAllString(str, "")
}

func sendTelemetry(s *scheduler.Scheduler, c *cli.Context) {
	assetStats := make(map[string]int)
	for _, asset := range s.GetTaskInstancesByStatus(scheduler.Pending) {
		_, ok := assetStats[string(asset.GetAsset().Type)]
		if !ok {
			assetStats[string(asset.GetAsset().Type)] = 0
		}
		assetStats[string(asset.GetAsset().Type)]++
	}

	telemetry.SendEventWithAssetStats("run_assets", assetStats, c)
}<|MERGE_RESOLUTION|>--- conflicted
+++ resolved
@@ -653,24 +653,8 @@
 }
 
 func isPathReferencingAsset(p string) bool {
-<<<<<<< HEAD
-	// Check if the path matches any of the pipeline definition file names
-	for _, pipelineDefinitionFile := range pipelineDefinitionFile {
-		if strings.HasSuffix(p, pipelineDefinitionFile) {
-			return false
-		}
-	}
-
-	// Check if the path is a directory
-	if isDir(p) {
-		return false
-	}
-
-	// If the path is not a pipeline definition file and not a directory, it's referencing an asset
-	return true
-=======
+  
 	return !strings.HasSuffix(p, pipelineDefinitionFile) && !isDir(p)
->>>>>>> 0df2ae87
 }
 
 func isDir(path string) bool {
