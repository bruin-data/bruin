--- conflicted
+++ resolved
@@ -175,19 +175,18 @@
 			rules = append(rules, queryValidatorRules(logger, cm, connectionManager)...)
 			rules = append(rules, lint.GetCustomCheckQueryDryRunRule(connectionManager))
 
-<<<<<<< HEAD
-			lintCtx := context.Background()
-			lintCtx = context.WithValue(lintCtx, pipeline.RunConfigStartDate, defaultStartDate)
-			lintCtx = context.WithValue(lintCtx, pipeline.RunConfigEndDate, defaultEndDate)
-			lintCtx = context.WithValue(lintCtx, pipeline.RunConfigRunID, NewRunID())
-=======
+
 			if c.Bool("fast") {
 				rules = lint.FilterRulesBySpeed(rules, true)
 				logger.Debugf("filtered to %d fast rules", len(rules))
 			} else {
 				logger.Debugf("successfully loaded %d rules", len(rules))
 			}
->>>>>>> 385c09e4
+      
+			lintCtx := context.Background()
+			lintCtx = context.WithValue(lintCtx, pipeline.RunConfigStartDate, defaultStartDate)
+			lintCtx = context.WithValue(lintCtx, pipeline.RunConfigEndDate, defaultEndDate)
+			lintCtx = context.WithValue(lintCtx, pipeline.RunConfigRunID, NewRunID())
 
 			var result *lint.PipelineAnalysisResult
 			var errr error
