package cmd

import (
	"fmt"
	"io"
	"os"
	path2 "path"
	"strings"

	"github.com/bruin-data/bruin/pkg/bigquery"
	"github.com/bruin-data/bruin/pkg/config"
	"github.com/bruin-data/bruin/pkg/connection"
	"github.com/bruin-data/bruin/pkg/git"
	"github.com/bruin-data/bruin/pkg/jinja"
	"github.com/bruin-data/bruin/pkg/lint"
	"github.com/bruin-data/bruin/pkg/path"
	"github.com/bruin-data/bruin/pkg/pipeline"
	"github.com/bruin-data/bruin/pkg/query"
	"github.com/fatih/color"
	"github.com/pkg/errors"
	"github.com/spf13/afero"
	"github.com/urfave/cli/v2"
)

func Lint(isDebug *bool) *cli.Command {
	return &cli.Command{
		Name:      "validate",
		Usage:     "validate the bruin pipeline configuration for all the pipelines in a given directory",
		ArgsUsage: "[path to pipelines]",
		Flags: []cli.Flag{
			&cli.StringFlag{
				Name:    "environment",
				Aliases: []string{"e", "env"},
				Usage:   "the environment to use",
			},
			&cli.BoolFlag{
				Name:    "force",
				Aliases: []string{"f"},
				Usage:   "force the validation even if the environment is a production environment",
			},
			&cli.StringFlag{
				Name:    "output",
				Aliases: []string{"o"},
				Usage:   "the output type, possible values are: plain, json",
			},
			&cli.BoolFlag{
				Name:  "exclude-warnings",
				Usage: "exclude warning validations from the output",
			},
		},
		Action: func(c *cli.Context) error {
			// if the output is JSON then we intend to discard all the nicer pretty-print statements
			// and only print the JSON output directly to the stdout
			if c.String("output") == "json" {
				color.Output = io.Discard
			} else {
				fmt.Println()
			}

			logger := makeLogger(*isDebug)

			repoOrAsset := c.Args().Get(0)
			if repoOrAsset == "" {
				repoOrAsset = "."
			}
			rootPath := repoOrAsset
			asset := ""
			if isPathReferencingAsset(repoOrAsset) {
				asset = repoOrAsset
				pipelineRootFromAsset, err := path.GetPipelineRootFromTask(repoOrAsset, pipelineDefinitionFile)
				if err != nil {
					printError(err, c.String("output"), "Failed to find the pipeline root for the given asset")
					return cli.Exit("", 1)
				}
				rootPath = pipelineRootFromAsset
			}

			logger.Debugf("using root path '%s'", rootPath)
			repoRoot, err := git.FindRepoFromPath(rootPath)
			if err != nil {
				printError(err, c.String("output"), "Failed to find the git repository root")
				return cli.Exit("", 1)
			}
			logger.Debugf("found repo root '%s'", repoRoot.Path)

			configFilePath := path2.Join(repoRoot.Path, ".bruin.yml")
			cm, err := config.LoadOrCreate(afero.NewOsFs(), configFilePath)
			if err != nil {
				printError(err, c.String("output"), fmt.Sprintf("Failed to load the config file at '%s'", configFilePath))
				return cli.Exit("", 1)
			}

			logger.Debugf("loaded the config from path '%s'", configFilePath)

			err = switchEnvironment(c, cm, os.Stdin)
			if err != nil {
				return err
			}

			logger.Debugf("switched to the environment '%s'", cm.SelectedEnvironmentName)

			connectionManager, errs := connection.NewManagerFromConfig(cm)
			if len(errs) > 0 {
				printErrors(errs, c.String("output"), "Failed to register connections")
				return cli.Exit("", 1)
			}

			logger.Debugf("built the connection manager instance")

			rules, err := lint.GetRules(fs, &git.RepoFinder{}, c.Bool("exclude-warnings"))
			if err != nil {
				printError(err, c.String("output"), "An error occurred while building the validation rules")

				return cli.Exit("", 1)
			}

			logger.Debugf("successfully loaded %d rules", len(rules))

			renderer := jinja.NewRendererWithYesterday("your-pipeline-name", "your-run-id")

			if len(cm.SelectedEnvironment.Connections.GoogleCloudPlatform) > 0 {
				rules = append(rules, &lint.QueryValidatorRule{
					Identifier:  "bigquery-validator",
					TaskType:    pipeline.AssetTypeBigqueryQuery,
					Connections: connectionManager,
					Extractor: &query.WholeFileExtractor{
						Fs:       fs,
						Renderer: renderer,
					},
					Materializer: bigquery.NewMaterializer(false),
					WorkerCount:  32,
					Logger:       logger,
				})
			} else {
				logger.Debug("no GCP connections found, skipping BigQuery validation")
			}

			if len(cm.SelectedEnvironment.Connections.Snowflake) > 0 {
				rules = append(rules, &lint.QueryValidatorRule{
					Identifier:  "snowflake-validator",
					TaskType:    pipeline.AssetTypeSnowflakeQuery,
					Connections: connectionManager,
					Extractor: &query.FileQuerySplitterExtractor{
						Fs:       fs,
						Renderer: renderer,
					},
					WorkerCount: 32,
					Logger:      logger,
				})
			} else {
				logger.Debug("no Snowflake connections found, skipping Snowflake validation")
			}

			var result *lint.PipelineAnalysisResult
			var errr error
			if asset == "" {
				linter := lint.NewLinter(path.GetPipelinePaths, DefaultPipelineBuilder, rules, logger)
				logger.Debugf("running %d rules for pipeline validation", len(rules))
				infoPrinter.Printf("Validating pipelines in '%s' for '%s' environment...\n", rootPath, cm.SelectedEnvironmentName)
				result, errr = linter.Lint(rootPath, pipelineDefinitionFile)
			} else {
				rules = lint.FilterRulesByLevel(rules, lint.LevelAsset)
				logger.Debugf("running %d rules for asset-only validation", len(rules))
				linter := lint.NewLinter(path.GetPipelinePaths, DefaultPipelineBuilder, rules, logger)
				result, errr = linter.LintAsset(rootPath, pipelineDefinitionFile, asset)
			}

			printer := lint.Printer{RootCheckPath: rootPath}
<<<<<<< HEAD

			if errr != nil {
				printError(errr, c.String("output"), "An error occurred")
				return cli.Exit(errr.Error(), 1)
=======
			if errr != nil || result == nil {
				printError(err, c.String("output"), "An error occurred")
				return cli.Exit("", 1)
>>>>>>> c96cf0c0
			}

			if strings.ToLower(strings.TrimSpace(c.String("output"))) == "json" {
				err = printer.PrintJSON(result)
				if err != nil {
					printError(err, c.String("output"), "An error occurred")
					return cli.Exit("", 1)
				}
				return nil
			}

			err = reportLintErrors(result, err, printer, asset)
			if err != nil {
				printError(err, c.String("output"), "An error occurred")
				return cli.Exit("", 1)
			}
			return nil
		},
	}
}

func reportLintErrors(result *lint.PipelineAnalysisResult, err error, printer lint.Printer, asset string) error {
	if err != nil {
		errorPrinter.Println("\nAn error occurred while linting asset:")

		errorList := unwrapAllErrors(err)
		for i, e := range errorList {
			errorPrinter.Printf("%s└── %s\n", strings.Repeat("  ", i), e)
		}

		return err
	}

	printer.PrintIssues(result)

	// prepare the final message
	errorCount := result.ErrorCount()
	warningCount := result.WarningCount()
	pipelineCount := len(result.Pipelines)
	pipelineStr := "pipeline"
	if pipelineCount > 1 {
		pipelineStr += "s"
	}

	if errorCount > 0 || warningCount > 0 {
		issueStr := "issue"
		if errorCount > 1 {
			issueStr += "s"
		}

		warningStr := "warning"
		if warningCount > 1 {
			warningStr += "s"
		}

		foundMessage := "found"
		if errorCount > 0 {
			errorColoredMessage := color.New(color.FgRed).SprintFunc()
			foundMessage += errorColoredMessage(fmt.Sprintf(" %d %s", errorCount, issueStr))
		}

		if warningCount > 0 {
			if errorCount > 0 {
				foundMessage += " and"
			}
			warningColoredMessage := color.New(color.FgYellow).SprintFunc()
			foundMessage += warningColoredMessage(fmt.Sprintf(" %d %s", warningCount, warningStr))
		}

		if asset == "" {
			infoPrinter.Printf("\n✘ Checked %d %s and %s, please check above.\n", pipelineCount, pipelineStr, foundMessage)
		} else {
			infoPrinter.Printf("\n✘ Checked '%s' and found %s, please check above.\n", asset, foundMessage)
		}

		if errorCount > 0 {
			return errors.New("validation failed")
		}

		// warnings should not return failure
		return nil
	}

	taskCount := 0
	for _, p := range result.Pipelines {
		taskCount += len(p.Pipeline.Assets)
	}

	successPrinter.Printf("\n✓ Successfully validated %d assets across %d %s, all good.\n", taskCount, pipelineCount, pipelineStr)
	return nil
}

func unwrapAllErrors(err error) []string {
	if err == nil {
		return []string{}
	}

	errorItems := flattenErrors(err)
	count := len(errorItems)
	if count < 2 {
		return errorItems
	}

	cleanErrors := make([]string, count)
	cleanErrors[count-1] = errorItems[0]
	for i := range errorItems {
		if i == count-1 {
			break
		}

		rev := count - i - 1
		item := errorItems[rev]

		cleanMessage := strings.ReplaceAll(item, ": "+errorItems[rev-1], "")
		cleanErrors[i] = cleanMessage
	}

	return cleanErrors
}

func flattenErrors(err error) []string {
	if err == nil {
		return []string{}
	}

	unwrapped := errors.Unwrap(err)
	if unwrapped == nil {
		return []string{err.Error()}
	}

	for unwrapped != nil && err.Error() == unwrapped.Error() {
		unwrapped = errors.Unwrap(unwrapped)
	}

	var foundErrors []string
	allErrors := flattenErrors(unwrapped)
	foundErrors = append(foundErrors, allErrors...)
	foundErrors = append(foundErrors, err.Error())

	return foundErrors
}<|MERGE_RESOLUTION|>--- conflicted
+++ resolved
@@ -166,16 +166,11 @@
 			}
 
 			printer := lint.Printer{RootCheckPath: rootPath}
-<<<<<<< HEAD
-
-			if errr != nil {
-				printError(errr, c.String("output"), "An error occurred")
-				return cli.Exit(errr.Error(), 1)
-=======
+
 			if errr != nil || result == nil {
 				printError(err, c.String("output"), "An error occurred")
 				return cli.Exit("", 1)
->>>>>>> c96cf0c0
+
 			}
 
 			if strings.ToLower(strings.TrimSpace(c.String("output"))) == "json" {
