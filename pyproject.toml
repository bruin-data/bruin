[tool.pylint.master]
init-hook = 'import sys; sys.path.append(".")'
disable = [
    "C0103",
    "C0114",
    "C0115",
    "C0116",
    "C0301",
    "R0801",
    "R0901",
    "R0903",
    "R0913",
    "R1725",
    "W0104",
    "W0511",
    "W0613",
    "W0703",
    "W1113",
]
max-attributes = 15
max-branches = 15
max-locals = 20
extension-pkg-whitelist = "pydantic"
jobs = 0

[tool.ruff.lint]
ignore = ["E501"]
extend-select = ["I"]

# Exclude a variety of commonly ignored directories.
exclude = [
    ".bzr",
    ".direnv",
    ".eggs",
    ".git",
    ".hg",
    ".mypy_cache",
    ".nox",
    ".pants.d",
    ".ruff_cache",
    ".svn",
    ".tox",
    ".venv",
    "__pypackages__",
    "__pycache__",
    "_build",
    "buck-out",
    "build",
    "dist",
    "node_modules",
    "venv",
]

[tool.pytest.ini_options]
pythonpath = "."
testpaths = "ingestr"
ignore = ["venv"]
addopts = "-p no:warnings -rP"

[tool.coverage.run]
omit = ["*_test.py"]

[tool.mypy]
exclude = [
    'venv',
    'src/sql_database/.*',
    'src/mongodb/.*',
    'src/google_sheets/.*',
    'src/shopify/.*',
    'src/gorgias/.*',
    'src/chess/.*',
    'src/stripe_analytics/.*',
    'src/hubspot/.*',
    'src/airtable/.*',
    'src/slack/.*',
    'src/hubspot/.*',
    'src/facebook_ads/.*',
    'src/klaviyo/.*',
    'src/appsflyer/.*',
    'src/kafka/.*',
    'src/adjust/.*',
    'src/filesystem/.*',
    'src/zendesk/.*',
<<<<<<< HEAD
    'src/dynamodb/.*',
=======
    'src/asana_source/.*',
>>>>>>> 8ab3c5cc
  ]

[[tool.mypy.overrides]]
module = [
  "ingestr.src.sql_database.*",
  "ingestr.src.mongodb.*",
  "ingestr.src.google_sheets.*",
  "ingestr.src.shopify.*",
  "ingestr.src.gorgias.*",
  "ingestr.src.chess.*",
  "ingestr.src.stripe_analytics.*",
  "ingestr.src.facebook_ads.*",
  "ingestr.src.airtable.*",
  "ingestr.src.slack.*",
  "ingestr.src.hubspot.*",
  "ingestr.src.klaviyo.*",
  "ingestr.src.adjust.*",
  "ingestr.src.appsflyer",
  "ingestr.src.filesystem.*",
  "ingestr.src.zendesk.*",
<<<<<<< HEAD
  "ingestr.src.dynamodb.*",
=======
  "ingestr.src.asana_source.*",
>>>>>>> 8ab3c5cc
]
follow_imports = "skip"


[build-system]
requires = ["hatchling", "hatch-requirements-txt"]
build-backend = "hatchling.build"

[project]
name = "ingestr"
authors = [
  { name="Burak Karakan", email="burak.karakan@getbruin.com" },
]
description = "ingestr is a command-line application that ingests data from various sources and stores them in any database."
readme = "README.md"
requires-python = ">=3.9"
dynamic = ["dependencies", "version"]
classifiers = [
    "Programming Language :: Python :: 3",
    "License :: OSI Approved :: MIT License",
    "Operating System :: OS Independent",
    "Development Status :: 4 - Beta",
    "Environment :: Console",
    "Intended Audience :: Developers",
    "Topic :: Database"
]

[project.optional-dependencies]
oracle = [
    "cx_Oracle==8.3.0",
]
odbc = [
    "pyodbc==5.1.0",
]

[project.urls]
Homepage = "https://github.com/bruin-data/ingestr"
Issues = "https://github.com/bruin-data/ingestr/issues"

[tool.hatch.version]
path = "ingestr/src/version.py"

[tool.hatch.build.targets.wheel]
packages = ["ingestr"]

[project.scripts]
ingestr = "ingestr.main:main"

[tool.hatch.build.targets.sdist]
exclude = [
  "*_test.py",
  "*.db"
]

[tool.hatch.metadata.hooks.requirements_txt]
files = ["requirements.txt"]<|MERGE_RESOLUTION|>--- conflicted
+++ resolved
@@ -81,11 +81,10 @@
     'src/adjust/.*',
     'src/filesystem/.*',
     'src/zendesk/.*',
-<<<<<<< HEAD
+
     'src/dynamodb/.*',
-=======
+
     'src/asana_source/.*',
->>>>>>> 8ab3c5cc
   ]
 
 [[tool.mypy.overrides]]
@@ -106,11 +105,8 @@
   "ingestr.src.appsflyer",
   "ingestr.src.filesystem.*",
   "ingestr.src.zendesk.*",
-<<<<<<< HEAD
   "ingestr.src.dynamodb.*",
-=======
   "ingestr.src.asana_source.*",
->>>>>>> 8ab3c5cc
 ]
 follow_imports = "skip"
 
