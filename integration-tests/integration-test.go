--- conflicted
+++ resolved
@@ -14,199 +14,8 @@
 
 var currentFolder string
 
-<<<<<<< HEAD
 var (
 	stateForFirstRun = &scheduler.PipelineState{
-=======
-func main() {
-	path, err := os.Getwd()
-	if err != nil {
-		fmt.Println(err)
-		os.Exit(1)
-	}
-	currentFolder = filepath.Join(path, "integration-tests")
-
-	if runtime.GOOS == "windows" {
-		out, err := exec.Command("mv", "bin/bruin", "bin/bruin.exe").Output()
-		if err != nil {
-			fmt.Printf("failed to rename binary for execution on windows: %s\n", out)
-			panic(err)
-		}
-	}
-
-	expectJSONOutput("internal parse-pipeline happy-path", "happy-path/expectations/pipeline.yml.json")
-	expectExitCode("run --tag include --exclude-tag exclude chess-extended", 0)
-	expectExitCode("run --tag include --exclude-tag exclude chess-extended/expectations/chess_games.asset.yml", 1)
-	expectOutputIncludes(
-		"run --tag include --exclude-tag exclude --only checks chess-extended",
-		0,
-		[]string{"Executed 1 tasks", "total_games:positive"},
-	)
-	expectExitCode("format --fail-if-changed ./chess-extended/assets/chess_games.asset.yml", 0)
-	expectOutputIncludes(
-		"run --tag include --exclude-tag exclude --only main chess-extended",
-		0,
-		[]string{"Executed 3 tasks", " Finished: chess_playground.games", "Finished: chess_playground.profiles", "Finished: chess_playground.game_outcome_summary"},
-	)
-	expectOutputIncludes(
-		"run --downstream ./chess-extended/assets/game_outcome_summary.sql",
-		0,
-		[]string{"Executed 4 tasks", " Finished: chess_playground.game_outcome_summary", "Finished: chess_playground.game_outcome_summary:total_games:positive", "Finished: chess_playground.player_summary", " Finished: chess_playground.player_summary:total_games:non_negative"},
-	)
-	expectOutputIncludes(
-		"run --downstream --only main ./chess-extended/assets/game_outcome_summary.sql",
-		0,
-		[]string{"Executed 2 tasks", " Finished: chess_playground.game_outcome_summary", "Finished: chess_playground.player_summary"},
-	)
-	expectOutputIncludes(
-		"run --push-metadata --only push-metadata bigquery-metadata",
-		0,
-		[]string{" Starting: shopify_raw.products:metadata-push", "Starting: shopify_raw.inventory_items:metadata-push"},
-	)
-	expectExitCode("validate happy-path", 0)
-	expectExitCode("run happy-path", 0)
-	// expectExitCode("run happy-path", 0)
-	expectJSONOutput(
-		"internal parse-asset happy-path/assets/asset.py",
-		"happy-path/expectations/asset.py.json",
-	)
-	expectJSONOutput(
-		"internal parse-asset happy-path/assets/chess_games.asset.yml",
-		"happy-path/expectations/chess_games.asset.yml.json",
-	)
-	expectJSONOutput(
-		"internal parse-asset happy-path/assets/chess_profiles.asset.yml",
-		"happy-path/expectations/chess_profiles.asset.yml.json",
-	)
-	expectJSONOutput(
-		"internal parse-asset happy-path/assets/player_summary.sql",
-		"happy-path/expectations/player_summary.sql.json",
-	)
-
-	expectOutputIncludes(
-		"internal parse-asset faulty-pipeline/assets/error.sql",
-		1,
-		[]string{"error creating asset from file", "unmarshal errors"},
-	)
-
-	expectJSONOutput(
-		"validate -o json missing-upstream/assets/nonexistent.sql",
-		"missing-upstream/expectations/missing_upstream.json",
-	)
-
-	expectOutputIncludes(
-		"run malformed/assets/malformed.sql",
-		1,
-		[]string{"Parser Error: syntax error at or near \"S_ELECT_\"", "Failed assets 1"},
-	)
-
-	expectJSONOutput(
-		"internal connections",
-		"expected_connections_schema.json",
-	)
-	expectJSONOutput(
-		"connections list -o json",
-		"expected_connections.json",
-	)
-
-	expectJSONOutput(
-		"internal parse-pipeline -c lineage",
-		"lineage/expectations/lineage.json",
-	)
-
-	expectJSONOutput(
-		"internal parse-asset -c lineage/assets/example.sql",
-		"lineage/expectations/lineage-asset.json",
-	)
-
-	if err := customTestForContinue(currentFolder); err != nil {
-		fmt.Println(err)
-		os.Exit(1)
-	}
-}
-
-func expectOutputIncludes(command string, code int, contains []string) {
-	output, exitCode, err := runCommandWithExitCode(command)
-	if err != nil {
-		if exitCode != code {
-			fmt.Println("Failed:", err)
-			os.Exit(1)
-		}
-	}
-
-	for _, c := range contains {
-		if !strings.Contains(output, c) {
-			fmt.Printf("Failed:, output of '%s does not contain '%s'", command, c)
-			os.Exit(1)
-		}
-	}
-
-	fmt.Println("Passed")
-}
-
-func expectJSONOutput(command string, jsonFilePath string) {
-	output, err := runCommand(command)
-	if err != nil {
-		fmt.Println("Failed:", err)
-		os.Exit(1)
-	}
-
-	expectation, err := jd.ReadJsonFile(filepath.Join(currentFolder, jsonFilePath))
-	if err != nil {
-		fmt.Println("Failed to read expectation:", err)
-		os.Exit(1)
-	}
-
-	// normalize linebreaks
-	parsedOutput, err := jd.ReadJsonString(strings.ReplaceAll(output, "\\r\\n", "\\n"))
-	if err != nil {
-		fmt.Println("Failed to parse output:", err)
-		os.Exit(1)
-	}
-
-	diff := expectation.Diff(parsedOutput)
-	if len(diff) != 0 {
-		var path jd.JsonNode
-		for _, d := range diff {
-			// Paths are hell to normalize, we skip
-			path = d.Path[len(d.Path)-1]
-			if path.Json() == "\"path\"" {
-				continue
-			}
-			fmt.Println("Mismatch at: ", d.Path)
-			fmt.Print("Expected json: ")
-			fmt.Println(d.NewValues)
-			fmt.Print("Not Matching found json: ")
-			fmt.Println(d.OldValues)
-
-			os.Exit(1)
-		}
-	}
-	fmt.Println("Passed")
-}
-
-func expectExitCode(command string, code int) {
-	output, exitCode, err := runCommandWithExitCode(command)
-	if err != nil {
-		if exitCode != code {
-			fmt.Println(strconv.Itoa(code) + " Was expected but got:" + strconv.Itoa(exitCode))
-			fmt.Printf("Error: %v\n", err)
-			fmt.Println(output)
-			os.Exit(1)
-		}
-		// Handle other errors
-		fmt.Printf("Error running command: %v\n", err)
-		fmt.Println(output)
-		return
-	}
-
-	fmt.Println("Passed")
-}
-
-func customTestForContinue(currentFolder string) error {
-	expectExitCode("run ./continue", 0)
-	expectedState(filepath.Join(currentFolder, "/logs/runs/continue_duckdb"), &scheduler.PipelineState{
->>>>>>> a57b20b8
 		Parameters: scheduler.RunConfig{
 			Downstream:   false,
 			Workers:      16,
@@ -248,23 +57,6 @@
 		},
 		Version:           "1.0.0",
 		CompatibilityHash: "6a4a1598e729fea65eeaa889aa0602be3133a465bcdde84843ff02954497ff65",
-<<<<<<< HEAD
-=======
-	})
-
-	tempfile, err := os.CreateTemp("", "tempfile-*.sql")
-	if err != nil {
-		return fmt.Errorf("failed to create temporary file: %w", err)
-	}
-	defer func() {
-		if err := tempfile.Close(); err != nil {
-			fmt.Println("Failed to close temporary file:", err)
-		}
-	}()
-
-	if err := setupForContinue(currentFolder, tempfile.Name()); err != nil {
-		return fmt.Errorf("failed to setup test case for continue: %w", err)
->>>>>>> a57b20b8
 	}
 	stateForContinueRun = &scheduler.PipelineState{
 		Parameters: scheduler.RunConfig{
@@ -313,7 +105,7 @@
 	}
 )
 
-<<<<<<< HEAD
+
 func main() {
 	path, err := os.Getwd()
 	if err != nil {
@@ -329,14 +121,6 @@
 			panic(err)
 		}
 	}
-=======
-	if err := copyFile(tempfile.Name(), filepath.Join(currentFolder, "continue/assets/player_summary.sql")); err != nil {
-		return fmt.Errorf("failed to copy file: %w", err)
-	}
-
-	return nil
-}
->>>>>>> a57b20b8
 
 	executable := "bruin"
 	if runtime.GOOS == "windows" {
@@ -379,7 +163,6 @@
 	}
 }
 
-<<<<<<< HEAD
 func getWorkflow(binary string, currentFolder string, tempfile string) []e2e.Workflow {
 	return []e2e.Workflow{
 		{
@@ -452,17 +235,6 @@
 				},
 			},
 		},
-=======
-func setupForContinue(currentFolder string, tempfile string) error {
-	if err := copyFile(filepath.Join(currentFolder, "continue/assets/player_summary.sql"), tempfile); err != nil {
-		fmt.Println("Failed to copy file:", err)
-		return err
-	}
-
-	if err := copyFile(filepath.Join(currentFolder, "player_summary.sql"), filepath.Join(currentFolder, "continue/assets/player_summary.sql")); err != nil {
-		fmt.Println("Failed to copy file:", err)
-		return err
->>>>>>> a57b20b8
 	}
 }
 
