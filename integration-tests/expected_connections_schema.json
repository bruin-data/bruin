--- conflicted
+++ resolved
@@ -564,15 +564,15 @@
           },
           "type": "array"
         },
-<<<<<<< HEAD
         "frankfurter": {
           "items": {
             "$ref": "#/$defs/FrankfurterConnection"
-=======
+          },
+          "type": "array"
+        },
         "salesforce": {
           "items": {
             "$ref": "#/$defs/SalesforceConnection"
->>>>>>> bc1efdbc
           },
           "type": "array"
         }
