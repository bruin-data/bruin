--- conflicted
+++ resolved
@@ -428,15 +428,15 @@
           },
           "type": "array"
         },
-<<<<<<< HEAD
         "linkedinads": {
           "items": {
             "$ref": "#/$defs/LinkedInAdsConnection"
-=======
+          },
+          "type": "array"
+        },
         "gcs": {
           "items": {
             "$ref": "#/$defs/GCSConnection"
->>>>>>> 4955744c
           },
           "type": "array"
         }
