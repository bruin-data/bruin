--- conflicted
+++ resolved
@@ -517,15 +517,15 @@
           },
           "type": "array"
         },
-<<<<<<< HEAD
         "quickbooks": {
           "items": {
             "$ref": "#/$defs/QuickBooksConnection"
-=======
+        },
+        "type": "array"
+      },
         "mixpanel": {
           "items": {
             "$ref": "#/$defs/MixpanelConnection"
->>>>>>> b9d55fcc
           },
           "type": "array"
         },
@@ -1364,7 +1364,6 @@
         "api_token"
       ]
     },
-<<<<<<< HEAD
     "QuickBooksConnection": {
       "properties": {
         "name": {
@@ -1392,7 +1391,7 @@
       "additionalProperties": false,
       "type": "object",
       "required": ["name", "company_id", "client_id", "client_secret", "refresh_token"]
-=======
+    },
     "MixpanelConnection": {
       "properties": {
         "name": {"type": "string"},
@@ -1404,7 +1403,6 @@
       "additionalProperties": false,
       "type": "object",
       "required": ["name", "username", "password", "project_id"]
->>>>>>> b9d55fcc
     },
     "PostgresConnection": {
       "properties": {
