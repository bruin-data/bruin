{
  "$schema": "https://json-schema.org/draft/2020-12/schema",
  "$id": "https://github.com/bruin-data/bruin/pkg/config/connections",
  "$ref": "#/$defs/Connections",
  "$defs": {
    "AdjustConnection": {
      "properties": {
        "name": {
          "type": "string"
        },
        "api_key": {
          "type": "string"
        }
      },
      "additionalProperties": false,
      "type": "object",
      "required": [
        "name",
        "api_key"
      ]
    },
    "AirtableConnection": {
      "properties": {
        "name": {
          "type": "string"
        },
        "base_id": {
          "type": "string"
        },
        "access_token": {
          "type": "string"
        }
      },
      "additionalProperties": false,
      "type": "object",
      "required": [
        "name",
        "base_id",
        "access_token"
      ]
    },
    "AppLovinConnection": {
      "properties": {
        "name": {
          "type": "string"
        },
        "api_key": {
          "type": "string"
        }
      },
      "additionalProperties": false,
      "type": "object",
      "required": [
        "name",
        "api_key"
      ]
    },
    "AppStoreConnection": {
      "properties": {
        "name": {
          "type": "string"
        },
        "key_id": {
          "type": "string"
        },
        "issuer_id": {
          "type": "string"
        },
        "key_path": {
          "type": "string"
        },
        "key": {
          "type": "string"
        }
      },
      "additionalProperties": false,
      "type": "object",
      "required": [
        "name",
        "key_id",
        "issuer_id",
        "key_path",
        "key"
      ]
    },
    "ApplovinMaxConnection": {
      "properties": {
        "name": {
          "type": "string"
        },
        "api_key": {
          "type": "string"
        }
      },
      "additionalProperties": false,
      "type": "object",
      "required": [
        "name",
        "api_key"
      ]
    },
    "AppsflyerConnection": {
      "properties": {
        "name": {
          "type": "string"
        },
        "api_key": {
          "type": "string"
        }
      },
      "additionalProperties": false,
      "type": "object",
      "required": [
        "name",
        "api_key"
      ]
    },
    "AsanaConnection": {
      "properties": {
        "name": {
          "type": "string"
        },
        "access_token": {
          "type": "string"
        },
        "workspace": {
          "type": "string"
        }
      },
      "additionalProperties": false,
      "type": "object",
      "required": [
        "name",
        "access_token",
        "workspace"
      ]
    },
    "AthenaConnection": {
      "properties": {
        "name": {
          "type": "string"
        },
        "access_key_id": {
          "type": "string"
        },
        "secret_access_key": {
          "type": "string"
        },
        "session_token": {
          "type": "string"
        },
        "query_results_path": {
          "type": "string"
        },
        "region": {
          "type": "string"
        },
        "database": {
          "type": "string"
        },
        "profile": {
          "type": "string"
        }
      },
      "additionalProperties": false,
      "type": "object",
      "required": [
        "name",
        "access_key_id",
        "secret_access_key",
        "session_token",
        "query_results_path",
        "region"
      ]
    },
    "AwsConnection": {
      "properties": {
        "name": {
          "type": "string"
        },
        "access_key": {
          "type": "string"
        },
        "secret_key": {
          "type": "string"
        }
      },
      "additionalProperties": false,
      "type": "object",
      "required": [
        "name",
        "access_key",
        "secret_key"
      ]
    },
    "ChessConnection": {
      "properties": {
        "name": {
          "type": "string"
        },
        "players": {
          "items": {
            "type": "string"
          },
          "type": "array",
          "default": [
            "MagnusCarlsen",
            "HikaruNakamura",
            "ArjunErigaisi"
          ]
        }
      },
      "additionalProperties": false,
      "type": "object",
      "required": [
        "name",
        "players"
      ]
    },
    "ClickHouseConnection": {
      "properties": {
        "name": {
          "type": "string"
        },
        "username": {
          "type": "string"
        },
        "password": {
          "type": "string"
        },
        "host": {
          "type": "string"
        },
        "port": {
          "type": "integer"
        },
        "database": {
          "type": "string"
        },
        "http_port": {
          "type": "integer"
        },
        "secure": {
          "type": "integer"
        }
      },
      "additionalProperties": false,
      "type": "object",
      "required": [
        "name",
        "username",
        "password",
        "host",
        "port",
        "database",
        "http_port",
        "secure"
      ]
    },
    "SalesforceConnection": {
      "properties": {
        "name": {
          "type": "string"
        },
        "username": {
          "type": "string"
        },
        "password": {
          "type": "string"
        },
        "token": {  
          "type": "string"
        }
      },
      "additionalProperties": false,
      "type": "object",
      "required": [
        "name",
        "username",
        "password",
        "token"
      ]
    },
      "SQLiteConnection": {
        "properties": {
          "name": {
            "type": "string"
          },
          "path": {
            "type": "string"
          }
        },
        "additionalProperties": false,
        "type": "object",
        "required": [
          "name","path"
        ]
      },
    "FrankfurterConnection": {
      "properties": {
        "name": {
          "type": "string"
        }
      },
      "additionalProperties": false,
      "type": "object",
        "required": [
            "name"
        ]

    },
    "Connections": {
      "properties": {
        "aws": {
          "items": {
            "$ref": "#/$defs/AwsConnection"
          },
          "type": "array"
        },
        "athena": {
          "items": {
            "$ref": "#/$defs/AthenaConnection"
          },
          "type": "array"
        },
        "google_cloud_platform": {
          "items": {
            "$ref": "#/$defs/GoogleCloudPlatformConnection"
          },
          "type": "array"
        },
        "snowflake": {
          "items": {
            "$ref": "#/$defs/SnowflakeConnection"
          },
          "type": "array"
        },
        "postgres": {
          "items": {
            "$ref": "#/$defs/PostgresConnection"
          },
          "type": "array"
        },
        "redshift": {
          "items": {
            "$ref": "#/$defs/RedshiftConnection"
          },
          "type": "array"
        },
        "mssql": {
          "items": {
            "$ref": "#/$defs/MsSQLConnection"
          },
          "type": "array"
        },
        "databricks": {
          "items": {
            "$ref": "#/$defs/DatabricksConnection"
          },
          "type": "array"
        },
        "synapse": {
          "items": {
            "$ref": "#/$defs/SynapseConnection"
          },
          "type": "array"
        },
        "mongo": {
          "items": {
            "$ref": "#/$defs/MongoConnection"
          },
          "type": "array"
        },
        "mysql": {
          "items": {
            "$ref": "#/$defs/MySQLConnection"
          },
          "type": "array"
        },
        "notion": {
          "items": {
            "$ref": "#/$defs/NotionConnection"
          },
          "type": "array"
        },
        "hana": {
          "items": {
            "$ref": "#/$defs/HANAConnection"
          },
          "type": "array"
        },
        "shopify": {
          "items": {
            "$ref": "#/$defs/ShopifyConnection"
          },
          "type": "array"
        },
        "gorgias": {
          "items": {
            "$ref": "#/$defs/GorgiasConnection"
          },
          "type": "array"
        },
        "klaviyo": {
          "items": {
            "$ref": "#/$defs/KlaviyoConnection"
          },
          "type": "array"
        },
        "adjust": {
          "items": {
            "$ref": "#/$defs/AdjustConnection"
          },
          "type": "array"
        },
        "generic": {
          "items": {
            "$ref": "#/$defs/GenericConnection"
          },
          "type": "array"
        },
        "facebookads": {
          "items": {
            "$ref": "#/$defs/FacebookAdsConnection"
          },
          "type": "array"
        },
        "stripe": {
          "items": {
            "$ref": "#/$defs/StripeConnection"
          },
          "type": "array"
        },
        "appsflyer": {
          "items": {
            "$ref": "#/$defs/AppsflyerConnection"
          },
          "type": "array"
        },
        "kafka": {
          "items": {
            "$ref": "#/$defs/KafkaConnection"
          },
          "type": "array"
        },
        "duckdb": {
          "items": {
            "$ref": "#/$defs/DuckDBConnection"
          },
          "type": "array"
        },
        "clickhouse": {
          "items": {
            "$ref": "#/$defs/ClickHouseConnection"
          },
          "type": "array"
        },
        "hubspot": {
          "items": {
            "$ref": "#/$defs/HubspotConnection"
          },
          "type": "array"
        },
        "github": {
          "items": {
            "$ref": "#/$defs/GitHubConnection"
          },
          "type": "array"
        },
        "google_sheets": {
          "items": {
            "$ref": "#/$defs/GoogleSheetsConnection"
          },
          "type": "array"
        },
        "chess": {
          "items": {
            "$ref": "#/$defs/ChessConnection"
          },
          "type": "array"
        },
        "airtable": {
          "items": {
            "$ref": "#/$defs/AirtableConnection"
          },
          "type": "array"
        },
        "zendesk": {
          "items": {
            "$ref": "#/$defs/ZendeskConnection"
          },
          "type": "array"
        },
        "tiktokads": {
          "items": {
            "$ref": "#/$defs/TikTokAdsConnection"
          },
          "type": "array"
        },
        "s3": {
          "items": {
            "$ref": "#/$defs/S3Connection"
          },
          "type": "array"
        },
        "slack": {
          "items": {
            "$ref": "#/$defs/SlackConnection"
          },
          "type": "array"
        },
        "asana": {
          "items": {
            "$ref": "#/$defs/AsanaConnection"
          },
          "type": "array"
        },
        "dynamodb": {
          "items": {
            "$ref": "#/$defs/DynamoDBConnection"
          },
          "type": "array"
        },
        "googleads": {
          "items": {
            "$ref": "#/$defs/GoogleAdsConnection"
          },
          "type": "array"
        },
        "appstore": {
          "items": {
            "$ref": "#/$defs/AppStoreConnection"
          },
          "type": "array"
        },
        "linkedinads": {
          "items": {
            "$ref": "#/$defs/LinkedInAdsConnection"
          },
          "type": "array"
        },
        "gcs": {
          "items": {
            "$ref": "#/$defs/GCSConnection"
          },
          "type": "array"
        },
        "applovinmax": {
          "items": {
            "$ref": "#/$defs/ApplovinMaxConnection"
          },
          "type": "array"
        },
        "personio": {
          "items": {
            "$ref": "#/$defs/PersonioConnection"
          },
          "type": "array"
        },
        "kinesis": {
          "items": {
            "$ref": "#/$defs/KinesisConnection"
          },
          "type": "array"
        },
        "pipedrive": {
          "items": {
            "$ref": "#/$defs/PipedriveConnection"
          },
          "type": "array"
        },
        "emr_serverless": {
          "items": {
            "$ref": "#/$defs/EMRServerlessConnection"
          },
          "type": "array"
        },
        "googleanalytics": {
          "items": {
            "$ref": "#/$defs/GoogleAnalyticsConnection"
          },
          "type": "array"
        },
        "applovin": {
          "items": {
            "$ref": "#/$defs/AppLovinConnection"
          },
          "type": "array"
        },
        "frankfurter": {
          "items": {
            "$ref": "#/$defs/FrankfurterConnection"
          },
          "type": "array"
        },
        "salesforce": {
          "items": {
            "$ref": "#/$defs/SalesforceConnection"
          },
          "type": "array"
        },
        "sqlite": {
          "items": {
            "$ref": "#/$defs/SQLiteConnection"
          },
          "type": "array"
        },
<<<<<<< HEAD
        "oracle": {
          "items": {
            "$ref": "#/$defs/OracleConnection"
=======
        "db2": {
          "items": {
            "$ref": "#/$defs/DB2Connection"
>>>>>>> a79d6000
          },
          "type": "array"
        }
      },
      "additionalProperties": false,
      "type": "object"
    },
    "DatabricksConnection": {
      "properties": {
        "name": {
          "type": "string"
        },
        "token": {
          "type": "string"
        },
        "path": {
          "type": "string"
        },
        "host": {
          "type": "string"
        },
        "port": {
          "type": "integer",
          "default": 443
        },
        "catalog": {
          "type": "string"
        },
        "schema": {
          "type": "string"
        }
      },
      "additionalProperties": false,
      "type": "object",
      "required": [
        "name",
        "token",
        "path",
        "host",
        "port",
        "catalog",
        "schema"
      ]
    },
    "DuckDBConnection": {
      "properties": {
        "name": {
          "type": "string"
        },
        "path": {
          "type": "string"
        }
      },
      "additionalProperties": false,
      "type": "object",
      "required": [
        "name",
        "path"
      ]
    },
    "DynamoDBConnection": {
      "properties": {
        "name": {
          "type": "string"
        },
        "access_key_id": {
          "type": "string"
        },
        "secret_access_key": {
          "type": "string"
        },
        "region": {
          "type": "string"
        }
      },
      "additionalProperties": false,
      "type": "object",
      "required": [
        "name",
        "access_key_id",
        "secret_access_key",
        "region"
      ]
    },
    "EMRServerlessConnection": {
      "properties": {
        "name": {
          "type": "string"
        },
        "access_key": {
          "type": "string"
        },
        "secret_key": {
          "type": "string"
        },
        "application_id": {
          "type": "string"
        },
        "execution_role": {
          "type": "string"
        },
        "region": {
          "type": "string"
        },
        "workspace": {
          "type": "string"
        }
      },
      "additionalProperties": false,
      "type": "object",
      "required": [
        "name",
        "access_key",
        "secret_key",
        "application_id",
        "execution_role",
        "region",
        "workspace"
      ]
    },
    "FacebookAdsConnection": {
      "properties": {
        "name": {
          "type": "string"
        },
        "access_token": {
          "type": "string"
        },
        "account_id": {
          "type": "string"
        }
      },
      "additionalProperties": false,
      "type": "object",
      "required": [
        "name",
        "access_token",
        "account_id"
      ]
    },
    "GCSConnection": {
      "properties": {
        "name": {
          "type": "string"
        },
        "service_account_file": {
          "type": "string"
        },
        "service_account_json": {
          "type": "string"
        }
      },
      "additionalProperties": false,
      "type": "object",
      "required": [
        "name",
        "service_account_file",
        "service_account_json"
      ]
    },
    "GenericConnection": {
      "properties": {
        "name": {
          "type": "string"
        },
        "value": {
          "type": "string"
        }
      },
      "additionalProperties": false,
      "type": "object",
      "required": [
        "name",
        "value"
      ]
    },
    "GitHubConnection": {
      "properties": {
        "name": {
          "type": "string"
        },
        "access_token": {
          "type": "string"
        },
        "owner": {
          "type": "string"
        },
        "repo": {
          "type": "string"
        }
      },
      "additionalProperties": false,
      "type": "object",
      "required": [
        "name",
        "owner",
        "repo"
      ]
    },
    "GoogleAdsConnection": {
      "properties": {
        "name": {
          "type": "string"
        },
        "customer_id": {
          "type": "string"
        },
        "service_account_json": {
          "type": "string"
        },
        "service_account_file": {
          "type": "string"
        },
        "dev_token": {
          "type": "string"
        }
      },
      "additionalProperties": false,
      "type": "object",
      "required": [
        "name",
        "customer_id",
        "dev_token"
      ]
    },
    "GoogleAnalyticsConnection": {
      "properties": {
        "name": {
          "type": "string"
        },
        "service_account_file": {
          "type": "string"
        },
        "property_id": {
          "type": "string"
        }
      },
      "additionalProperties": false,
      "type": "object",
      "required": [
        "name",
        "service_account_file",
        "property_id"
      ]
    },
    "GoogleCloudPlatformConnection": {
      "properties": {
        "name": {
          "type": "string"
        },
        "service_account_json": {
          "type": "string"
        },
        "service_account_file": {
          "type": "string"
        },
        "project_id": {
          "type": "string"
        },
        "location": {
          "type": "string"
        }
      },
      "additionalProperties": false,
      "type": "object",
      "required": [
        "name",
        "project_id"
      ]
    },
    "GoogleSheetsConnection": {
      "properties": {
        "name": {
          "type": "string"
        },
        "service_account_json": {
          "type": "string"
        },
        "service_account_file": {
          "type": "string"
        }
      },
      "additionalProperties": false,
      "type": "object",
      "required": [
        "name"
      ]
    },
    "GorgiasConnection": {
      "properties": {
        "name": {
          "type": "string"
        },
        "domain": {
          "type": "string"
        },
        "api_key": {
          "type": "string"
        },
        "email": {
          "type": "string"
        }
      },
      "additionalProperties": false,
      "type": "object",
      "required": [
        "name",
        "domain",
        "api_key",
        "email"
      ]
    },
    "HANAConnection": {
      "properties": {
        "name": {
          "type": "string"
        },
        "username": {
          "type": "string"
        },
        "password": {
          "type": "string"
        },
        "host": {
          "type": "string"
        },
        "port": {
          "type": "integer"
        },
        "database": {
          "type": "string"
        }
      },
      "additionalProperties": false,
      "type": "object",
      "required": [
        "name",
        "username",
        "password",
        "host",
        "port",
        "database"
      ]
    },
    "HubspotConnection": {
      "properties": {
        "name": {
          "type": "string"
        },
        "api_key": {
          "type": "string"
        }
      },
      "additionalProperties": false,
      "type": "object",
      "required": [
        "name",
        "api_key"
      ]
    },
    "KafkaConnection": {
      "properties": {
        "name": {
          "type": "string"
        },
        "bootstrap_servers": {
          "type": "string"
        },
        "group_id": {
          "type": "string"
        },
        "security_protocol": {
          "type": "string"
        },
        "sasl_mechanisms": {
          "type": "string"
        },
        "sasl_username": {
          "type": "string"
        },
        "sasl_password": {
          "type": "string"
        },
        "batch_size": {
          "type": "string"
        },
        "batch_timeout": {
          "type": "string"
        }
      },
      "additionalProperties": false,
      "type": "object",
      "required": [
        "name",
        "bootstrap_servers",
        "group_id"
      ]
    },
    "KinesisConnection": {
      "properties": {
        "name": {
          "type": "string"
        },
        "access_key_id": {
          "type": "string"
        },
        "secret_access_key": {
          "type": "string"
        },
        "region": {
          "type": "string"
        }
      },
      "additionalProperties": false,
      "type": "object",
      "required": [
        "name",
        "access_key_id",
        "secret_access_key",
        "region"
      ]
    },
    "KlaviyoConnection": {
      "properties": {
        "name": {
          "type": "string"
        },
        "api_key": {
          "type": "string"
        }
      },
      "additionalProperties": false,
      "type": "object",
      "required": [
        "name",
        "api_key"
      ]
    },
    "LinkedInAdsConnection": {
      "properties": {
        "name": {
          "type": "string"
        },
        "access_token": {
          "type": "string"
        },
        "account_ids": {
          "type": "string"
        }
      },
      "additionalProperties": false,
      "type": "object",
      "required": [
        "name",
        "access_token",
        "account_ids"
      ]
    },
    "MongoConnection": {
      "properties": {
        "name": {
          "type": "string"
        },
        "username": {
          "type": "string"
        },
        "password": {
          "type": "string"
        },
        "host": {
          "type": "string"
        },
        "port": {
          "type": "integer",
          "default": 27017
        },
        "database": {
          "type": "string"
        }
      },
      "additionalProperties": false,
      "type": "object",
      "required": [
        "name",
        "username",
        "password",
        "host",
        "port",
        "database"
      ]
    },
    "MsSQLConnection": {
      "properties": {
        "name": {
          "type": "string"
        },
        "username": {
          "type": "string"
        },
        "password": {
          "type": "string"
        },
        "host": {
          "type": "string"
        },
        "port": {
          "type": "integer",
          "default": 1433
        },
        "database": {
          "type": "string"
        }
      },
      "additionalProperties": false,
      "type": "object",
      "required": [
        "name",
        "username",
        "password",
        "host",
        "port",
        "database"
      ]
    },
    "MySQLConnection": {
      "properties": {
        "name": {
          "type": "string"
        },
        "username": {
          "type": "string"
        },
        "password": {
          "type": "string"
        },
        "host": {
          "type": "string"
        },
        "port": {
          "type": "integer",
          "default": 3306
        },
        "database": {
          "type": "string"
        },
        "driver": {
          "type": "string"
        },
        "ssl_ca_path": {
          "type": "string"
        },
        "ssl_cert_path": {
          "type": "string"
        },
        "ssl_key_path": {
          "type": "string"
        }
      },
      "additionalProperties": false,
      "type": "object",
      "required": [
        "name",
        "username",
        "password",
        "host",
        "port",
        "database"
      ]
    },
    "NotionConnection": {
      "properties": {
        "name": {
          "type": "string"
        },
        "api_key": {
          "type": "string"
        }
      },
      "additionalProperties": false,
      "type": "object",
      "required": [
        "name",
        "api_key"
      ]
    },
    "PersonioConnection": {
      "properties": {
        "name": {
          "type": "string"
        },
        "client_id": {
          "type": "string"
        },
        "client_secret": {
          "type": "string"
        }
      },
      "additionalProperties": false,
      "type": "object",
      "required": [
        "name",
        "client_id",
        "client_secret"
      ]
    },
    "PipedriveConnection": {
      "properties": {
        "name": {
          "type": "string"
        },
        "api_token": {
          "type": "string"
        }
      },
      "additionalProperties": false,
      "type": "object",
      "required": [
        "name",
        "api_token"
      ]
    },
    "PostgresConnection": {
      "properties": {
        "name": {
          "type": "string"
        },
        "username": {
          "type": "string"
        },
        "password": {
          "type": "string"
        },
        "host": {
          "type": "string"
        },
        "port": {
          "type": "integer",
          "default": 5432
        },
        "database": {
          "type": "string"
        },
        "schema": {
          "type": "string"
        },
        "pool_max_conns": {
          "type": "integer"
        },
        "ssl_mode": {
          "type": "string"
        }
      },
      "additionalProperties": false,
      "type": "object",
      "required": [
        "name",
        "username",
        "password",
        "host",
        "port",
        "database",
        "schema",
        "pool_max_conns",
        "ssl_mode"
      ]
    },
    "RedshiftConnection": {
      "properties": {
        "name": {
          "type": "string"
        },
        "username": {
          "type": "string"
        },
        "password": {
          "type": "string"
        },
        "host": {
          "type": "string"
        },
        "port": {
          "type": "integer",
          "default": 5439
        },
        "database": {
          "type": "string"
        },
        "schema": {
          "type": "string"
        },
        "pool_max_conns": {
          "type": "integer"
        },
        "ssl_mode": {
          "type": "string"
        }
      },
      "additionalProperties": false,
      "type": "object",
      "required": [
        "name",
        "username",
        "password",
        "host",
        "port",
        "database",
        "schema",
        "pool_max_conns",
        "ssl_mode"
      ]
    },
    "S3Connection": {
      "properties": {
        "name": {
          "type": "string"
        },
        "bucket_name": {
          "type": "string"
        },
        "path_to_file": {
          "type": "string"
        },
        "access_key_id": {
          "type": "string"
        },
        "secret_access_key": {
          "type": "string"
        }
      },
      "additionalProperties": false,
      "type": "object",
      "required": [
        "name",
        "bucket_name",
        "path_to_file",
        "access_key_id",
        "secret_access_key"
      ]
    },
    "ShopifyConnection": {
      "properties": {
        "name": {
          "type": "string"
        },
        "url": {
          "type": "string"
        },
        "api_key": {
          "type": "string"
        }
      },
      "additionalProperties": false,
      "type": "object",
      "required": [
        "name",
        "url",
        "api_key"
      ]
    },
    "SlackConnection": {
      "properties": {
        "name": {
          "type": "string"
        },
        "api_key": {
          "type": "string"
        }
      },
      "additionalProperties": false,
      "type": "object",
      "required": [
        "name",
        "api_key"
      ]
    },
    "SnowflakeConnection": {
      "properties": {
        "name": {
          "type": "string"
        },
        "account": {
          "type": "string"
        },
        "username": {
          "type": "string"
        },
        "password": {
          "type": "string"
        },
        "region": {
          "type": "string"
        },
        "role": {
          "type": "string"
        },
        "database": {
          "type": "string"
        },
        "schema": {
          "type": "string"
        },
        "warehouse": {
          "type": "string"
        },
        "private_key_path": {
          "type": "string"
        }
      },
      "additionalProperties": false,
      "type": "object",
      "required": [
        "name",
        "account",
        "username",
        "password",
        "region",
        "role",
        "database",
        "schema",
        "warehouse",
        "private_key_path"
      ]
    },
    "StripeConnection": {
      "properties": {
        "name": {
          "type": "string"
        },
        "api_key": {
          "type": "string"
        }
      },
      "additionalProperties": false,
      "type": "object",
      "required": [
        "name",
        "api_key"
      ]
    },
    "SynapseConnection": {
      "properties": {
        "name": {
          "type": "string"
        },
        "username": {
          "type": "string"
        },
        "password": {
          "type": "string"
        },
        "host": {
          "type": "string"
        },
        "port": {
          "type": "integer",
          "default": 1433
        },
        "database": {
          "type": "string"
        }
      },
      "additionalProperties": false,
      "type": "object",
      "required": [
        "name",
        "username",
        "password",
        "host",
        "port",
        "database"
      ]
    },
    "TikTokAdsConnection": {
      "properties": {
        "name": {
          "type": "string"
        },
        "access_token": {
          "type": "string"
        },
        "advertiser_ids": {
          "type": "string"
        },
        "timezone": {
          "type": "string"
        }
      },
      "additionalProperties": false,
      "type": "object",
      "required": [
        "name",
        "access_token",
        "advertiser_ids"
      ]
    },
    "ZendeskConnection": {
      "properties": {
        "name": {
          "type": "string"
        },
        "api_token": {
          "type": "string"
        },
        "email": {
          "type": "string"
        },
        "oauth_token": {
          "type": "string"
        },
        "sub_domain": {
          "type": "string"
        }
      },
      "additionalProperties": false,
      "type": "object",
      "required": [
        "name",
        "api_token",
        "email",
        "oauth_token",
        "sub_domain"
      ]
    },
<<<<<<< HEAD
    "OracleConnection": {
=======
    "DB2Connection": {
>>>>>>> a79d6000
      "properties": {
        "name": {
          "type": "string"
        },
        "username": {
          "type": "string"
        },
        "password": {
          "type": "string"
        },
        "host": {
          "type": "string"
        },
        "port": {
          "type": "string"
        },
<<<<<<< HEAD
        "dbname": {
=======
        "database": {
>>>>>>> a79d6000
          "type": "string"
        }
      },
      "additionalProperties": false,
      "type": "object",
      "required": [
        "name",
        "username",
        "password",
        "host",
        "port",
<<<<<<< HEAD
        "dbname"
=======
        "database"
>>>>>>> a79d6000
      ]
    }
  }
}<|MERGE_RESOLUTION|>--- conflicted
+++ resolved
@@ -605,15 +605,17 @@
           },
           "type": "array"
         },
-<<<<<<< HEAD
+
         "oracle": {
           "items": {
             "$ref": "#/$defs/OracleConnection"
-=======
+          },
+          "type": "array"
+        },
+
         "db2": {
           "items": {
             "$ref": "#/$defs/DB2Connection"
->>>>>>> a79d6000
           },
           "type": "array"
         }
@@ -1537,11 +1539,7 @@
         "sub_domain"
       ]
     },
-<<<<<<< HEAD
-    "OracleConnection": {
-=======
     "DB2Connection": {
->>>>>>> a79d6000
       "properties": {
         "name": {
           "type": "string"
@@ -1558,11 +1556,7 @@
         "port": {
           "type": "string"
         },
-<<<<<<< HEAD
-        "dbname": {
-=======
         "database": {
->>>>>>> a79d6000
           "type": "string"
         }
       },
@@ -1574,11 +1568,39 @@
         "password",
         "host",
         "port",
-<<<<<<< HEAD
+        "database"
+      ]
+    },
+    "OracleConnection": {
+      "properties": {
+        "name": {
+          "type": "string"
+        },
+        "username": {
+          "type": "string"
+        },
+        "password": {
+          "type": "string"
+        },
+        "host": {
+          "type": "string"
+        },
+        "port": {
+          "type": "string"
+        },
+        "dbname": {
+          "type": "string"
+        }
+      },
+      "additionalProperties": false,
+      "type": "object",
+      "required": [
+        "name",
+        "username",
+        "password",
+        "host",
+        "port",
         "dbname"
-=======
-        "database"
->>>>>>> a79d6000
       ]
     }
   }
