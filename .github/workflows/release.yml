name: Release

on:
  push:
    tags:
      - '*'


jobs:
  prepare-windows:
    runs-on: windows-latest
    defaults:
      run:
        shell: msys2 {0}
    steps:
      - uses: actions/checkout@v3
      - uses: msys2/setup-msys2@v2
        with:
          msystem: UCRT64
          update: true
          install: git mingw-w64-ucrt-x86_64-gcc
      - shell: bash
        run: echo "sha_short=$(git rev-parse --short HEAD)" >> $GITHUB_ENV
      - id: cache
        uses: actions/cache@v3
        with:
          path: dist/windows
          key: windows-${{ env.sha_short }}
      - uses: actions/setup-go@v4
        with:
          go-version-file: 'go.mod'
      - name: Release
        if: steps.cache.outputs.cache-hit != 'true'
        uses: goreleaser/goreleaser-action@v6
        with:
          version: latest
          distribution: goreleaser-pro
          args: release --clean --split
        env:
          GITHUB_TOKEN: ${{ secrets.RELEASE_TOKEN }}
          GORELEASER_KEY: ${{ secrets.GORELEASER_KEY }}
          VERSION: ${{ github.ref_name }}
          GGOOS: windows

  prepare-darwin:
    runs-on: ubuntu-latest
    steps:
      - uses: actions/checkout@v3
        with:
          fetch-depth: 0
      - uses: actions/setup-go@v4
        with:
          go-version-file: 'go.mod'
      - shell: bash
        run: echo "sha_short=$(git rev-parse --short HEAD)" >> $GITHUB_ENV
      - name: cache darwin
        uses: actions/cache@v3
        with:
          path: dist/darwin
          key: darwin-${{ env.sha_short }}
      - name: Run GoReleaser
        if: steps.cache.outputs.cache-hit != 'true'
        run: |
          docker run  -e GGOOS=darwin -e GORELEASER_KEY=${{ secrets.GORELEASER_KEY }} -e VERSION=${{ github.ref_name }} -e GITHUB_TOKEN=${{ secrets.RELEASE_TOKEN }} -v $(pwd):/src -w /src bruin-data/goreleaser-cross-pro:v1.22 release --clean --split
  
        
  prepare-linux:
    runs-on: ubuntu-latest
    steps:
      - uses: actions/checkout@v3
        with:
          fetch-depth: 0
      - uses: actions/setup-go@v4
        with:
          go-version-file: 'go.mod'
      - shell: bash
        run: echo "sha_short=$(git rev-parse --short HEAD)" >> $GITHUB_ENV
      - name: cache linux
        uses: actions/cache@v3
        with:
          path: dist/linux
          key: linux-${{ env.sha_short }}
      - name: Run GoReleaser
        if: steps.cache.outputs.cache-hit != 'true'
        run: |
<<<<<<< HEAD
          docker run  -e GGOOS=linux -e GORELEASER_KEY=${{ secrets.GORELEASER_KEY }} -e VERSION=${{ github.ref_name }} -e GITHUB_TOKEN=${{ secrets.RELEASE_TOKEN }} -v $(pwd):/src -w /src bruin-data/goreleaser-cross-pro:v1.22 release --clean --split

              
  release:
    runs-on: ubuntu-latest
    needs: [prepare-linux, prepare-windows, prepare-darwin]
    steps:
      - uses: actions/checkout@v3
        with:
          fetch-depth: 0
      - uses: actions/setup-go@v3
        with:
          go-version: 1.19
          cache: true
      - shell: bash
        run: echo "sha_short=$(git rev-parse --short HEAD)" >> $GITHUB_ENV
      - uses: actions/cache@v3
        with:
          path: dist/linux
          key: linux-${{ env.sha_short }}
      - uses: actions/cache@v3
        with:
          path: dist/darwin
          key: darwin-${{ env.sha_short }}
      - uses: actions/cache@v3
        with:
          path: dist/windows
          key: windows-${{ env.sha_short }}
      - uses: goreleaser/goreleaser-action@v3
        with:
          distribution: goreleaser-pro
          version: latest
          args: continue --merge
        env:
          GITHUB_TOKEN: ${{ secrets.RELEASE_TOKEN }}
          GORELEASER_KEY: ${{ secrets.GORELEASER_KEY }}
=======
          docker run  -e VERSION=${{ github.ref_name }} -e GITHUB_TOKEN=${{ secrets.RELEASE_TOKEN }} -v $(pwd):/src -w /src goreleaser/goreleaser-cross:v1.22 release --clean
>>>>>>> bcf4d5ac
<|MERGE_RESOLUTION|>--- conflicted
+++ resolved
@@ -83,7 +83,6 @@
       - name: Run GoReleaser
         if: steps.cache.outputs.cache-hit != 'true'
         run: |
-<<<<<<< HEAD
           docker run  -e GGOOS=linux -e GORELEASER_KEY=${{ secrets.GORELEASER_KEY }} -e VERSION=${{ github.ref_name }} -e GITHUB_TOKEN=${{ secrets.RELEASE_TOKEN }} -v $(pwd):/src -w /src bruin-data/goreleaser-cross-pro:v1.22 release --clean --split
 
               
@@ -120,6 +119,3 @@
         env:
           GITHUB_TOKEN: ${{ secrets.RELEASE_TOKEN }}
           GORELEASER_KEY: ${{ secrets.GORELEASER_KEY }}
-=======
-          docker run  -e VERSION=${{ github.ref_name }} -e GITHUB_TOKEN=${{ secrets.RELEASE_TOKEN }} -v $(pwd):/src -w /src goreleaser/goreleaser-cross:v1.22 release --clean
->>>>>>> bcf4d5ac
