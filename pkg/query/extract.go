--- conflicted
+++ resolved
@@ -176,11 +176,7 @@
 
 func (f *WholeFileExtractor) CloneForAsset(ctx context.Context, t *pipeline.Asset) QueryExtractor {
 	applyModifiers, ok := ctx.Value(pipeline.RunConfigApplyIntervalModifiers).(bool)
-<<<<<<< HEAD
-	if ok && !applyModifiers {
-=======
 	if !ok || !applyModifiers {
->>>>>>> 3c806ff5
 		return f
 	}
 	startDate := ctx.Value(pipeline.RunConfigStartDate).(time.Time)
