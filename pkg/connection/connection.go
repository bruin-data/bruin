package connection

import (
	"context"
	"encoding/json"
	"fmt"
	"os"
	"sync"

	"github.com/bruin-data/bruin/pkg/adjust"
	"github.com/bruin-data/bruin/pkg/airtable"
	"github.com/bruin-data/bruin/pkg/appsflyer"
	"github.com/bruin-data/bruin/pkg/athena"
	"github.com/bruin-data/bruin/pkg/bigquery"
	"github.com/bruin-data/bruin/pkg/chess"
	"github.com/bruin-data/bruin/pkg/config"
	"github.com/bruin-data/bruin/pkg/databricks"
	duck "github.com/bruin-data/bruin/pkg/duckdb"
	"github.com/bruin-data/bruin/pkg/facebookads"
	"github.com/bruin-data/bruin/pkg/gorgias"
	"github.com/bruin-data/bruin/pkg/gsheets"
	"github.com/bruin-data/bruin/pkg/hana"
	"github.com/bruin-data/bruin/pkg/hubspot"
	"github.com/bruin-data/bruin/pkg/kafka"
	"github.com/bruin-data/bruin/pkg/klaviyo"
	"github.com/bruin-data/bruin/pkg/mongo"
	"github.com/bruin-data/bruin/pkg/mssql"
	"github.com/bruin-data/bruin/pkg/mysql"
	"github.com/bruin-data/bruin/pkg/notion"
	"github.com/bruin-data/bruin/pkg/postgres"
	"github.com/bruin-data/bruin/pkg/s3"
	"github.com/bruin-data/bruin/pkg/shopify"
	"github.com/bruin-data/bruin/pkg/slack"
	"github.com/bruin-data/bruin/pkg/snowflake"
	"github.com/bruin-data/bruin/pkg/stripe"
	"github.com/bruin-data/bruin/pkg/zendesk"
	"github.com/pkg/errors"
	"github.com/sourcegraph/conc"
	"golang.org/x/exp/maps"
)

type Manager struct {
	BigQuery    map[string]*bigquery.Client
	Snowflake   map[string]*snowflake.DB
	Postgres    map[string]*postgres.Client
	MsSQL       map[string]*mssql.DB
	Databricks  map[string]*databricks.DB
	Mongo       map[string]*mongo.DB
	Mysql       map[string]*mysql.Client
	Notion      map[string]*notion.Client
	HANA        map[string]*hana.Client
	Shopify     map[string]*shopify.Client
	Gorgias     map[string]*gorgias.Client
	Klaviyo     map[string]*klaviyo.Client
	Adjust      map[string]*adjust.Client
	Athena      map[string]*athena.DB
	FacebookAds map[string]*facebookads.Client
	Stripe      map[string]*stripe.Client
	Appsflyer   map[string]*appsflyer.Client
	Kafka       map[string]*kafka.Client
	Airtable    map[string]*airtable.Client

	DuckDB       map[string]*duck.Client
	Hubspot      map[string]*hubspot.Client
	GoogleSheets map[string]*gsheets.Client
	Chess        map[string]*chess.Client
	S3           map[string]*s3.Client
<<<<<<< HEAD
	Slack        map[string]*slack.Client
=======
	Zendesk      map[string]*zendesk.Client
>>>>>>> a7ba7602
	mutex        sync.Mutex
}

func (m *Manager) GetConnection(name string) (interface{}, error) {
	availableConnectionNames := make([]string, 0)

	connBigQuery, err := m.GetBqConnectionWithoutDefault(name)
	if err == nil {
		return connBigQuery, nil
	}
	availableConnectionNames = append(availableConnectionNames, maps.Keys(m.BigQuery)...)

	connSnowflake, err := m.GetSfConnectionWithoutDefault(name)
	if err == nil {
		return connSnowflake, nil
	}
	availableConnectionNames = append(availableConnectionNames, maps.Keys(m.Snowflake)...)

	connPostgres, err := m.GetPgConnectionWithoutDefault(name)
	if err == nil {
		return connPostgres, nil
	}
	availableConnectionNames = append(availableConnectionNames, maps.Keys(m.Postgres)...)

	connMSSql, err := m.GetMsConnectionWithoutDefault(name)
	if err == nil {
		return connMSSql, nil
	}
	availableConnectionNames = append(availableConnectionNames, maps.Keys(m.MsSQL)...)

	connDatabricks, err := m.GetDatabricksConnectionWithoutDefault(name)
	if err == nil {
		return connDatabricks, nil
	}
	availableConnectionNames = append(availableConnectionNames, maps.Keys(m.Databricks)...)

	connMongo, err := m.GetMongoConnectionWithoutDefault(name)
	if err == nil {
		return connMongo, nil
	}
	availableConnectionNames = append(availableConnectionNames, maps.Keys(m.Mongo)...)

	connMysql, err := m.GetMySQLConnectionWithoutDefault(name)
	if err == nil {
		return connMysql, nil
	}
	availableConnectionNames = append(availableConnectionNames, maps.Keys(m.Mysql)...)

	connNotion, err := m.GetNotionConnectionWithoutDefault(name)
	if err == nil {
		return connNotion, nil
	}
	availableConnectionNames = append(availableConnectionNames, maps.Keys(m.Notion)...)

	connHANA, err := m.GetHANAConnectionWithoutDefault(name)
	if err == nil {
		return connHANA, nil
	}
	availableConnectionNames = append(availableConnectionNames, maps.Keys(m.HANA)...)

	connShopify, err := m.GetShopifyConnectionWithoutDefault(name)
	if err == nil {
		return connShopify, nil
	}
	availableConnectionNames = append(availableConnectionNames, maps.Keys(m.Shopify)...)

	connGorgias, err := m.GetGorgiasConnectionWithoutDefault(name)
	if err == nil {
		return connGorgias, nil
	}
	availableConnectionNames = append(availableConnectionNames, maps.Keys(m.Gorgias)...)

	connKlaviyo, err := m.GetKlaviyoConnectionWithoutDefault(name)
	if err == nil {
		return connKlaviyo, nil
	}
	availableConnectionNames = append(availableConnectionNames, maps.Keys(m.Klaviyo)...)

	connAdjust, err := m.GetAdjustConnectionWithoutDefault(name)
	if err == nil {
		return connAdjust, nil
	}
	availableConnectionNames = append(availableConnectionNames, maps.Keys(m.Adjust)...)

	athenaConnection, err := m.GetAthenaConnectionWithoutDefault(name)
	if err == nil {
		return athenaConnection, nil
	}
	availableConnectionNames = append(availableConnectionNames, maps.Keys(m.Athena)...)

	connFacebookAds, err := m.GetFacebookAdsConnectionWithoutDefault(name)
	if err == nil {
		return connFacebookAds, nil
	}
	availableConnectionNames = append(availableConnectionNames, maps.Keys(m.FacebookAds)...)

	connStripe, err := m.GetStripeConnectionWithoutDefault(name)
	if err == nil {
		return connStripe, nil
	}
	availableConnectionNames = append(availableConnectionNames, maps.Keys(m.Stripe)...)

	connAppsflyer, err := m.GetAppsflyerConnectionWithoutDefault(name)
	if err == nil {
		return connAppsflyer, nil
	}
	availableConnectionNames = append(availableConnectionNames, maps.Keys(m.Appsflyer)...)

	connKafka, err := m.GetKafkaConnectionWithoutDefault(name)
	if err == nil {
		return connKafka, nil
	}
	availableConnectionNames = append(availableConnectionNames, maps.Keys(m.Kafka)...)

	connDuckDB, err := m.GetDuckDBConnectionWithoutDefault(name)
	if err == nil {
		return connDuckDB, nil
	}
	availableConnectionNames = append(availableConnectionNames, maps.Keys(m.DuckDB)...)

	connHubspot, err := m.GetHubspotConnectionWithoutDefault(name)
	if err == nil {
		return connHubspot, nil
	}
	availableConnectionNames = append(availableConnectionNames, maps.Keys(m.Hubspot)...)

	connGoogleSheets, err := m.GetGoogleSheetsConnectionWithoutDefault(name)
	if err == nil {
		return connGoogleSheets, nil
	}
	availableConnectionNames = append(availableConnectionNames, maps.Keys(m.GoogleSheets)...)

	connChess, err := m.GetChessConnectionWithoutDefault(name)
	if err == nil {
		return connChess, nil
	}
	availableConnectionNames = append(availableConnectionNames, maps.Keys(m.Chess)...)

	connAirtable, err := m.GetAirtableConnectionWithoutDefault(name)
	if err == nil {
		return connAirtable, nil
	}
	availableConnectionNames = append(availableConnectionNames, maps.Keys(m.Airtable)...)

	connS3, err := m.GetS3ConnectionWithoutDefault(name)
	if err == nil {
		return connS3, nil
	}
	availableConnectionNames = append(availableConnectionNames, maps.Keys(m.S3)...)
<<<<<<< HEAD
	connSlack, err := m.GetSlackConnectionWithoutDefault(name)
	if err == nil {
		return connSlack, nil
	}
	availableConnectionNames = append(availableConnectionNames, maps.Keys(m.Slack)...)
=======

	connZendesk, err := m.GetZendeskConnectionWithoutDefault(name)
	if err == nil {
		fmt.Println("err", err)
		return connZendesk, nil
	}
	availableConnectionNames = append(availableConnectionNames, maps.Keys(m.Zendesk)...)
>>>>>>> a7ba7602
	return nil, errors.Errorf("connection '%s' not found, available connection names are: %v", name, availableConnectionNames)
}

func (m *Manager) GetAthenaConnection(name string) (athena.Client, error) {
	db, err := m.GetAthenaConnectionWithoutDefault(name)
	if err == nil {
		return db, nil
	}

	return m.GetAthenaConnectionWithoutDefault("athena-default")
}

func (m *Manager) GetAthenaConnectionWithoutDefault(name string) (athena.Client, error) {
	if m.Athena == nil {
		return nil, errors.New("no Athena connections found")
	}

	db, ok := m.Athena[name]
	if !ok {
		return nil, errors.Errorf("Athena connection not found for '%s'", name)
	}

	return db, nil
}

func (m *Manager) GetDuckDBConnection(name string) (duck.DuckDBClient, error) {
	db, err := m.GetDuckDBConnectionWithoutDefault(name)
	if err == nil {
		return db, nil
	}

	return m.GetDuckDBConnectionWithoutDefault("duckdb-default")
}

func (m *Manager) GetDuckDBConnectionWithoutDefault(name string) (duck.DuckDBClient, error) {
	if m.DuckDB == nil {
		return nil, errors.New("no DuckDB connections found")
	}

	db, ok := m.DuckDB[name]
	if !ok {
		return nil, errors.Errorf("DuckDB connection not found for '%s'", name)
	}

	return db, nil
}

func (m *Manager) GetBqConnection(name string) (bigquery.DB, error) {
	return m.GetBqConnectionWithoutDefault(name)
}

func (m *Manager) GetBqConnectionWithoutDefault(name string) (bigquery.DB, error) {
	if m.BigQuery == nil {
		return nil, errors.New("no bigquery connections found")
	}

	db, ok := m.BigQuery[name]
	if !ok {
		return nil, errors.Errorf("bigquery connection not found for '%s'", name)
	}

	return db, nil
}

func (m *Manager) GetSfConnection(name string) (snowflake.SfClient, error) {
	db, err := m.GetSfConnectionWithoutDefault(name)
	if err == nil {
		return db, nil
	}

	return m.GetSfConnectionWithoutDefault("snowflake-default")
}

func (m *Manager) GetSfConnectionWithoutDefault(name string) (snowflake.SfClient, error) {
	if m.Snowflake == nil {
		return nil, errors.New("no snowflake connections found")
	}

	db, ok := m.Snowflake[name]
	if !ok {
		return nil, errors.Errorf("snowflake connection not found for '%s'", name)
	}

	return db, nil
}

func (m *Manager) GetPgConnection(name string) (postgres.PgClient, error) {
	db, err := m.GetPgConnectionWithoutDefault(name)
	if err == nil {
		return db, nil
	}

	return m.GetPgConnectionWithoutDefault("postgres-default")
}

func (m *Manager) GetPgConnectionWithoutDefault(name string) (postgres.PgClient, error) {
	if m.Postgres == nil {
		return nil, errors.New("no postgres/redshift connections found")
	}

	db, ok := m.Postgres[name]
	if !ok {
		return nil, errors.Errorf("postgres/redshift connection not found for '%s'", name)
	}

	return db, nil
}

func (m *Manager) GetMsConnection(name string) (mssql.MsClient, error) {
	db, err := m.GetMsConnectionWithoutDefault(name)
	if err == nil {
		return db, nil
	}

	return m.GetMsConnectionWithoutDefault("mssql-default")
}

func (m *Manager) GetMsConnectionWithoutDefault(name string) (mssql.MsClient, error) {
	if m.MsSQL == nil {
		return nil, errors.New("no mssql connections found")
	}

	db, ok := m.MsSQL[name]
	if !ok {
		return nil, errors.Errorf("mssql connection not found for '%s'", name)
	}

	return db, nil
}

func (m *Manager) GetDatabricksConnection(name string) (databricks.Client, error) {
	db, err := m.GetDatabricksConnectionWithoutDefault(name)
	if err == nil {
		return db, nil
	}

	return m.GetDatabricksConnectionWithoutDefault("databricks-default")
}

func (m *Manager) GetDatabricksConnectionWithoutDefault(name string) (databricks.Client, error) {
	if m.Databricks == nil {
		return nil, errors.New("no databricks connections found")
	}

	db, ok := m.Databricks[name]
	if !ok {
		return nil, errors.Errorf("databricks connection not found for '%s'", name)
	}

	return db, nil
}

func (m *Manager) GetMongoConnection(name string) (*mongo.DB, error) {
	db, err := m.GetMongoConnectionWithoutDefault(name)
	if err == nil {
		return db, nil
	}

	return m.GetMongoConnectionWithoutDefault("mongo-default")
}

func (m *Manager) GetMongoConnectionWithoutDefault(name string) (*mongo.DB, error) {
	if m.Mongo == nil {
		return nil, errors.New("no mongo connections found")
	}

	db, ok := m.Mongo[name]
	if !ok {
		return nil, errors.Errorf("mongo connection not found for '%s'", name)
	}

	return db, nil
}

func (m *Manager) GetMySQLConnection(name string) (*mysql.Client, error) {
	db, err := m.GetMySQLConnectionWithoutDefault(name)
	if err == nil {
		return db, nil
	}

	return m.GetMySQLConnectionWithoutDefault("mysql-default")
}

func (m *Manager) GetMySQLConnectionWithoutDefault(name string) (*mysql.Client, error) {
	if m.Mysql == nil {
		return nil, errors.New("no mysql connections found")
	}

	db, ok := m.Mysql[name]
	if !ok {
		return nil, errors.Errorf("mysql connection not found for '%s'", name)
	}

	return db, nil
}

func (m *Manager) GetNotionConnection(name string) (*notion.Client, error) {
	db, err := m.GetNotionConnectionWithoutDefault(name)
	if err == nil {
		return db, nil
	}

	return m.GetNotionConnectionWithoutDefault("notion-default")
}

func (m *Manager) GetNotionConnectionWithoutDefault(name string) (*notion.Client, error) {
	if m.Notion == nil {
		return nil, errors.New("no notion connections found")
	}

	db, ok := m.Notion[name]
	if !ok {
		return nil, errors.Errorf("notion connection not found for '%s'", name)
	}

	return db, nil
}

func (m *Manager) GetHANAConnection(name string) (*hana.Client, error) {
	db, err := m.GetHANAConnectionWithoutDefault(name)
	if err == nil {
		return db, nil
	}

	return m.GetHANAConnectionWithoutDefault("hana-default")
}

func (m *Manager) GetHANAConnectionWithoutDefault(name string) (*hana.Client, error) {
	if m.HANA == nil {
		return nil, errors.New("no hana connections found")
	}

	db, ok := m.HANA[name]
	if !ok {
		return nil, errors.Errorf("hana connection not found for '%s'", name)
	}

	return db, nil
}

func (m *Manager) GetShopifyConnection(name string) (*shopify.Client, error) {
	db, err := m.GetShopifyConnectionWithoutDefault(name)
	if err == nil {
		return db, nil
	}

	return m.GetShopifyConnectionWithoutDefault("shopify-default")
}

func (m *Manager) GetShopifyConnectionWithoutDefault(name string) (*shopify.Client, error) {
	if m.Shopify == nil {
		return nil, errors.New("no shopify connections found")
	}

	db, ok := m.Shopify[name]
	if !ok {
		return nil, errors.Errorf("shopify connection not found for '%s'", name)
	}

	return db, nil
}

func (m *Manager) GetKlaviyoConnection(name string) (*klaviyo.Client, error) {
	db, err := m.GetKlaviyoConnectionWithoutDefault(name)
	if err == nil {
		return db, nil
	}

	return m.GetKlaviyoConnectionWithoutDefault("klaviyo-default")
}

func (m *Manager) GetKlaviyoConnectionWithoutDefault(name string) (*klaviyo.Client, error) {
	if m.Klaviyo == nil {
		return nil, errors.New("no klaviyo connections found")
	}

	db, ok := m.Klaviyo[name]
	if !ok {
		return nil, errors.Errorf("klaviyo connection not found for '%s'", name)
	}

	return db, nil
}

func (m *Manager) GetAdjustConnection(name string) (*adjust.Client, error) {
	db, err := m.GetAdjustConnectionWithoutDefault(name)
	if err == nil {
		return db, nil
	}

	return m.GetAdjustConnectionWithoutDefault("adjust-default")
}

func (m *Manager) GetAdjustConnectionWithoutDefault(name string) (*adjust.Client, error) {
	if m.Adjust == nil {
		return nil, errors.New("no adjust connections found")
	}

	db, ok := m.Adjust[name]
	if !ok {
		return nil, errors.Errorf("adjust connection not found for '%s'", name)
	}

	return db, nil
}

func (m *Manager) GetStripeConnection(name string) (*stripe.Client, error) {
	db, err := m.GetStripeConnectionWithoutDefault(name)
	if err == nil {
		return db, nil
	}

	return m.GetStripeConnectionWithoutDefault("stripe-default")
}

func (m *Manager) GetStripeConnectionWithoutDefault(name string) (*stripe.Client, error) {
	if m.Stripe == nil {
		return nil, errors.New("no stripe connections found")
	}

	db, ok := m.Stripe[name]
	if !ok {
		return nil, errors.Errorf("stripe connection not found for '%s'", name)
	}

	return db, nil
}

func (m *Manager) GetGorgiasConnection(name string) (*gorgias.Client, error) {
	db, err := m.GetGorgiasConnectionWithoutDefault(name)
	if err == nil {
		return db, nil
	}

	return m.GetGorgiasConnectionWithoutDefault("gorgias-default")
}

func (m *Manager) GetGorgiasConnectionWithoutDefault(name string) (*gorgias.Client, error) {
	if m.Gorgias == nil {
		return nil, errors.New("no gorgias connections found")
	}

	db, ok := m.Gorgias[name]
	if !ok {
		return nil, errors.Errorf("hana gorgias not found for '%s'", name)
	}

	return db, nil
}

func (m *Manager) GetFacebookAdsConnection(name string) (*facebookads.Client, error) {
	db, err := m.GetFacebookAdsConnectionWithoutDefault(name)
	if err == nil {
		return db, nil
	}

	return m.GetFacebookAdsConnectionWithoutDefault("facebookads-default")
}

func (m *Manager) GetFacebookAdsConnectionWithoutDefault(name string) (*facebookads.Client, error) {
	if m.FacebookAds == nil {
		return nil, errors.New("no facebookads connections found")
	}

	db, ok := m.FacebookAds[name]
	if !ok {
		return nil, errors.Errorf("facebookads connection not found for '%s'", name)
	}

	return db, nil
}

func (m *Manager) GetAppsflyerConnection(name string) (*appsflyer.Client, error) {
	fmt.Println("Attempting to retrieve AppsFlyer connection with name:", name)
	db, err := m.GetAppsflyerConnectionWithoutDefault(name)
	if err == nil {
		return db, nil
	}

	return m.GetAppsflyerConnectionWithoutDefault("appsflyer-default")
}

func (m *Manager) GetAppsflyerConnectionWithoutDefault(name string) (*appsflyer.Client, error) {
	if m.Appsflyer == nil {
		return nil, errors.New("no appsflyer connections found")
	}

	db, ok := m.Appsflyer[name]
	if !ok {
		return nil, errors.Errorf("appsflyer connection not found for '%s'", name)
	}

	return db, nil
}

func (m *Manager) GetKafkaConnection(name string) (*kafka.Client, error) {
	db, err := m.GetKafkaConnectionWithoutDefault(name)
	if err == nil {
		return db, nil
	}

	return m.GetKafkaConnectionWithoutDefault("kafka-default")
}

func (m *Manager) GetKafkaConnectionWithoutDefault(name string) (*kafka.Client, error) {
	if m.Kafka == nil {
		return nil, errors.New("no kafka connections found")
	}

	db, ok := m.Kafka[name]
	if !ok {
		return nil, errors.Errorf("kafka connection not found for '%s'", name)
	}

	return db, nil
}

func (m *Manager) GetHubspotConnection(name string) (*hubspot.Client, error) {
	db, err := m.GetHubspotConnectionWithoutDefault(name)
	if err == nil {
		return db, nil
	}

	return m.GetHubspotConnectionWithoutDefault("hubspot-default")
}

func (m *Manager) GetHubspotConnectionWithoutDefault(name string) (*hubspot.Client, error) {
	if m.Hubspot == nil {
		return nil, errors.New("no Hubspot connections found")
	}
	db, ok := m.Hubspot[name]
	if !ok {
		return nil, errors.Errorf("hubspot connection not found for '%s'", name)
	}
	return db, nil
}

func (m *Manager) GetAirtableConnection(name string) (*airtable.Client, error) {
	db, err := m.GetAirtableConnectionWithoutDefault(name)
	if err == nil {
		return db, nil
	}

	return m.GetAirtableConnectionWithoutDefault("airtable-default")
}

func (m *Manager) GetAirtableConnectionWithoutDefault(name string) (*airtable.Client, error) {
	if m.Airtable == nil {
		return nil, errors.New("no airtable connections found")
	}
	db, ok := m.Airtable[name]
	if !ok {
		return nil, errors.Errorf("airtable connection not found for '%s'", name)
	}
	return db, nil
}

func (m *Manager) GetGoogleSheetsConnection(name string) (*gsheets.Client, error) {
	db, err := m.GetGoogleSheetsConnectionWithoutDefault(name)
	if err == nil {
		return db, nil
	}

	return m.GetGoogleSheetsConnectionWithoutDefault("google-sheets-default")
}

func (m *Manager) GetGoogleSheetsConnectionWithoutDefault(name string) (*gsheets.Client, error) {
	if m.GoogleSheets == nil {
		return nil, errors.New("no google sheets connections found")
	}
	db, ok := m.GoogleSheets[name]
	if !ok {
		return nil, errors.Errorf("google sheets connection not found for '%s'", name)
	}
	return db, nil
}

func (m *Manager) GetChessConnection(name string) (*chess.Client, error) {
	db, err := m.GetChessConnectionWithoutDefault(name)
	if err == nil {
		return db, nil
	}
	return m.GetChessConnectionWithoutDefault("chess-default")
}

func (m *Manager) GetChessConnectionWithoutDefault(name string) (*chess.Client, error) {
	if m.Chess == nil {
		return nil, errors.New("no chess connections found")
	}
	db, ok := m.Chess[name]
	if !ok {
		return nil, errors.Errorf("chess connection not found for '%s'", name)
	}

	return db, nil
}

func (m *Manager) GetZendeskConnection(name string) (*zendesk.Client, error) {
	if m.Zendesk == nil {
		return nil, errors.New("no zendesk connections found")
	}
	db, ok := m.Zendesk[name]
	if !ok {
		return nil, errors.Errorf("zendesk connection not found for '%s'", name)
	}
	return db, nil
}

func (m *Manager) GetZendeskConnectionWithoutDefault(name string) (*zendesk.Client, error) {
	if m.Zendesk == nil {
		return nil, errors.New("no zendesk connections found")
	}
	db, ok := m.Zendesk[name]
	if !ok {
		return nil, errors.Errorf("zendesk connection not found for '%s'", name)
	}
	return db, nil
}

func (m *Manager) GetS3Connection(name string) (*s3.Client, error) {
	db, err := m.GetS3ConnectionWithoutDefault(name)
	if err == nil {
		return db, nil
	}
	return m.GetS3ConnectionWithoutDefault("s3-default")
}

func (m *Manager) GetS3ConnectionWithoutDefault(name string) (*s3.Client, error) {
	if m.S3 == nil {
		return nil, errors.New("no s3 connections found")
	}
	db, ok := m.S3[name]
	if !ok {
		return nil, errors.Errorf("s3 connection not found for '%s'", name)
	}
	return db, nil
}

func (m *Manager) GetSlackConnection(name string) (*slack.Client, error) {
	db, err := m.GetSlackConnectionWithoutDefault(name)
	if err == nil {
		return db, nil
	}
	return m.GetSlackConnectionWithoutDefault("slack-default")
}

func (m *Manager) GetSlackConnectionWithoutDefault(name string) (*slack.Client, error) {
	if m.Slack == nil {
		return nil, errors.New("no slack connections found")
	}
	db, ok := m.Slack[name]
	if !ok {
		return nil, errors.Errorf("slack connection not found for '%s'", name)
	}
	return db, nil
}
func (m *Manager) AddBqConnectionFromConfig(connection *config.GoogleCloudPlatformConnection) error {
	m.mutex.Lock()
	if m.BigQuery == nil {
		m.BigQuery = make(map[string]*bigquery.Client)
	}
	m.mutex.Unlock()

	// Check if either ServiceAccountFile or ServiceAccountJSON is provided, prioritizing ServiceAccountFile.
	if len(connection.ServiceAccountFile) == 0 && len(connection.ServiceAccountJSON) == 0 {
		return errors.New("credentials are required: provide either service_account_file or service_account_json")
	}

	// If ServiceAccountFile is provided, validate that it is readable and contains valid JSON.
	if len(connection.ServiceAccountFile) > 0 {
		file, err := os.ReadFile(connection.ServiceAccountFile)
		if err != nil {
			return errors.Errorf("failed to read service account file at '%s': %v", connection.ServiceAccountFile, err)
		}
		var js json.RawMessage
		if err := json.Unmarshal(file, &js); err != nil {
			return errors.Errorf("invalid JSON format in service account file at '%s'", connection.ServiceAccountFile)
		}
	}

	// Set up the BigQuery client using the preferred credentials.
	db, err := bigquery.NewDB(&bigquery.Config{
		ProjectID:           connection.ProjectID,
		CredentialsFilePath: connection.ServiceAccountFile,
		CredentialsJSON:     connection.ServiceAccountJSON,
		Credentials:         connection.GetCredentials(),
		Location:            connection.Location,
	})
	if err != nil {
		return err
	}

	// Lock and store the new BigQuery client.
	m.mutex.Lock()
	defer m.mutex.Unlock()
	m.BigQuery[connection.Name] = db

	return nil
}

func (m *Manager) AddSfConnectionFromConfig(connection *config.SnowflakeConnection) error {
	m.mutex.Lock()
	if m.Snowflake == nil {
		m.Snowflake = make(map[string]*snowflake.DB)
	}
	m.mutex.Unlock()

	db, err := snowflake.NewDB(&snowflake.Config{
		Account:   connection.Account,
		Username:  connection.Username,
		Password:  connection.Password,
		Region:    connection.Region,
		Role:      connection.Role,
		Database:  connection.Database,
		Schema:    connection.Schema,
		Warehouse: connection.Warehouse,
	})
	if err != nil {
		return err
	}

	m.mutex.Lock()
	defer m.mutex.Unlock()
	m.Snowflake[connection.Name] = db

	return nil
}

func (m *Manager) AddAthenaConnectionFromConfig(connection *config.AthenaConnection) error {
	m.mutex.Lock()
	defer m.mutex.Unlock()

	if m.Athena == nil {
		m.Athena = make(map[string]*athena.DB)
	}

	m.Athena[connection.Name] = athena.NewDB(&athena.Config{
		Region:          connection.Region,
		OutputBucket:    connection.QueryResultsPath,
		AccessID:        connection.AccessKey,
		SecretAccessKey: connection.SecretKey,
		Database:        connection.Database,
	})

	return nil
}

func (m *Manager) AddPgConnectionFromConfig(connection *config.PostgresConnection) error {
	return m.addPgLikeConnectionFromConfig(connection, false)
}

func (m *Manager) AddRedshiftConnectionFromConfig(connection *config.RedshiftConnection) error {
	return m.addRedshiftConnectionFromConfig(connection)
}

func (m *Manager) addRedshiftConnectionFromConfig(connection *config.RedshiftConnection) error {
	m.mutex.Lock()
	if m.Postgres == nil {
		m.Postgres = make(map[string]*postgres.Client)
	}
	m.mutex.Unlock()

	poolMaxConns := connection.PoolMaxConns
	if connection.PoolMaxConns == 0 {
		poolMaxConns = 10
	}

	var client *postgres.Client
	var err error
	client, err = postgres.NewClient(context.TODO(), postgres.RedShiftConfig{
		Username:     connection.Username,
		Password:     connection.Password,
		Host:         connection.Host,
		Port:         connection.Port,
		Database:     connection.Database,
		Schema:       connection.Schema,
		PoolMaxConns: poolMaxConns,
		SslMode:      connection.SslMode,
	})
	if err != nil {
		return err
	}

	m.mutex.Lock()
	defer m.mutex.Unlock()
	m.Postgres[connection.Name] = client

	return nil
}

func (m *Manager) addPgLikeConnectionFromConfig(connection *config.PostgresConnection, redshift bool) error {
	m.mutex.Lock()
	if m.Postgres == nil {
		m.Postgres = make(map[string]*postgres.Client)
	}
	m.mutex.Unlock()

	poolMaxConns := connection.PoolMaxConns
	if connection.PoolMaxConns == 0 {
		poolMaxConns = 10
	}

	var client *postgres.Client
	var err error
	if redshift {
		client, err = postgres.NewClient(context.TODO(), postgres.RedShiftConfig{
			Username:     connection.Username,
			Password:     connection.Password,
			Host:         connection.Host,
			Port:         connection.Port,
			Database:     connection.Database,
			Schema:       connection.Schema,
			PoolMaxConns: poolMaxConns,
			SslMode:      connection.SslMode,
		})
	} else {
		client, err = postgres.NewClient(context.TODO(), postgres.Config{
			Username:     connection.Username,
			Password:     connection.Password,
			Host:         connection.Host,
			Port:         connection.Port,
			Database:     connection.Database,
			Schema:       connection.Schema,
			PoolMaxConns: poolMaxConns,
			SslMode:      connection.SslMode,
		})
	}

	if err != nil {
		return err
	}

	m.mutex.Lock()
	defer m.mutex.Unlock()
	m.Postgres[connection.Name] = client

	return nil
}

func (m *Manager) AddMsSQLConnectionFromConfig(connection *config.MsSQLConnection) error {
	m.mutex.Lock()
	if m.MsSQL == nil {
		m.MsSQL = make(map[string]*mssql.DB)
	}
	m.mutex.Unlock()

	client, err := mssql.NewDB(&mssql.Config{
		Username: connection.Username,
		Password: connection.Password,
		Host:     connection.Host,
		Port:     connection.Port,
		Database: connection.Database,
	})
	if err != nil {
		return err
	}

	m.mutex.Lock()
	defer m.mutex.Unlock()
	m.MsSQL[connection.Name] = client

	return nil
}

func (m *Manager) AddSynapseSQLConnectionFromConfig(connection *config.SynapseConnection) error {
	m.mutex.Lock()
	if m.MsSQL == nil {
		m.MsSQL = make(map[string]*mssql.DB)
	}
	m.mutex.Unlock()

	client, err := mssql.NewDB(&mssql.Config{
		Username: connection.Username,
		Password: connection.Password,
		Host:     connection.Host,
		Port:     connection.Port,
		Database: connection.Database,
	})
	if err != nil {
		return err
	}

	m.mutex.Lock()
	defer m.mutex.Unlock()
	m.MsSQL[connection.Name] = client

	return nil
}

func (m *Manager) AddDatabricksConnectionFromConfig(connection *config.DatabricksConnection) error {
	m.mutex.Lock()
	if m.Databricks == nil {
		m.Databricks = make(map[string]*databricks.DB)
	}
	m.mutex.Unlock()

	client, err := databricks.NewDB(&databricks.Config{
		Token:   connection.Token,
		Host:    connection.Host,
		Path:    connection.Path,
		Port:    connection.Port,
		Catalog: connection.Catalog,
		Schema:  connection.Schema,
	})
	if err != nil {
		return err
	}

	m.mutex.Lock()
	defer m.mutex.Unlock()
	m.Databricks[connection.Name] = client

	return nil
}

func (m *Manager) AddMongoConnectionFromConfig(connection *config.MongoConnection) error {
	m.mutex.Lock()
	if m.Mongo == nil {
		m.Mongo = make(map[string]*mongo.DB)
	}
	m.mutex.Unlock()

	client, err := mongo.NewDB(&mongo.Config{
		Username: connection.Username,
		Password: connection.Password,
		Host:     connection.Host,
		Port:     connection.Port,
		Database: connection.Database,
	})
	if err != nil {
		return err
	}

	m.mutex.Lock()
	defer m.mutex.Unlock()
	m.Mongo[connection.Name] = client

	return nil
}

func (m *Manager) AddMySQLConnectionFromConfig(connection *config.MySQLConnection) error {
	m.mutex.Lock()
	if m.Mysql == nil {
		m.Mysql = make(map[string]*mysql.Client)
	}
	m.mutex.Unlock()

	client, err := mysql.NewClient(&mysql.Config{
		Username: connection.Username,
		Password: connection.Password,
		Host:     connection.Host,
		Port:     connection.Port,
		Database: connection.Database,
		Driver:   connection.Driver,
	})
	if err != nil {
		return err
	}

	m.mutex.Lock()
	defer m.mutex.Unlock()
	m.Mysql[connection.Name] = client

	return nil
}

func (m *Manager) AddNotionConnectionFromConfig(connection *config.NotionConnection) error {
	m.mutex.Lock()
	if m.Notion == nil {
		m.Notion = make(map[string]*notion.Client)
	}
	m.mutex.Unlock()

	client, err := notion.NewClient(&notion.Config{
		APIKey: connection.APIKey,
	})
	if err != nil {
		return err
	}

	m.mutex.Lock()
	defer m.mutex.Unlock()
	m.Notion[connection.Name] = client

	return nil
}

func (m *Manager) AddShopifyConnectionFromConfig(connection *config.ShopifyConnection) error {
	m.mutex.Lock()
	if m.Shopify == nil {
		m.Shopify = make(map[string]*shopify.Client)
	}
	m.mutex.Unlock()

	client, err := shopify.NewClient(&shopify.Config{
		APIKey: connection.APIKey,
		URL:    connection.URL,
	})
	if err != nil {
		return err
	}

	m.mutex.Lock()
	defer m.mutex.Unlock()
	m.Shopify[connection.Name] = client

	return nil
}

func (m *Manager) AddGorgiasConnectionFromConfig(connection *config.GorgiasConnection) error {
	m.mutex.Lock()
	if m.Gorgias == nil {
		m.Gorgias = make(map[string]*gorgias.Client)
	}
	m.mutex.Unlock()

	client, err := gorgias.NewClient(&gorgias.Config{
		APIKey: connection.APIKey,
		Domain: connection.Domain,
		Email:  connection.Email,
	})
	if err != nil {
		return err
	}

	m.mutex.Lock()
	defer m.mutex.Unlock()
	m.Gorgias[connection.Name] = client

	return nil
}

func (m *Manager) AddKlaviyoConnectionFromConfig(connection *config.KlaviyoConnection) error {
	m.mutex.Lock()
	if m.Klaviyo == nil {
		m.Klaviyo = make(map[string]*klaviyo.Client)
	}
	m.mutex.Unlock()

	client, err := klaviyo.NewClient(klaviyo.Config{
		APIKey: connection.APIKey,
	})
	if err != nil {
		return err
	}

	m.mutex.Lock()
	defer m.mutex.Unlock()
	m.Klaviyo[connection.Name] = client

	return nil
}

func (m *Manager) AddAdjustConnectionFromConfig(connection *config.AdjustConnection) error {
	m.mutex.Lock()
	if m.Adjust == nil {
		m.Adjust = make(map[string]*adjust.Client)
	}
	m.mutex.Unlock()

	client, err := adjust.NewClient(adjust.Config{
		APIKey: connection.APIKey,
	})
	if err != nil {
		return err
	}

	m.mutex.Lock()
	defer m.mutex.Unlock()
	m.Adjust[connection.Name] = client

	return nil
}

func (m *Manager) AddHANAConnectionFromConfig(connection *config.HANAConnection) error {
	m.mutex.Lock()
	if m.HANA == nil {
		m.HANA = make(map[string]*hana.Client)
	}
	m.mutex.Unlock()

	client, err := hana.NewClient(&hana.Config{
		Username: connection.Username,
		Password: connection.Password,
		Host:     connection.Host,
		Port:     connection.Port,
		Database: connection.Database,
	})
	if err != nil {
		return err
	}

	m.mutex.Lock()
	defer m.mutex.Unlock()
	m.HANA[connection.Name] = client

	return nil
}

func (m *Manager) AddFacebookAdsConnectionFromConfig(connection *config.FacebookAdsConnection) error {
	m.mutex.Lock()
	if m.FacebookAds == nil {
		m.FacebookAds = make(map[string]*facebookads.Client)
	}
	m.mutex.Unlock()

	client, err := facebookads.NewClient(facebookads.Config{
		AccessToken: connection.AccessToken,
		AccountID:   connection.AccountID,
	})
	if err != nil {
		return err
	}

	m.mutex.Lock()
	defer m.mutex.Unlock()
	m.FacebookAds[connection.Name] = client

	return nil
}

func (m *Manager) AddStripeConnectionFromConfig(connection *config.StripeConnection) error {
	m.mutex.Lock()
	if m.Stripe == nil {
		m.Stripe = make(map[string]*stripe.Client)
	}
	m.mutex.Unlock()

	client, err := stripe.NewClient(&stripe.Config{
		APIKey: connection.APIKey,
	})
	if err != nil {
		return err
	}

	m.mutex.Lock()
	defer m.mutex.Unlock()
	m.Stripe[connection.Name] = client

	return nil
}

func (m *Manager) AddAppsflyerConnectionFromConfig(connection *config.AppsflyerConnection) error {
	m.mutex.Lock()
	if m.Appsflyer == nil {
		m.Appsflyer = make(map[string]*appsflyer.Client)
	}
	m.mutex.Unlock()

	client, err := appsflyer.NewClient(appsflyer.Config{
		APIKey: connection.APIKey,
	})
	if err != nil {
		return err
	}

	m.mutex.Lock()
	defer m.mutex.Unlock()
	m.Appsflyer[connection.Name] = client

	return nil
}

func (m *Manager) AddGoogleSheetsConnectionFromConfig(connection *config.GoogleSheetsConnection) error {
	m.mutex.Lock()
	if m.GoogleSheets == nil {
		m.GoogleSheets = make(map[string]*gsheets.Client)
	}
	m.mutex.Unlock()

	client, err := gsheets.NewClient(gsheets.Config{
		CredentialsPath: connection.CredentialsPath,
	})
	if err != nil {
		return err
	}

	m.mutex.Lock()
	defer m.mutex.Unlock()
	m.GoogleSheets[connection.Name] = client

	return nil
}

func (m *Manager) AddKafkaConnectionFromConfig(connection *config.KafkaConnection) error {
	m.mutex.Lock()
	if m.Kafka == nil {
		m.Kafka = make(map[string]*kafka.Client)
	}
	m.mutex.Unlock()

	client, err := kafka.NewClient(kafka.Config{
		BootstrapServers: connection.BootstrapServers,
		GroupID:          connection.GroupID,
		BatchSize:        connection.BatchSize,
		SaslMechanisms:   connection.SaslMechanisms,
		SaslUsername:     connection.SaslUsername,
		SaslPassword:     connection.SaslPassword,
		BatchTimeout:     connection.BatchTimeout,
	})
	if err != nil {
		return err
	}

	m.Kafka[connection.Name] = client

	return nil
}

func (m *Manager) AddDuckDBConnectionFromConfig(connection *config.DuckDBConnection) error {
	m.mutex.Lock()
	if m.DuckDB == nil {
		m.DuckDB = make(map[string]*duck.Client)
	}
	m.mutex.Unlock()

	client, err := duck.NewClient(duck.Config{
		Path: connection.Path,
	})
	if err != nil {
		return err
	}

	m.mutex.Lock()
	defer m.mutex.Unlock()

	m.DuckDB[connection.Name] = client

	return nil
}

func (m *Manager) AddChessConnectionFromConfig(connection *config.ChessConnection) error {
	m.mutex.Lock()
	if m.Chess == nil {
		m.Chess = make(map[string]*chess.Client)
	}
	m.mutex.Unlock()
	client, err := chess.NewClient(chess.Config{
		Players: connection.Players,
	})
	if err != nil {
		return err
	}
	m.mutex.Lock()
	defer m.mutex.Unlock()
	m.Chess[connection.Name] = client
	return nil
}

func (m *Manager) AddHubspotConnectionFromConfig(connection *config.HubspotConnection) error {
	m.mutex.Lock()
	if m.Hubspot == nil {
		m.Hubspot = make(map[string]*hubspot.Client)
	}
	m.mutex.Unlock()

	client, err := hubspot.NewClient(hubspot.Config{
		APIKey: connection.APIKey,
	})
	if err != nil {
		return err
	}

	m.mutex.Lock()
	defer m.mutex.Unlock()
	m.Hubspot[connection.Name] = client

	return nil
}

func (m *Manager) AddAirtableConnectionFromConfig(connection *config.AirtableConnection) error {
	m.mutex.Lock()
	if m.Airtable == nil {
		m.Airtable = make(map[string]*airtable.Client)
	}
	m.mutex.Unlock()
	client, err := airtable.NewClient(airtable.Config{
		BaseID:      connection.BaseID,
		AccessToken: connection.AccessToken,
	})
	if err != nil {
		return err
	}
	m.mutex.Lock()
	defer m.mutex.Unlock()
	m.Airtable[connection.Name] = client

	return nil
}

func (m *Manager) AddS3ConnectionFromConfig(connection *config.S3Connection) error {
	m.mutex.Lock()
	if m.S3 == nil {
		m.S3 = make(map[string]*s3.Client)
	}
	m.mutex.Unlock()
	client, err := s3.NewClient(s3.Config{
		BucketName:      connection.BucketName,
		PathToFile:      connection.PathToFile,
		AccessKeyID:     connection.AccessKeyID,
		SecretAccessKey: connection.SecretAccessKey,
	})
	if err != nil {
		return err
	}
	m.mutex.Lock()
	defer m.mutex.Unlock()
	m.S3[connection.Name] = client
	return nil
}

<<<<<<< HEAD
func (m *Manager) AddSlackConnectionFromConfig(connection *config.SlackConnection) error {
	m.mutex.Lock()
	if m.Slack == nil {
		m.Slack = make(map[string]*slack.Client)
	}
	m.mutex.Unlock()
	client, err := slack.NewClient(slack.Config{
		APIKey: connection.APIKey,
=======
func (m *Manager) AddZendeskConnectionFromConfig(connection *config.ZendeskConnection) error {
	m.mutex.Lock()
	if m.Zendesk == nil {
		m.Zendesk = make(map[string]*zendesk.Client)
	}
	m.mutex.Unlock()
	client, err := zendesk.NewClient(zendesk.Config{
		ApiToken:   connection.ApiToken,
		Email:      connection.Email,
		OAuthToken: connection.OAuthToken,
		Subdomain:  connection.Subdomain,
>>>>>>> a7ba7602
	})
	if err != nil {
		return err
	}
	m.mutex.Lock()
	defer m.mutex.Unlock()
<<<<<<< HEAD
	m.Slack[connection.Name] = client
	return nil
}
=======
	m.Zendesk[connection.Name] = client

	return nil
}

>>>>>>> a7ba7602
func NewManagerFromConfig(cm *config.Config) (*Manager, []error) {
	connectionManager := &Manager{}

	var wg conc.WaitGroup

	var errList []error
	var mu sync.Mutex

	for _, conn := range cm.SelectedEnvironment.Connections.AthenaConnection {
		wg.Go(func() {
			err := connectionManager.AddAthenaConnectionFromConfig(&conn)
			if err != nil {
				mu.Lock()
				errList = append(errList, errors.Wrapf(err, "failed to add AWS connection '%s'", conn.Name))
				mu.Unlock()
			}
		})
	}

	for _, conn := range cm.SelectedEnvironment.Connections.GoogleCloudPlatform {
		wg.Go(func() {
			err := connectionManager.AddBqConnectionFromConfig(&conn)
			if err != nil {
				mu.Lock()
				errList = append(errList, errors.Wrapf(err, "failed to add BigQuery connection '%s'", conn.Name))
				mu.Unlock()
			}
		})
	}

	for _, conn := range cm.SelectedEnvironment.Connections.Snowflake {
		wg.Go(func() {
			err := connectionManager.AddSfConnectionFromConfig(&conn)
			if err != nil {
				mu.Lock()
				errList = append(errList, errors.Wrapf(err, "failed to add Snowflake connection '%s'", conn.Name))
				mu.Unlock()
			}
		})
	}

	for _, conn := range cm.SelectedEnvironment.Connections.Postgres {
		wg.Go(func() {
			err := connectionManager.AddPgConnectionFromConfig(&conn)
			if err != nil {
				mu.Lock()
				errList = append(errList, errors.Wrapf(err, "failed to add Postgres connection '%s'", conn.Name))
				mu.Unlock()
			}
		})
	}

	for _, conn := range cm.SelectedEnvironment.Connections.RedShift {
		wg.Go(func() {
			err := connectionManager.AddRedshiftConnectionFromConfig(&conn)
			if err != nil {
				mu.Lock()
				errList = append(errList, errors.Wrapf(err, "failed to add RedShift connection '%s'", conn.Name))
				mu.Unlock()
			}
		})
	}

	for _, conn := range cm.SelectedEnvironment.Connections.MsSQL {
		wg.Go(func() {
			err := connectionManager.AddMsSQLConnectionFromConfig(&conn)
			if err != nil {
				mu.Lock()
				errList = append(errList, errors.Wrapf(err, "failed to add MsSQL connection '%s'", conn.Name))
				mu.Unlock()
			}
		})
	}

	for _, conn := range cm.SelectedEnvironment.Connections.Databricks {
		wg.Go(func() {
			err := connectionManager.AddDatabricksConnectionFromConfig(&conn)
			if err != nil {
				mu.Lock()
				errList = append(errList, errors.Wrapf(err, "failed to add Databricks connection '%s'", conn.Name))
				mu.Unlock()
			}
		})
	}

	for _, conn := range cm.SelectedEnvironment.Connections.Synapse {
		wg.Go(func() {
			err := connectionManager.AddSynapseSQLConnectionFromConfig(&conn)
			if err != nil {
				mu.Lock()
				errList = append(errList, errors.Wrapf(err, "failed to add Synapse connection '%s'", conn.Name))
				mu.Unlock()
			}
		})
	}

	for _, conn := range cm.SelectedEnvironment.Connections.Mongo {
		wg.Go(func() {
			err := connectionManager.AddMongoConnectionFromConfig(&conn)
			if err != nil {
				mu.Lock()
				errList = append(errList, errors.Wrapf(err, "failed to add Mongo connection '%s'", conn.Name))
				mu.Unlock()
			}
		})
	}

	for _, conn := range cm.SelectedEnvironment.Connections.MySQL {
		wg.Go(func() {
			err := connectionManager.AddMySQLConnectionFromConfig(&conn)
			if err != nil {
				mu.Lock()
				errList = append(errList, errors.Wrapf(err, "failed to add mysql connection '%s'", conn.Name))
				mu.Unlock()
			}
		})
	}

	for _, conn := range cm.SelectedEnvironment.Connections.Notion {
		wg.Go(func() {
			err := connectionManager.AddNotionConnectionFromConfig(&conn)
			if err != nil {
				mu.Lock()
				errList = append(errList, errors.Wrapf(err, "failed to add notion connection '%s'", conn.Name))
				mu.Unlock()
			}
		})
	}

	for _, conn := range cm.SelectedEnvironment.Connections.Shopify {
		wg.Go(func() {
			err := connectionManager.AddShopifyConnectionFromConfig(&conn)
			if err != nil {
				mu.Lock()
				errList = append(errList, errors.Wrapf(err, "failed to add shopify connection '%s'", conn.Name))
				mu.Unlock()
			}
		})
	}

	for _, conn := range cm.SelectedEnvironment.Connections.Gorgias {
		wg.Go(func() {
			err := connectionManager.AddGorgiasConnectionFromConfig(&conn)
			if err != nil {
				mu.Lock()
				errList = append(errList, errors.Wrapf(err, "failed to add gorgias connection '%s'", conn.Name))
				mu.Unlock()
			}
		})
	}

	for _, conn := range cm.SelectedEnvironment.Connections.Klaviyo {
		wg.Go(func() {
			err := connectionManager.AddKlaviyoConnectionFromConfig(&conn)
			if err != nil {
				mu.Lock()
				errList = append(errList, errors.Wrapf(err, "failed to add klaviyo connection '%s'", conn.Name))
				mu.Unlock()
			}
		})
	}

	for _, conn := range cm.SelectedEnvironment.Connections.Adjust {
		wg.Go(func() {
			err := connectionManager.AddAdjustConnectionFromConfig(&conn)
			if err != nil {
				mu.Lock()
				errList = append(errList, errors.Wrapf(err, "failed to add adjust connection '%s'", conn.Name))
				mu.Unlock()
			}
		})
	}

	for _, conn := range cm.SelectedEnvironment.Connections.FacebookAds {
		wg.Go(func() {
			err := connectionManager.AddFacebookAdsConnectionFromConfig(&conn)
			if err != nil {
				mu.Lock()
				errList = append(errList, errors.Wrapf(err, "failed to add facebookads connection '%s'", conn.Name))
				mu.Unlock()
			}
		})
	}

	for _, conn := range cm.SelectedEnvironment.Connections.Stripe {
		wg.Go(func() {
			err := connectionManager.AddStripeConnectionFromConfig(&conn)
			if err != nil {
				mu.Lock()
				errList = append(errList, errors.Wrapf(err, "failed to add stripe connection '%s'", conn.Name))
				mu.Unlock()
			}
		})
	}

	for _, conn := range cm.SelectedEnvironment.Connections.Appsflyer {
		wg.Go(func() {
			err := connectionManager.AddAppsflyerConnectionFromConfig(&conn)
			if err != nil {
				mu.Lock()
				errList = append(errList, errors.Wrapf(err, "failed to add appsflyer connection '%s'", conn.Name))
				mu.Unlock()
			}
		})
	}

	for _, conn := range cm.SelectedEnvironment.Connections.Kafka {
		wg.Go(func() {
			err := connectionManager.AddKafkaConnectionFromConfig(&conn)
			if err != nil {
				panic(errors.Wrapf(err, "failed to add kafka connection '%s'", conn.Name))
			}
		})
	}

	for _, conn := range cm.SelectedEnvironment.Connections.GoogleSheets {
		wg.Go(func() {
			err := connectionManager.AddGoogleSheetsConnectionFromConfig(&conn)
			if err != nil {
				panic(errors.Wrapf(err, "failed to add googlesheets connection '%s'", conn.Name))
			}
		})
	}

	for _, conn := range cm.SelectedEnvironment.Connections.DuckDB {
		wg.Go(func() {
			err := connectionManager.AddDuckDBConnectionFromConfig(&conn)
			if err != nil {
				panic(errors.Wrapf(err, "failed to add duckdb connection '%s'", conn.Name))
			}
		})
	}

	for _, conn := range cm.SelectedEnvironment.Connections.Hubspot {
		wg.Go(func() {
			err := connectionManager.AddHubspotConnectionFromConfig(&conn)
			if err != nil {
				panic(errors.Wrapf(err, "failed to add hubspot connection '%s'", conn.Name))
			}
		})
	}

	for _, conn := range cm.SelectedEnvironment.Connections.Chess {
		wg.Go(func() {
			err := connectionManager.AddChessConnectionFromConfig(&conn)
			if err != nil {
				panic(errors.Wrapf(err, "failed to add chess connection '%s'", conn.Name))
			}
		})
	}
	for _, conn := range cm.SelectedEnvironment.Connections.Airtable {
		wg.Go(func() {
			err := connectionManager.AddAirtableConnectionFromConfig(&conn)
			if err != nil {
				panic(errors.Wrapf(err, "failed to add airtable connection '%s'", conn.Name))
			}
		})
	}

	for _, conn := range cm.SelectedEnvironment.Connections.S3 {
		wg.Go(func() {
			err := connectionManager.AddS3ConnectionFromConfig(&conn)
			if err != nil {
				panic(errors.Wrapf(err, "failed to add s3 connection '%s'", conn.Name))
			}
		})
	}

<<<<<<< HEAD
	for _, conn := range cm.SelectedEnvironment.Connections.Slack {
		wg.Go(func() {
			err := connectionManager.AddSlackConnectionFromConfig(&conn)
			if err != nil {
				panic(errors.Wrapf(err, "failed to add slack connection '%s'", conn.Name))
			}
		})
	}

=======
	for _, conn := range cm.SelectedEnvironment.Connections.Zendesk {
		wg.Go(func() {
			err := connectionManager.AddZendeskConnectionFromConfig(&conn)
			if err != nil {
				panic(errors.Wrapf(err, "failed to add zendesk connection '%s'", conn.Name))
			}
		})
	}
>>>>>>> a7ba7602
	wg.Wait()

	return connectionManager, errList
}<|MERGE_RESOLUTION|>--- conflicted
+++ resolved
@@ -65,11 +65,8 @@
 	GoogleSheets map[string]*gsheets.Client
 	Chess        map[string]*chess.Client
 	S3           map[string]*s3.Client
-<<<<<<< HEAD
 	Slack        map[string]*slack.Client
-=======
 	Zendesk      map[string]*zendesk.Client
->>>>>>> a7ba7602
 	mutex        sync.Mutex
 }
 
@@ -219,13 +216,11 @@
 		return connS3, nil
 	}
 	availableConnectionNames = append(availableConnectionNames, maps.Keys(m.S3)...)
-<<<<<<< HEAD
 	connSlack, err := m.GetSlackConnectionWithoutDefault(name)
 	if err == nil {
 		return connSlack, nil
 	}
 	availableConnectionNames = append(availableConnectionNames, maps.Keys(m.Slack)...)
-=======
 
 	connZendesk, err := m.GetZendeskConnectionWithoutDefault(name)
 	if err == nil {
@@ -233,7 +228,6 @@
 		return connZendesk, nil
 	}
 	availableConnectionNames = append(availableConnectionNames, maps.Keys(m.Zendesk)...)
->>>>>>> a7ba7602
 	return nil, errors.Errorf("connection '%s' not found, available connection names are: %v", name, availableConnectionNames)
 }
 
@@ -1445,7 +1439,6 @@
 	return nil
 }
 
-<<<<<<< HEAD
 func (m *Manager) AddSlackConnectionFromConfig(connection *config.SlackConnection) error {
 	m.mutex.Lock()
 	if m.Slack == nil {
@@ -1454,7 +1447,15 @@
 	m.mutex.Unlock()
 	client, err := slack.NewClient(slack.Config{
 		APIKey: connection.APIKey,
-=======
+	})
+	if err != nil {
+		return err
+	}
+	m.mutex.Lock()
+	defer m.mutex.Unlock()
+	m.Slack[connection.Name] = client
+	return nil
+}
 func (m *Manager) AddZendeskConnectionFromConfig(connection *config.ZendeskConnection) error {
 	m.mutex.Lock()
 	if m.Zendesk == nil {
@@ -1466,24 +1467,17 @@
 		Email:      connection.Email,
 		OAuthToken: connection.OAuthToken,
 		Subdomain:  connection.Subdomain,
->>>>>>> a7ba7602
-	})
-	if err != nil {
-		return err
-	}
-	m.mutex.Lock()
-	defer m.mutex.Unlock()
-<<<<<<< HEAD
-	m.Slack[connection.Name] = client
-	return nil
-}
-=======
+	})
+	if err != nil {
+		return err
+	}
+	m.mutex.Lock()
+	defer m.mutex.Unlock()
 	m.Zendesk[connection.Name] = client
 
 	return nil
 }
 
->>>>>>> a7ba7602
 func NewManagerFromConfig(cm *config.Config) (*Manager, []error) {
 	connectionManager := &Manager{}
 
@@ -1752,7 +1746,6 @@
 		})
 	}
 
-<<<<<<< HEAD
 	for _, conn := range cm.SelectedEnvironment.Connections.Slack {
 		wg.Go(func() {
 			err := connectionManager.AddSlackConnectionFromConfig(&conn)
@@ -1762,7 +1755,6 @@
 		})
 	}
 
-=======
 	for _, conn := range cm.SelectedEnvironment.Connections.Zendesk {
 		wg.Go(func() {
 			err := connectionManager.AddZendeskConnectionFromConfig(&conn)
@@ -1771,7 +1763,6 @@
 			}
 		})
 	}
->>>>>>> a7ba7602
 	wg.Wait()
 
 	return connectionManager, errList
