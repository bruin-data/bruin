--- conflicted
+++ resolved
@@ -118,12 +118,9 @@
 	Phantombuster   map[string]*phantombuster.Client
 	Elasticsearch   map[string]*elasticsearch.Client
 	Spanner         map[string]*spanner.Client
-<<<<<<< HEAD
-	Attio           map[string]*attio.Client
-=======
 	Solidgate       map[string]*solidgate.Client
 	Smartsheet      map[string]*smartsheet.Client
->>>>>>> f8237f5e
+	Attio           map[string]*attio.Client
 	mutex           sync.Mutex
 }
 
@@ -428,25 +425,23 @@
 	}
 	availableConnectionNames = append(availableConnectionNames, maps.Keys(m.Spanner)...)
 
-<<<<<<< HEAD
+	connSolidgate, err := m.GetSolidgateConnectionWithoutDefault(name)
+	if err == nil {
+		return connSolidgate, nil
+	}
+	availableConnectionNames = append(availableConnectionNames, maps.Keys(m.Solidgate)...)
+
+	connSmartsheet, err := m.GetSmartsheetConnectionWithoutDefault(name)
+	if err == nil {
+		return connSmartsheet, nil
+	}
+	availableConnectionNames = append(availableConnectionNames, maps.Keys(m.Smartsheet)...)
+
 	connAttio, err := m.GetAttioConnectionWithoutDefault(name)
 	if err == nil {
 		return connAttio, nil
 	}
 	availableConnectionNames = append(availableConnectionNames, maps.Keys(m.Attio)...)
-=======
-	connSolidgate, err := m.GetSolidgateConnectionWithoutDefault(name)
-	if err == nil {
-		return connSolidgate, nil
-	}
-	availableConnectionNames = append(availableConnectionNames, maps.Keys(m.Solidgate)...)
-
-	connSmartsheet, err := m.GetSmartsheetConnectionWithoutDefault(name)
-	if err == nil {
-		return connSmartsheet, nil
-	}
-	availableConnectionNames = append(availableConnectionNames, maps.Keys(m.Smartsheet)...)
->>>>>>> f8237f5e
 
 	return nil, errors.Errorf("connection '%s' not found, available connection names are: %v", name, availableConnectionNames)
 }
@@ -774,18 +769,56 @@
 	return db, nil
 }
 
-<<<<<<< HEAD
+func (m *Manager) GetSolidgateConnection(name string) (*solidgate.Client, error) {
+	db, err := m.GetSolidgateConnectionWithoutDefault(name)
+	if err == nil {
+		return db, nil
+	}
+
+	return m.GetSolidgateConnectionWithoutDefault("solidgate-default")
+}
+
+func (m *Manager) GetSolidgateConnectionWithoutDefault(name string) (*solidgate.Client, error) {
+	if m.Solidgate == nil {
+		return nil, errors.New("no solidgate connections found")
+	}
+
+	db, ok := m.Solidgate[name]
+	if !ok {
+		return nil, errors.Errorf("solidgate connection not found for '%s'", name)
+	}
+
+	return db, nil
+}
+
+func (m *Manager) GetSmartsheetConnection(name string) (*smartsheet.Client, error) {
+	db, err := m.GetSmartsheetConnectionWithoutDefault(name)
+	if err == nil {
+		return db, nil
+	}
+
+	return m.GetSmartsheetConnectionWithoutDefault("smartsheet-default")
+}
+
+func (m *Manager) GetSmartsheetConnectionWithoutDefault(name string) (*smartsheet.Client, error) {
+	if m.Smartsheet == nil {
+		return nil, errors.New("no smartsheet connections found")
+	}
+
+	db, ok := m.Smartsheet[name]
+	if !ok {
+		return nil, errors.Errorf("smartsheet connection not found for '%s'", name)
+	}
+
+	return db, nil
+}
+
 func (m *Manager) GetAttioConnection(name string) (*attio.Client, error) {
 	db, err := m.GetAttioConnectionWithoutDefault(name)
-=======
-func (m *Manager) GetSolidgateConnection(name string) (*solidgate.Client, error) {
-	db, err := m.GetSolidgateConnectionWithoutDefault(name)
->>>>>>> f8237f5e
-	if err == nil {
-		return db, nil
-	}
-
-<<<<<<< HEAD
+	if err == nil {
+		return db, nil
+	}
+
 	return m.GetAttioConnectionWithoutDefault("attio-default")
 }
 
@@ -797,49 +830,10 @@
 	db, ok := m.Attio[name]
 	if !ok {
 		return nil, errors.Errorf("attio connection not found for '%s'", name)
-=======
-	return m.GetSolidgateConnectionWithoutDefault("solidgate-default")
-}
-
-func (m *Manager) GetSolidgateConnectionWithoutDefault(name string) (*solidgate.Client, error) {
-	if m.Solidgate == nil {
-		return nil, errors.New("no solidgate connections found")
-	}
-
-	db, ok := m.Solidgate[name]
-	if !ok {
-		return nil, errors.Errorf("solidgate connection not found for '%s'", name)
->>>>>>> f8237f5e
-	}
-
-	return db, nil
-}
-<<<<<<< HEAD
-=======
-
-func (m *Manager) GetSmartsheetConnection(name string) (*smartsheet.Client, error) {
-	db, err := m.GetSmartsheetConnectionWithoutDefault(name)
-	if err == nil {
-		return db, nil
-	}
-
-	return m.GetSmartsheetConnectionWithoutDefault("smartsheet-default")
-}
-
-func (m *Manager) GetSmartsheetConnectionWithoutDefault(name string) (*smartsheet.Client, error) {
-	if m.Smartsheet == nil {
-		return nil, errors.New("no smartsheet connections found")
-	}
-
-	db, ok := m.Smartsheet[name]
-	if !ok {
-		return nil, errors.Errorf("smartsheet connection not found for '%s'", name)
-	}
-
-	return db, nil
-}
-
->>>>>>> f8237f5e
+	}
+
+	return db, nil
+}
 func (m *Manager) GetAdjustConnection(name string) (*adjust.Client, error) {
 	db, err := m.GetAdjustConnectionWithoutDefault(name)
 	if err == nil {
@@ -2928,12 +2922,9 @@
 	processConnections(cm.SelectedEnvironment.Connections.Phantombuster, connectionManager.AddPhantombusterConnectionFromConfig, &wg, &errList, &mu)
 	processConnections(cm.SelectedEnvironment.Connections.Elasticsearch, connectionManager.AddElasticsearchConnectionFromConfig, &wg, &errList, &mu)
 	processConnections(cm.SelectedEnvironment.Connections.Spanner, connectionManager.AddSpannerConnectionFromConfig, &wg, &errList, &mu)
-<<<<<<< HEAD
-	processConnections(cm.SelectedEnvironment.Connections.Attio, connectionManager.AddAttioConnectionFromConfig, &wg, &errList, &mu)
-=======
 	processConnections(cm.SelectedEnvironment.Connections.Solidgate, connectionManager.AddSolidgateConnectionFromConfig, &wg, &errList, &mu)
 	processConnections(cm.SelectedEnvironment.Connections.Smartsheet, connectionManager.AddSmartsheetConnectionFromConfig, &wg, &errList, &mu)
->>>>>>> f8237f5e
+	processConnections(cm.SelectedEnvironment.Connections.Attio, connectionManager.AddAttioConnectionFromConfig, &wg, &errList, &mu)
 	wg.Wait()
 	return connectionManager, errList
 }