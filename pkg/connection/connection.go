--- conflicted
+++ resolved
@@ -98,11 +98,8 @@
 	Personio        map[string]*personio.Client
 	Kinesis         map[string]*kinesis.Client
 	Pipedrive       map[string]*pipedrive.Client
-<<<<<<< HEAD
 	Frankfurter     map[string]*frankfurter.Client
-=======
 	EMRSeverless    map[string]*emr_serverless.Client
->>>>>>> bc1efdbc
 	GoogleAnalytics map[string]*googleanalytics.Client
 	AppLovin        map[string]*applovin.Client
 	Salesforce      map[string]*salesforce.Client
@@ -364,19 +361,16 @@
 	}
 	availableConnectionNames = append(availableConnectionNames, maps.Keys(m.AppLovin)...)
 
-<<<<<<< HEAD
 	connFrankfurter, err := m.GetFrankfurterConnectionWithoutDefault(name)
 	if err == nil {
 		return connFrankfurter, nil
 	}
 	availableConnectionNames = append(availableConnectionNames, maps.Keys(m.Frankfurter)...)
-=======
 	connSalesforce, err := m.GetSalesforceConnectionWithoutDefault(name)
 	if err == nil {
 		return connSalesforce, nil
 	}
 	availableConnectionNames = append(availableConnectionNames, maps.Keys(m.Salesforce)...)
->>>>>>> bc1efdbc
 
 	return nil, errors.Errorf("connection '%s' not found, available connection names are: %v", name, availableConnectionNames)
 }
@@ -2286,16 +2280,6 @@
 	return nil
 }
 
-<<<<<<< HEAD
-func (m *Manager) AddFrankfurterConnectionFromConfig(connection *config.FrankfurterConnection) error {
-	m.mutex.Lock()
-	if m.Frankfurter == nil {
-		m.Frankfurter = make(map[string]*frankfurter.Client)
-	}
-	m.mutex.Unlock()
-
-	client, err := frankfurter.NewClient(frankfurter.Config{})
-=======
 func (m *Manager) AddSalesforceConnectionFromConfig(connection *config.SalesforceConnection) error {
 	m.mutex.Lock()
 	if m.Salesforce == nil {
@@ -2308,18 +2292,12 @@
 		Password: connection.Password,
 		Token:    connection.Token,
 	})
->>>>>>> bc1efdbc
-	if err != nil {
-		return err
-	}
-	m.mutex.Lock()
-	defer m.mutex.Unlock()
-<<<<<<< HEAD
-	m.Frankfurter[connection.Name] = client
-	m.Frankfurter[connection.Name] = client
-=======
+	if err != nil {
+		return err
+	}
+	m.mutex.Lock()
+	defer m.mutex.Unlock()
 	m.Salesforce[connection.Name] = client
->>>>>>> bc1efdbc
 	return nil
 }
 
@@ -2341,6 +2319,24 @@
 	m.mutex.Lock()
 	defer m.mutex.Unlock()
 	m.Kinesis[connection.Name] = client
+	return nil
+}
+
+func (m *Manager) AddFrankfurterConnectionFromConfig(connection *config.FrankfurterConnection) error {
+	m.mutex.Lock()
+	if m.Frankfurter == nil {
+		m.Frankfurter = make(map[string]*frankfurter.Client)
+	}
+	m.mutex.Unlock()
+
+	client, err := frankfurter.NewClient(frankfurter.Config{})
+	if err != nil {
+		return err
+	}
+	m.mutex.Lock()
+	defer m.mutex.Unlock()
+	m.Frankfurter[connection.Name] = client
+	m.Frankfurter[connection.Name] = client
 	return nil
 }
 
@@ -2459,12 +2455,9 @@
 	processConnections(cm.SelectedEnvironment.Connections.EMRServerless, connectionManager.AddEMRServerlessConnectionFromConfig, &wg, &errList, &mu)
 	processConnections(cm.SelectedEnvironment.Connections.GoogleAnalytics, connectionManager.AddGoogleAnalyticsConnectionFromConfig, &wg, &errList, &mu)
 	processConnections(cm.SelectedEnvironment.Connections.AppLovin, connectionManager.AddAppLovinConnectionFromConfig, &wg, &errList, &mu)
-<<<<<<< HEAD
 	processConnections(cm.SelectedEnvironment.Connections.Frankfurter, connectionManager.AddFrankfurterConnectionFromConfig, &wg, &errList, &mu)
-=======
 	processConnections(cm.SelectedEnvironment.Connections.Salesforce, connectionManager.AddSalesforceConnectionFromConfig, &wg, &errList, &mu)
 
->>>>>>> bc1efdbc
 	wg.Wait()
 	return connectionManager, errList
 }