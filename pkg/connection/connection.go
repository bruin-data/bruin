--- conflicted
+++ resolved
@@ -20,11 +20,8 @@
 	duck "github.com/bruin-data/bruin/pkg/duckdb"
 	"github.com/bruin-data/bruin/pkg/dynamodb"
 	"github.com/bruin-data/bruin/pkg/facebookads"
-<<<<<<< HEAD
+	"github.com/bruin-data/bruin/pkg/github"
 	"github.com/bruin-data/bruin/pkg/googleads"
-=======
-	"github.com/bruin-data/bruin/pkg/github"
->>>>>>> 71e7b8eb
 	"github.com/bruin-data/bruin/pkg/gorgias"
 	"github.com/bruin-data/bruin/pkg/gsheets"
 	"github.com/bruin-data/bruin/pkg/hana"
@@ -79,15 +76,12 @@
 	Asana        map[string]*asana.Client
 	DynamoDB     map[string]*dynamodb.Client
 	Zendesk      map[string]*zendesk.Client
-<<<<<<< HEAD
 	GoogleAds    map[string]*googleads.Client
-=======
 	TikTokAds    map[string]*tiktokads.Client
 	GitHub       map[string]*github.Client
 	AppStore     map[string]*appstore.Client
 	LinkedInAds  map[string]*linkedinads.Client
 	ClickHouse   map[string]*clickhouse.Client
->>>>>>> 71e7b8eb
 	mutex        sync.Mutex
 }
 
@@ -268,14 +262,12 @@
 		return connZendesk, nil
 	}
 	availableConnectionNames = append(availableConnectionNames, maps.Keys(m.Zendesk)...)
-<<<<<<< HEAD
 
 	connGoogleAds, err := m.GetGoogleAdsConnectionWithoutDefault(name)
 	if err == nil {
 		return connGoogleAds, nil
 	}
 	availableConnectionNames = append(availableConnectionNames, maps.Keys(m.GoogleAds)...)
-=======
 	connTikTokAds, err := m.GetTikTokAdsConnectionWithoutDefault(name)
 	if err == nil {
 		return connTikTokAds, nil
@@ -299,7 +291,6 @@
 		return connLinkedInAds, nil
 	}
 	availableConnectionNames = append(availableConnectionNames, maps.Keys(m.LinkedInAds)...)
->>>>>>> 71e7b8eb
 
 	return nil, errors.Errorf("connection '%s' not found, available connection names are: %v", name, availableConnectionNames)
 }
@@ -916,7 +907,6 @@
 	return db, nil
 }
 
-<<<<<<< HEAD
 func (m *Manager) GetGoogleAdsConnection(name string) (*googleads.Client, error) {
 	db, err := m.GetGoogleAdsConnectionWithoutDefault(name)
 	if err == nil {
@@ -932,7 +922,10 @@
 	db, ok := m.GoogleAds[name]
 	if !ok {
 		return nil, errors.Errorf("googleads connection not found for '%s'", name)
-=======
+	}
+	return db, nil
+}
+
 func (m *Manager) GetGitHubConnection(name string) (*github.Client, error) {
 	db, err := m.GetGitHubConnectionWithoutDefault(name)
 	if err == nil {
@@ -1005,7 +998,6 @@
 	db, ok := m.LinkedInAds[name]
 	if !ok {
 		return nil, errors.Errorf("linkedinads connection not found for '%s'", name)
->>>>>>> 71e7b8eb
 	}
 	return db, nil
 }
@@ -2216,13 +2208,15 @@
 		})
 	}
 
-<<<<<<< HEAD
 	for _, conn := range cm.SelectedEnvironment.Connections.GoogleAds {
 		wg.Go(func() {
 			err := connectionManager.AddGoogleAdsConnectionFromConfig(&conn)
 			if err != nil {
 				panic(errors.Wrapf(err, "failed to add googleads connection '%s'", conn.Name))
-=======
+			}
+		})
+	}
+
 	for _, conn := range cm.SelectedEnvironment.Connections.TikTokAds {
 		wg.Go(func() {
 			err := connectionManager.AddTikTokAdsConnectionFromConfig(&conn)
@@ -2254,7 +2248,6 @@
 			err := connectionManager.AddLinkedInAdsConnectionFromConfig(&conn)
 			if err != nil {
 				panic(errors.Wrapf(err, "failed to add linkedinads connection '%s'", conn.Name))
->>>>>>> 71e7b8eb
 			}
 		})
 	}
