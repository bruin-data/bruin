--- conflicted
+++ resolved
@@ -104,10 +104,7 @@
 	GoogleAnalytics map[string]*googleanalytics.Client
 	AppLovin        map[string]*applovin.Client
 	Salesforce      map[string]*salesforce.Client
-<<<<<<< HEAD
 	SQLite          map[string]*sqlite.Client
-=======
->>>>>>> 3c806ff5
 	mutex           sync.Mutex
 }
 
@@ -366,29 +363,22 @@
 	}
 	availableConnectionNames = append(availableConnectionNames, maps.Keys(m.AppLovin)...)
 
-<<<<<<< HEAD
-=======
 	connFrankfurter, err := m.GetFrankfurterConnectionWithoutDefault(name)
 	if err == nil {
 		return connFrankfurter, nil
 	}
 	availableConnectionNames = append(availableConnectionNames, maps.Keys(m.Frankfurter)...)
->>>>>>> 3c806ff5
 	connSalesforce, err := m.GetSalesforceConnectionWithoutDefault(name)
 	if err == nil {
 		return connSalesforce, nil
 	}
 	availableConnectionNames = append(availableConnectionNames, maps.Keys(m.Salesforce)...)
-
-<<<<<<< HEAD
 	connSQLite, err := m.GetSQLiteConnectionWithoutDefault(name)
 	if err == nil {
 		return connSQLite, nil
 	}
 	availableConnectionNames = append(availableConnectionNames, maps.Keys(m.SQLite)...)
 
-=======
->>>>>>> 3c806ff5
 	return nil, errors.Errorf("connection '%s' not found, available connection names are: %v", name, availableConnectionNames)
 }
 
@@ -1264,25 +1254,6 @@
 	db, ok := m.Frankfurter[name]
 	if !ok {
 		return nil, errors.Errorf("frankfurter connection not found for '%s'", name)
-	}
-	return db, nil
-}
-
-func (m *Manager) GetSalesforceConnection(name string) (*salesforce.Client, error) {
-	db, err := m.GetSalesforceConnectionWithoutDefault(name)
-	if err == nil {
-		return db, nil
-	}
-	return m.GetSalesforceConnectionWithoutDefault("salesforce-default")
-}
-
-func (m *Manager) GetSalesforceConnectionWithoutDefault(name string) (*salesforce.Client, error) {
-	if m.Salesforce == nil {
-		return nil, errors.New("no salesforce connections found")
-	}
-	db, ok := m.Salesforce[name]
-	if !ok {
-		return nil, errors.Errorf("salesforce connection not found for '%s'", name)
 	}
 	return db, nil
 }
@@ -2356,7 +2327,6 @@
 	return nil
 }
 
-<<<<<<< HEAD
 func (m *Manager) AddSQLiteConnectionFromConfig(connection *config.SQLiteConnection) error {
 	m.mutex.Lock()
 	if m.SQLite == nil {
@@ -2375,9 +2345,6 @@
 	m.SQLite[connection.Name] = client
 	return nil
 }
-
-=======
->>>>>>> 3c806ff5
 func (m *Manager) AddKinesisConnectionFromConfig(connection *config.KinesisConnection) error {
 	m.mutex.Lock()
 	if m.Kinesis == nil {
@@ -2532,13 +2499,9 @@
 	processConnections(cm.SelectedEnvironment.Connections.EMRServerless, connectionManager.AddEMRServerlessConnectionFromConfig, &wg, &errList, &mu)
 	processConnections(cm.SelectedEnvironment.Connections.GoogleAnalytics, connectionManager.AddGoogleAnalyticsConnectionFromConfig, &wg, &errList, &mu)
 	processConnections(cm.SelectedEnvironment.Connections.AppLovin, connectionManager.AddAppLovinConnectionFromConfig, &wg, &errList, &mu)
-<<<<<<< HEAD
+	processConnections(cm.SelectedEnvironment.Connections.Frankfurter, connectionManager.AddFrankfurterConnectionFromConfig, &wg, &errList, &mu)
 	processConnections(cm.SelectedEnvironment.Connections.Salesforce, connectionManager.AddSalesforceConnectionFromConfig, &wg, &errList, &mu)
 	processConnections(cm.SelectedEnvironment.Connections.SQLite, connectionManager.AddSQLiteConnectionFromConfig, &wg, &errList, &mu)
-=======
-	processConnections(cm.SelectedEnvironment.Connections.Frankfurter, connectionManager.AddFrankfurterConnectionFromConfig, &wg, &errList, &mu)
-	processConnections(cm.SelectedEnvironment.Connections.Salesforce, connectionManager.AddSalesforceConnectionFromConfig, &wg, &errList, &mu)
->>>>>>> 3c806ff5
 
 	wg.Wait()
 	return connectionManager, errList
