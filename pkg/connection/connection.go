--- conflicted
+++ resolved
@@ -4,14 +4,13 @@
 	"context"
 	"encoding/json"
 	"fmt"
-<<<<<<< HEAD
+
 	"io/ioutil"
 	"os"
 
 	"github.com/bruin-data/bruin/pkg/gsheets"
 
-=======
->>>>>>> fa674ef6
+
 	"sync"
 
 	"github.com/bruin-data/bruin/pkg/adjust"
