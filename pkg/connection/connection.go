package connection

import (
	"context"
	"fmt"
	"sync"

	"github.com/bruin-data/bruin/pkg/adjust"
	"github.com/bruin-data/bruin/pkg/athena"
	"github.com/bruin-data/bruin/pkg/bigquery"
	"github.com/bruin-data/bruin/pkg/config"
	"github.com/bruin-data/bruin/pkg/databricks"
	"github.com/bruin-data/bruin/pkg/facebookads"
	"github.com/bruin-data/bruin/pkg/gorgias"
	"github.com/bruin-data/bruin/pkg/hana"
	"github.com/bruin-data/bruin/pkg/klaviyo"
	"github.com/bruin-data/bruin/pkg/mongo"
	"github.com/bruin-data/bruin/pkg/mssql"
	"github.com/bruin-data/bruin/pkg/mysql"
	"github.com/bruin-data/bruin/pkg/notion"
	"github.com/bruin-data/bruin/pkg/postgres"
	"github.com/bruin-data/bruin/pkg/shopify"
	"github.com/bruin-data/bruin/pkg/snowflake"
	"github.com/pkg/errors"
	"github.com/sourcegraph/conc"
	"golang.org/x/exp/maps"
)

type Manager struct {
<<<<<<< HEAD
	BigQuery    map[string]*bigquery.Client
	Snowflake   map[string]*snowflake.DB
	Postgres    map[string]*postgres.Client
	MsSQL       map[string]*mssql.DB
	Databricks  map[string]*databricks.DB
	Mongo       map[string]*mongo.DB
	Mysql       map[string]*mysql.Client
	Notion      map[string]*notion.Client
	HANA        map[string]*hana.Client
	Shopify     map[string]*shopify.Client
	Gorgias     map[string]*gorgias.Client
	Klaviyo     map[string]*klaviyo.Client
	Athena      map[string]*athena.DB
	FacebookAds map[string]*facebookads.Client
	mutex       sync.Mutex
=======
	BigQuery   map[string]*bigquery.Client
	Snowflake  map[string]*snowflake.DB
	Postgres   map[string]*postgres.Client
	MsSQL      map[string]*mssql.DB
	Databricks map[string]*databricks.DB
	Mongo      map[string]*mongo.DB
	Mysql      map[string]*mysql.Client
	Notion     map[string]*notion.Client
	HANA       map[string]*hana.Client
	Shopify    map[string]*shopify.Client
	Gorgias    map[string]*gorgias.Client
	Klaviyo    map[string]*klaviyo.Client
	Adjust     map[string]*adjust.Client
	Athena     map[string]*athena.DB
	mutex      sync.Mutex
>>>>>>> 874b9b1b
}

func (m *Manager) GetConnection(name string) (interface{}, error) {
	availableConnectionNames := make([]string, 0)

	connBigQuery, err := m.GetBqConnectionWithoutDefault(name)
	if err == nil {
		return connBigQuery, nil
	}
	availableConnectionNames = append(availableConnectionNames, maps.Keys(m.BigQuery)...)

	connSnowflake, err := m.GetSfConnectionWithoutDefault(name)
	if err == nil {
		return connSnowflake, nil
	}
	availableConnectionNames = append(availableConnectionNames, maps.Keys(m.Snowflake)...)

	connPostgres, err := m.GetPgConnectionWithoutDefault(name)
	if err == nil {
		return connPostgres, nil
	}
	availableConnectionNames = append(availableConnectionNames, maps.Keys(m.Postgres)...)

	connMSSql, err := m.GetMsConnectionWithoutDefault(name)
	if err == nil {
		return connMSSql, nil
	}
	availableConnectionNames = append(availableConnectionNames, maps.Keys(m.MsSQL)...)

	connDatabricks, err := m.GetDatabricksConnectionWithoutDefault(name)
	if err == nil {
		return connDatabricks, nil
	}
	availableConnectionNames = append(availableConnectionNames, maps.Keys(m.Databricks)...)

	connMongo, err := m.GetMongoConnectionWithoutDefault(name)
	if err == nil {
		return connMongo, nil
	}
	availableConnectionNames = append(availableConnectionNames, maps.Keys(m.Mongo)...)

	connMysql, err := m.GetMySQLConnectionWithoutDefault(name)
	if err == nil {
		return connMysql, nil
	}
	availableConnectionNames = append(availableConnectionNames, maps.Keys(m.Mysql)...)

	connNotion, err := m.GetNotionConnectionWithoutDefault(name)
	if err == nil {
		return connNotion, nil
	}
	availableConnectionNames = append(availableConnectionNames, maps.Keys(m.Notion)...)

	connHANA, err := m.GetHANAConnectionWithoutDefault(name)
	if err == nil {
		return connHANA, nil
	}
	availableConnectionNames = append(availableConnectionNames, maps.Keys(m.HANA)...)

	connShopify, err := m.GetShopifyConnectionWithoutDefault(name)
	if err == nil {
		return connShopify, nil
	}
	availableConnectionNames = append(availableConnectionNames, maps.Keys(m.Shopify)...)

	connGorgias, err := m.GetGorgiasConnectionWithoutDefault(name)
	if err == nil {
		return connGorgias, nil
	}
	availableConnectionNames = append(availableConnectionNames, maps.Keys(m.Gorgias)...)

	connKlaviyo, err := m.GetKlaviyoConnectionWithoutDefault(name)
	if err == nil {
		return connKlaviyo, nil
	}
	availableConnectionNames = append(availableConnectionNames, maps.Keys(m.Klaviyo)...)

	connAdjust, err := m.GetAdjustConnectionWithoutDefault(name)
	if err == nil {
		return connAdjust, nil
	}
	availableConnectionNames = append(availableConnectionNames, maps.Keys(m.Adjust)...)

	athenaConnection, err := m.GetAthenaConnectionWithoutDefault(name)
	if err == nil {
		return athenaConnection, nil
	}
	availableConnectionNames = append(availableConnectionNames, maps.Keys(m.Athena)...)

	connFacebookAds, err := m.GetFacebookAdsConnectionWithoutDefault(name)
	fmt.Printf("connFacebookAds", connFacebookAds)
	if err == nil {
		return connFacebookAds, nil
	}
	availableConnectionNames = append(availableConnectionNames, maps.Keys(m.FacebookAds)...)

	return nil, errors.Errorf("connection '%s' not found, available connection names are: %v", name, availableConnectionNames)
}

func (m *Manager) GetAthenaConnection(name string) (athena.Client, error) {
	db, err := m.GetAthenaConnectionWithoutDefault(name)
	if err == nil {
		return db, nil
	}

	return m.GetAthenaConnectionWithoutDefault("athena-default")
}

func (m *Manager) GetAthenaConnectionWithoutDefault(name string) (athena.Client, error) {
	if m.Athena == nil {
		return nil, errors.New("no Athena connections found")
	}

	db, ok := m.Athena[name]
	if !ok {
		return nil, errors.Errorf("Athena connection not found for '%s'", name)
	}

	return db, nil
}

func (m *Manager) GetBqConnection(name string) (bigquery.DB, error) {
	return m.GetBqConnectionWithoutDefault(name)
}

func (m *Manager) GetBqConnectionWithoutDefault(name string) (bigquery.DB, error) {
	if m.BigQuery == nil {
		return nil, errors.New("no bigquery connections found")
	}

	db, ok := m.BigQuery[name]
	if !ok {
		return nil, errors.Errorf("bigquery connection not found for '%s'", name)
	}

	return db, nil
}

func (m *Manager) GetSfConnection(name string) (snowflake.SfClient, error) {
	db, err := m.GetSfConnectionWithoutDefault(name)
	if err == nil {
		return db, nil
	}

	return m.GetSfConnectionWithoutDefault("snowflake-default")
}

func (m *Manager) GetSfConnectionWithoutDefault(name string) (snowflake.SfClient, error) {
	if m.Snowflake == nil {
		return nil, errors.New("no snowflake connections found")
	}

	db, ok := m.Snowflake[name]
	if !ok {
		return nil, errors.Errorf("snowflake connection not found for '%s'", name)
	}

	return db, nil
}

func (m *Manager) GetPgConnection(name string) (postgres.PgClient, error) {
	db, err := m.GetPgConnectionWithoutDefault(name)
	if err == nil {
		return db, nil
	}

	return m.GetPgConnectionWithoutDefault("postgres-default")
}

func (m *Manager) GetPgConnectionWithoutDefault(name string) (postgres.PgClient, error) {
	if m.Postgres == nil {
		return nil, errors.New("no postgres/redshift connections found")
	}

	db, ok := m.Postgres[name]
	if !ok {
		return nil, errors.Errorf("postgres/redshift connection not found for '%s'", name)
	}

	return db, nil
}

func (m *Manager) GetMsConnection(name string) (mssql.MsClient, error) {
	db, err := m.GetMsConnectionWithoutDefault(name)
	if err == nil {
		return db, nil
	}

	return m.GetMsConnectionWithoutDefault("mssql-default")
}

func (m *Manager) GetMsConnectionWithoutDefault(name string) (mssql.MsClient, error) {
	if m.MsSQL == nil {
		return nil, errors.New("no mssql connections found")
	}

	db, ok := m.MsSQL[name]
	if !ok {
		return nil, errors.Errorf("mssql connection not found for '%s'", name)
	}

	return db, nil
}

func (m *Manager) GetDatabricksConnection(name string) (databricks.Client, error) {
	db, err := m.GetDatabricksConnectionWithoutDefault(name)
	if err == nil {
		return db, nil
	}

	return m.GetDatabricksConnectionWithoutDefault("databricks-default")
}

func (m *Manager) GetDatabricksConnectionWithoutDefault(name string) (databricks.Client, error) {
	if m.Databricks == nil {
		return nil, errors.New("no databricks connections found")
	}

	db, ok := m.Databricks[name]
	if !ok {
		return nil, errors.Errorf("databricks connection not found for '%s'", name)
	}

	return db, nil
}

func (m *Manager) GetMongoConnection(name string) (*mongo.DB, error) {
	db, err := m.GetMongoConnectionWithoutDefault(name)
	if err == nil {
		return db, nil
	}

	return m.GetMongoConnectionWithoutDefault("mongo-default")
}

func (m *Manager) GetMongoConnectionWithoutDefault(name string) (*mongo.DB, error) {
	if m.Mongo == nil {
		return nil, errors.New("no mongo connections found")
	}

	db, ok := m.Mongo[name]
	if !ok {
		return nil, errors.Errorf("mongo connection not found for '%s'", name)
	}

	return db, nil
}

func (m *Manager) GetMySQLConnection(name string) (*mysql.Client, error) {
	db, err := m.GetMySQLConnectionWithoutDefault(name)
	if err == nil {
		return db, nil
	}

	return m.GetMySQLConnectionWithoutDefault("mysql-default")
}

func (m *Manager) GetMySQLConnectionWithoutDefault(name string) (*mysql.Client, error) {
	if m.Mysql == nil {
		return nil, errors.New("no mysql connections found")
	}

	db, ok := m.Mysql[name]
	if !ok {
		return nil, errors.Errorf("mysql connection not found for '%s'", name)
	}

	return db, nil
}

func (m *Manager) GetNotionConnection(name string) (*notion.Client, error) {
	db, err := m.GetNotionConnectionWithoutDefault(name)
	if err == nil {
		return db, nil
	}

	return m.GetNotionConnectionWithoutDefault("notion-default")
}

func (m *Manager) GetNotionConnectionWithoutDefault(name string) (*notion.Client, error) {
	if m.Notion == nil {
		return nil, errors.New("no notion connections found")
	}

	db, ok := m.Notion[name]
	if !ok {
		return nil, errors.Errorf("notion connection not found for '%s'", name)
	}

	return db, nil
}

func (m *Manager) GetHANAConnection(name string) (*hana.Client, error) {
	db, err := m.GetHANAConnectionWithoutDefault(name)
	if err == nil {
		return db, nil
	}

	return m.GetHANAConnectionWithoutDefault("hana-default")
}

func (m *Manager) GetHANAConnectionWithoutDefault(name string) (*hana.Client, error) {
	if m.HANA == nil {
		return nil, errors.New("no hana connections found")
	}

	db, ok := m.HANA[name]
	if !ok {
		return nil, errors.Errorf("hana connection not found for '%s'", name)
	}

	return db, nil
}

func (m *Manager) GetShopifyConnection(name string) (*shopify.Client, error) {
	db, err := m.GetShopifyConnectionWithoutDefault(name)
	if err == nil {
		return db, nil
	}

	return m.GetShopifyConnectionWithoutDefault("shopify-default")
}

func (m *Manager) GetShopifyConnectionWithoutDefault(name string) (*shopify.Client, error) {
	if m.Shopify == nil {
		return nil, errors.New("no shopify connections found")
	}

	db, ok := m.Shopify[name]
	if !ok {
		return nil, errors.Errorf("shopify connection not found for '%s'", name)
	}

	return db, nil
}

func (m *Manager) GetKlaviyoConnection(name string) (*klaviyo.Client, error) {
	db, err := m.GetKlaviyoConnectionWithoutDefault(name)
	if err == nil {
		return db, nil
	}

	return m.GetKlaviyoConnectionWithoutDefault("klaviyo-default")
}

func (m *Manager) GetKlaviyoConnectionWithoutDefault(name string) (*klaviyo.Client, error) {
	if m.Klaviyo == nil {
		return nil, errors.New("no klaviyo connections found")
	}

	db, ok := m.Klaviyo[name]
	if !ok {
		return nil, errors.Errorf("klaviyo connection not found for '%s'", name)
	}

	return db, nil
}

func (m *Manager) GetAdjustConnection(name string) (*adjust.Client, error) {
	db, err := m.GetAdjustConnectionWithoutDefault(name)
	if err == nil {
		return db, nil
	}

	return m.GetAdjustConnectionWithoutDefault("adjust-default")
}

func (m *Manager) GetAdjustConnectionWithoutDefault(name string) (*adjust.Client, error) {
	if m.Adjust == nil {
		return nil, errors.New("no adjust connections found")
	}

	db, ok := m.Adjust[name]
	if !ok {
		return nil, errors.Errorf("adjust connection not found for '%s'", name)
	}

	return db, nil
}

func (m *Manager) GetGorgiasConnection(name string) (*gorgias.Client, error) {
	db, err := m.GetGorgiasConnectionWithoutDefault(name)
	if err == nil {
		return db, nil
	}

	return m.GetGorgiasConnectionWithoutDefault("gorgias-default")
}

func (m *Manager) GetGorgiasConnectionWithoutDefault(name string) (*gorgias.Client, error) {
	if m.Gorgias == nil {
		return nil, errors.New("no gorgias connections found")
	}

	db, ok := m.Gorgias[name]
	if !ok {
		return nil, errors.Errorf("hana gorgias not found for '%s'", name)
	}

	return db, nil
}

func (m *Manager) GetFacebookAdsConnection(name string) (*facebookads.Client, error) {
	db, err := m.GetFacebookAdsConnectionWithoutDefault(name)
	if err == nil {
		return db, nil
	}

	return m.GetFacebookAdsConnectionWithoutDefault("facebookads-default")
}

func (m *Manager) GetFacebookAdsConnectionWithoutDefault(name string) (*facebookads.Client, error) {
	if m.FacebookAds == nil {
		return nil, errors.New("no facebookads connections found")
	}

	db, ok := m.FacebookAds[name]
	if !ok {
		return nil, errors.Errorf("facebookads connection not found for '%s'", name)
	}

	return db, nil
}

func (m *Manager) AddBqConnectionFromConfig(connection *config.GoogleCloudPlatformConnection) error {
	m.mutex.Lock()
	if m.BigQuery == nil {
		m.BigQuery = make(map[string]*bigquery.Client)
	}
	m.mutex.Unlock()

	db, err := bigquery.NewDB(&bigquery.Config{
		ProjectID:           connection.ProjectID,
		CredentialsFilePath: connection.ServiceAccountFile,
		CredentialsJSON:     connection.ServiceAccountJSON,
		Credentials:         connection.GetCredentials(),
		Location:            connection.Location,
	})
	if err != nil {
		return err
	}

	m.mutex.Lock()
	defer m.mutex.Unlock()
	m.BigQuery[connection.Name] = db

	return nil
}

func (m *Manager) AddSfConnectionFromConfig(connection *config.SnowflakeConnection) error {
	m.mutex.Lock()
	if m.Snowflake == nil {
		m.Snowflake = make(map[string]*snowflake.DB)
	}
	m.mutex.Unlock()

	db, err := snowflake.NewDB(&snowflake.Config{
		Account:   connection.Account,
		Username:  connection.Username,
		Password:  connection.Password,
		Region:    connection.Region,
		Role:      connection.Role,
		Database:  connection.Database,
		Schema:    connection.Schema,
		Warehouse: connection.Warehouse,
	})
	if err != nil {
		return err
	}

	m.mutex.Lock()
	defer m.mutex.Unlock()
	m.Snowflake[connection.Name] = db

	return nil
}

func (m *Manager) AddAthenaConnectionFromConfig(connection *config.AthenaConnection) error {
	m.mutex.Lock()
	defer m.mutex.Unlock()

	if m.Athena == nil {
		m.Athena = make(map[string]*athena.DB)
	}

	m.Athena[connection.Name] = athena.NewDB(&athena.Config{
		Region:          connection.Region,
		OutputBucket:    connection.QueryResultsPath,
		AccessID:        connection.AccessKey,
		SecretAccessKey: connection.SecretKey,
		Database:        connection.Database,
	})

	return nil
}

func (m *Manager) AddPgConnectionFromConfig(connection *config.PostgresConnection) error {
	return m.addPgLikeConnectionFromConfig(connection, false)
}

func (m *Manager) AddRedshiftConnectionFromConfig(connection *config.PostgresConnection) error {
	return m.addPgLikeConnectionFromConfig(connection, true)
}

func (m *Manager) addPgLikeConnectionFromConfig(connection *config.PostgresConnection, redshift bool) error {
	m.mutex.Lock()
	if m.Postgres == nil {
		m.Postgres = make(map[string]*postgres.Client)
	}
	m.mutex.Unlock()

	poolMaxConns := connection.PoolMaxConns
	if connection.PoolMaxConns == 0 {
		poolMaxConns = 10
	}

	var client *postgres.Client
	var err error
	if redshift {
		client, err = postgres.NewClient(context.TODO(), postgres.RedShiftConfig{
			Username:     connection.Username,
			Password:     connection.Password,
			Host:         connection.Host,
			Port:         connection.Port,
			Database:     connection.Database,
			Schema:       connection.Schema,
			PoolMaxConns: poolMaxConns,
			SslMode:      connection.SslMode,
		})
	} else {
		client, err = postgres.NewClient(context.TODO(), postgres.Config{
			Username:     connection.Username,
			Password:     connection.Password,
			Host:         connection.Host,
			Port:         connection.Port,
			Database:     connection.Database,
			Schema:       connection.Schema,
			PoolMaxConns: poolMaxConns,
			SslMode:      connection.SslMode,
		})
	}

	if err != nil {
		return err
	}

	m.mutex.Lock()
	defer m.mutex.Unlock()
	m.Postgres[connection.Name] = client

	return nil
}

func (m *Manager) AddMsSQLConnectionFromConfig(connection *config.MsSQLConnection) error {
	m.mutex.Lock()
	if m.MsSQL == nil {
		m.MsSQL = make(map[string]*mssql.DB)
	}
	m.mutex.Unlock()

	client, err := mssql.NewDB(&mssql.Config{
		Username: connection.Username,
		Password: connection.Password,
		Host:     connection.Host,
		Port:     connection.Port,
		Database: connection.Database,
	})
	if err != nil {
		return err
	}

	m.mutex.Lock()
	defer m.mutex.Unlock()
	m.MsSQL[connection.Name] = client

	return nil
}

func (m *Manager) AddDatabricksConnectionFromConfig(connection *config.DatabricksConnection) error {
	m.mutex.Lock()
	if m.Databricks == nil {
		m.Databricks = make(map[string]*databricks.DB)
	}
	m.mutex.Unlock()

	client, err := databricks.NewDB(&databricks.Config{
		Token: connection.Token,
		Host:  connection.Host,
		Path:  connection.Path,
		Port:  connection.Port,
	})
	if err != nil {
		return err
	}

	m.mutex.Lock()
	defer m.mutex.Unlock()
	m.Databricks[connection.Name] = client

	return nil
}

func (m *Manager) AddMongoConnectionFromConfig(connection *config.MongoConnection) error {
	m.mutex.Lock()
	if m.Mongo == nil {
		m.Mongo = make(map[string]*mongo.DB)
	}
	m.mutex.Unlock()

	client, err := mongo.NewDB(&mongo.Config{
		Username: connection.Username,
		Password: connection.Password,
		Host:     connection.Host,
		Port:     connection.Port,
		Database: connection.Database,
	})
	if err != nil {
		return err
	}

	m.mutex.Lock()
	defer m.mutex.Unlock()
	m.Mongo[connection.Name] = client

	return nil
}

func (m *Manager) AddMySQLConnectionFromConfig(connection *config.MySQLConnection) error {
	m.mutex.Lock()
	if m.Mysql == nil {
		m.Mysql = make(map[string]*mysql.Client)
	}
	m.mutex.Unlock()

	client, err := mysql.NewClient(&mysql.Config{
		Username: connection.Username,
		Password: connection.Password,
		Host:     connection.Host,
		Port:     connection.Port,
		Database: connection.Database,
		Driver:   connection.Driver,
	})
	if err != nil {
		return err
	}

	m.mutex.Lock()
	defer m.mutex.Unlock()
	m.Mysql[connection.Name] = client

	return nil
}

func (m *Manager) AddNotionConnectionFromConfig(connection *config.NotionConnection) error {
	m.mutex.Lock()
	if m.Notion == nil {
		m.Notion = make(map[string]*notion.Client)
	}
	m.mutex.Unlock()

	client, err := notion.NewClient(&notion.Config{
		APIKey: connection.APIKey,
	})
	if err != nil {
		return err
	}

	m.mutex.Lock()
	defer m.mutex.Unlock()
	m.Notion[connection.Name] = client

	return nil
}

func (m *Manager) AddShopifyConnectionFromConfig(connection *config.ShopifyConnection) error {
	m.mutex.Lock()
	if m.Shopify == nil {
		m.Shopify = make(map[string]*shopify.Client)
	}
	m.mutex.Unlock()

	client, err := shopify.NewClient(&shopify.Config{
		APIKey: connection.APIKey,
		URL:    connection.URL,
	})
	if err != nil {
		return err
	}

	m.mutex.Lock()
	defer m.mutex.Unlock()
	m.Shopify[connection.Name] = client

	return nil
}

func (m *Manager) AddGorgiasConnectionFromConfig(connection *config.GorgiasConnection) error {
	m.mutex.Lock()
	if m.Gorgias == nil {
		m.Gorgias = make(map[string]*gorgias.Client)
	}
	m.mutex.Unlock()

	client, err := gorgias.NewClient(&gorgias.Config{
		APIKey: connection.APIKey,
		Domain: connection.Domain,
		Email:  connection.Email,
	})
	if err != nil {
		return err
	}

	m.mutex.Lock()
	defer m.mutex.Unlock()
	m.Gorgias[connection.Name] = client

	return nil
}

func (m *Manager) AddKlaviyoConnectionFromConfig(connection *config.KlaviyoConnection) error {
	m.mutex.Lock()
	if m.Klaviyo == nil {
		m.Klaviyo = make(map[string]*klaviyo.Client)
	}
	m.mutex.Unlock()

	client, err := klaviyo.NewClient(klaviyo.Config{
		APIKey: connection.APIKey,
	})
	if err != nil {
		return err
	}

	m.mutex.Lock()
	defer m.mutex.Unlock()
	m.Klaviyo[connection.Name] = client

	return nil
}

func (m *Manager) AddAdjustConnectionFromConfig(connection *config.AdjustConnection) error {
	m.mutex.Lock()
	if m.Adjust == nil {
		m.Adjust = make(map[string]*adjust.Client)
	}
	m.mutex.Unlock()

	client, err := adjust.NewClient(adjust.Config{
		APIKey: connection.APIKey,
	})
	if err != nil {
		return err
	}

	m.mutex.Lock()
	defer m.mutex.Unlock()
	m.Adjust[connection.Name] = client

	return nil
}

func (m *Manager) AddHANAConnectionFromConfig(connection *config.HANAConnection) error {
	m.mutex.Lock()
	if m.HANA == nil {
		m.HANA = make(map[string]*hana.Client)
	}
	m.mutex.Unlock()

	client, err := hana.NewClient(&hana.Config{
		Username: connection.Username,
		Password: connection.Password,
		Host:     connection.Host,
		Port:     connection.Port,
		Database: connection.Database,
	})
	if err != nil {
		return err
	}

	m.mutex.Lock()
	defer m.mutex.Unlock()
	m.HANA[connection.Name] = client

	return nil
}

func (m *Manager) AddFacebookAdsConnectionFromConfig(connection *config.FacebookAdsConnection) error {
	m.mutex.Lock()
	if m.FacebookAds == nil {
		m.FacebookAds = make(map[string]*facebookads.Client)
	}
	m.mutex.Unlock()

	client, err := facebookads.NewClient(facebookads.Config{
		AccessToken: connection.AccessToken,
		AccountId:   connection.AccountId,
	})
	if err != nil {
		return err
	}

	m.mutex.Lock()
	defer m.mutex.Unlock()
	m.FacebookAds[connection.Name] = client

	return nil
}

func NewManagerFromConfig(cm *config.Config) (*Manager, error) {
	connectionManager := &Manager{}

	var wg conc.WaitGroup
	for _, conn := range cm.SelectedEnvironment.Connections.AthenaConnection {
		wg.Go(func() {
			err := connectionManager.AddAthenaConnectionFromConfig(&conn)
			if err != nil {
				panic(errors.Wrapf(err, "failed to add AWS connection '%s'", conn.Name))
			}
		})
	}

	for _, conn := range cm.SelectedEnvironment.Connections.GoogleCloudPlatform {
		wg.Go(func() {
			err := connectionManager.AddBqConnectionFromConfig(&conn)
			if err != nil {
				panic(errors.Wrapf(err, "failed to add BigQuery connection '%s'", conn.Name))
			}
		})
	}

	for _, conn := range cm.SelectedEnvironment.Connections.Snowflake {
		wg.Go(func() {
			err := connectionManager.AddSfConnectionFromConfig(&conn)
			if err != nil {
				panic(errors.Wrapf(err, "failed to add Snowflake connection '%s'", conn.Name))
			}
		})
	}

	for _, conn := range cm.SelectedEnvironment.Connections.Postgres {
		wg.Go(func() {
			err := connectionManager.AddPgConnectionFromConfig(&conn)
			if err != nil {
				panic(errors.Wrapf(err, "failed to add Postgres connection '%s'", conn.Name))
			}
		})
	}

	for _, conn := range cm.SelectedEnvironment.Connections.RedShift {
		wg.Go(func() {
			err := connectionManager.AddRedshiftConnectionFromConfig(&conn)
			if err != nil {
				panic(errors.Wrapf(err, "failed to add RedShift connection '%s'", conn.Name))
			}
		})
	}

	for _, conn := range cm.SelectedEnvironment.Connections.MsSQL {
		wg.Go(func() {
			err := connectionManager.AddMsSQLConnectionFromConfig(&conn)
			if err != nil {
				panic(errors.Wrapf(err, "failed to add MsSQL connection '%s'", conn.Name))
			}
		})
	}

	for _, conn := range cm.SelectedEnvironment.Connections.Databricks {
		wg.Go(func() {
			err := connectionManager.AddDatabricksConnectionFromConfig(&conn)
			if err != nil {
				panic(errors.Wrapf(err, "failed to add Databricks connection '%s'", conn.Name))
			}
		})
	}

	for _, conn := range cm.SelectedEnvironment.Connections.Synapse {
		wg.Go(func() {
			err := connectionManager.AddMsSQLConnectionFromConfig(&conn)
			if err != nil {
				panic(errors.Wrapf(err, "failed to add Synapse connection '%s'", conn.Name))
			}
		})
	}

	for _, conn := range cm.SelectedEnvironment.Connections.Mongo {
		wg.Go(func() {
			err := connectionManager.AddMongoConnectionFromConfig(&conn)
			if err != nil {
				panic(errors.Wrapf(err, "failed to add Mongo connection '%s'", conn.Name))
			}
		})
	}

	for _, conn := range cm.SelectedEnvironment.Connections.MySQL {
		wg.Go(func() {
			err := connectionManager.AddMySQLConnectionFromConfig(&conn)
			if err != nil {
				panic(errors.Wrapf(err, "failed to add mysql connection '%s'", conn.Name))
			}
		})
	}

	for _, conn := range cm.SelectedEnvironment.Connections.Notion {
		wg.Go(func() {
			err := connectionManager.AddNotionConnectionFromConfig(&conn)
			if err != nil {
				panic(errors.Wrapf(err, "failed to add notion connection '%s'", conn.Name))
			}
		})
	}

	for _, conn := range cm.SelectedEnvironment.Connections.Shopify {
		wg.Go(func() {
			err := connectionManager.AddShopifyConnectionFromConfig(&conn)
			if err != nil {
				panic(errors.Wrapf(err, "failed to add shopify connection '%s'", conn.Name))
			}
		})
	}

	for _, conn := range cm.SelectedEnvironment.Connections.Gorgias {
		wg.Go(func() {
			err := connectionManager.AddGorgiasConnectionFromConfig(&conn)
			if err != nil {
				panic(errors.Wrapf(err, "failed to add gorgias connection '%s'", conn.Name))
			}
		})
	}

	for _, conn := range cm.SelectedEnvironment.Connections.Klaviyo {
		wg.Go(func() {
			err := connectionManager.AddKlaviyoConnectionFromConfig(&conn)
			if err != nil {
				panic(errors.Wrapf(err, "failed to add klaviyo connection '%s'", conn.Name))
			}
		})
	}

<<<<<<< HEAD
	for _, conn := range cm.SelectedEnvironment.Connections.FacebookAds {
		wg.Go(func() {
			err := connectionManager.AddFacebookAdsConnectionFromConfig(&conn)
			if err != nil {
				panic(errors.Wrapf(err, "failed to add facebookads connection '%s'", conn.Name))
=======
	for _, conn := range cm.SelectedEnvironment.Connections.Adjust {
		wg.Go(func() {
			err := connectionManager.AddAdjustConnectionFromConfig(&conn)
			if err != nil {
				panic(errors.Wrapf(err, "failed to add adjust connection '%s'", conn.Name))
>>>>>>> 874b9b1b
			}
		})
	}

	wg.Wait()

	return connectionManager, nil
}<|MERGE_RESOLUTION|>--- conflicted
+++ resolved
@@ -27,7 +27,6 @@
 )
 
 type Manager struct {
-<<<<<<< HEAD
 	BigQuery    map[string]*bigquery.Client
 	Snowflake   map[string]*snowflake.DB
 	Postgres    map[string]*postgres.Client
@@ -40,26 +39,10 @@
 	Shopify     map[string]*shopify.Client
 	Gorgias     map[string]*gorgias.Client
 	Klaviyo     map[string]*klaviyo.Client
+	Adjust     map[string]*adjust.Client
 	Athena      map[string]*athena.DB
 	FacebookAds map[string]*facebookads.Client
 	mutex       sync.Mutex
-=======
-	BigQuery   map[string]*bigquery.Client
-	Snowflake  map[string]*snowflake.DB
-	Postgres   map[string]*postgres.Client
-	MsSQL      map[string]*mssql.DB
-	Databricks map[string]*databricks.DB
-	Mongo      map[string]*mongo.DB
-	Mysql      map[string]*mysql.Client
-	Notion     map[string]*notion.Client
-	HANA       map[string]*hana.Client
-	Shopify    map[string]*shopify.Client
-	Gorgias    map[string]*gorgias.Client
-	Klaviyo    map[string]*klaviyo.Client
-	Adjust     map[string]*adjust.Client
-	Athena     map[string]*athena.DB
-	mutex      sync.Mutex
->>>>>>> 874b9b1b
 }
 
 func (m *Manager) GetConnection(name string) (interface{}, error) {
@@ -998,19 +981,20 @@
 		})
 	}
 
-<<<<<<< HEAD
+	for _, conn := range cm.SelectedEnvironment.Connections.Adjust {
+		wg.Go(func() {
+			err := connectionManager.AddAdjustConnectionFromConfig(&conn)
+			if err != nil {
+				panic(errors.Wrapf(err, "failed to add adjust connection '%s'", conn.Name))
+			}
+		})
+	}
+
 	for _, conn := range cm.SelectedEnvironment.Connections.FacebookAds {
 		wg.Go(func() {
 			err := connectionManager.AddFacebookAdsConnectionFromConfig(&conn)
 			if err != nil {
 				panic(errors.Wrapf(err, "failed to add facebookads connection '%s'", conn.Name))
-=======
-	for _, conn := range cm.SelectedEnvironment.Connections.Adjust {
-		wg.Go(func() {
-			err := connectionManager.AddAdjustConnectionFromConfig(&conn)
-			if err != nil {
-				panic(errors.Wrapf(err, "failed to add adjust connection '%s'", conn.Name))
->>>>>>> 874b9b1b
 			}
 		})
 	}
