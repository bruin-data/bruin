--- conflicted
+++ resolved
@@ -3,11 +3,8 @@
 import (
 	"context"
 	"fmt"
-<<<<<<< HEAD
+	"github.com/bruin-data/bruin/pkg/gsheets"
 	"github.com/bruin-data/bruin/pkg/airtable"
-=======
-	"github.com/bruin-data/bruin/pkg/gsheets"
->>>>>>> 5c607a53
 	"sync"
 
 	"github.com/bruin-data/bruin/pkg/adjust"
@@ -186,19 +183,16 @@
 	}
 	availableConnectionNames = append(availableConnectionNames, maps.Keys(m.Hubspot)...)
 
-<<<<<<< HEAD
+	connGoogleSheets, err := m.GetGoogleSheetsConnectionWithoutDefault(name)
+	if err == nil {
+		return connGoogleSheets, nil
+	}
+	availableConnectionNames = append(availableConnectionNames, maps.Keys(m.GoogleSheets)...)
 	connAirtable, err := m.GetAirtableConnectionWithoutDefault(name)
 	if err == nil {
 		return connAirtable, nil
 	}
 	availableConnectionNames = append(availableConnectionNames, maps.Keys(m.Airtable)...)
-=======
-	connGoogleSheets, err := m.GetGoogleSheetsConnectionWithoutDefault(name)
-	if err == nil {
-		return connGoogleSheets, nil
-	}
-	availableConnectionNames = append(availableConnectionNames, maps.Keys(m.GoogleSheets)...)
->>>>>>> 5c607a53
 	return nil, errors.Errorf("connection '%s' not found, available connection names are: %v", name, availableConnectionNames)
 }
 
@@ -636,18 +630,12 @@
 	return db, nil
 }
 
-<<<<<<< HEAD
 func (m *Manager) GetAirtableConnection(name string) (*airtable.Client, error) {
 	db, err := m.GetAirtableConnectionWithoutDefault(name)
-=======
-func (m *Manager) GetGoogleSheetsConnection(name string) (*gsheets.Client, error) {
-	db, err := m.GetGoogleSheetsConnectionWithoutDefault(name)
->>>>>>> 5c607a53
-	if err == nil {
-		return db, nil
-	}
-
-<<<<<<< HEAD
+	if err == nil {
+		return db, nil
+	}
+
 	return m.GetAirtableConnectionWithoutDefault("airtable-default")
 }
 
@@ -658,7 +646,16 @@
 	db, ok := m.Airtable[name]
 	if !ok {
 		return nil, errors.Errorf("airtable connection not found for '%s'", name)
-=======
+	}
+	return db, nil
+}
+
+func (m *Manager) GetGoogleSheetsConnection(name string) (*gsheets.Client, error) {
+	db, err := m.GetGoogleSheetsConnectionWithoutDefault(name)
+	if err == nil {
+		return db, nil
+	}
+
 	return m.GetGoogleSheetsConnectionWithoutDefault("google-sheets-default")
 }
 
@@ -669,7 +666,6 @@
 	db, ok := m.GoogleSheets[name]
 	if !ok {
 		return nil, errors.Errorf("google sheets connection not found for '%s'", name)
->>>>>>> 5c607a53
 	}
 	return db, nil
 }
@@ -1163,6 +1159,7 @@
 
 	m.mutex.Lock()
 	defer m.mutex.Unlock()
+
 	m.DuckDB[connection.Name] = client
 
 	return nil
@@ -1219,33 +1216,28 @@
 	for _, conn := range cm.SelectedEnvironment.Connections.AthenaConnection {
 		wg.Go(func() {
 			err := connectionManager.AddAthenaConnectionFromConfig(&conn)
-
 			if err != nil {
 				mu.Lock()
 				errList = append(errList, errors.Wrapf(err, "failed to add AWS connection '%s'", conn.Name))
 				mu.Unlock()
 			}
-
 		})
 	}
 
 	for _, conn := range cm.SelectedEnvironment.Connections.GoogleCloudPlatform {
 		wg.Go(func() {
 			err := connectionManager.AddBqConnectionFromConfig(&conn)
-
 			if err != nil {
 				mu.Lock()
 				errList = append(errList, errors.Wrapf(err, "failed to add BigQuery connection '%s'", conn.Name))
 				mu.Unlock()
 			}
-
 		})
 	}
 
 	for _, conn := range cm.SelectedEnvironment.Connections.Snowflake {
 		wg.Go(func() {
 			err := connectionManager.AddSfConnectionFromConfig(&conn)
-
 			if err != nil {
 				mu.Lock()
 				errList = append(errList, errors.Wrapf(err, "failed to add Snowflake connection '%s'", conn.Name))
@@ -1257,7 +1249,6 @@
 	for _, conn := range cm.SelectedEnvironment.Connections.Postgres {
 		wg.Go(func() {
 			err := connectionManager.AddPgConnectionFromConfig(&conn)
-
 			if err != nil {
 				mu.Lock()
 				errList = append(errList, errors.Wrapf(err, "failed to add Postgres connection '%s'", conn.Name))
@@ -1269,7 +1260,6 @@
 	for _, conn := range cm.SelectedEnvironment.Connections.RedShift {
 		wg.Go(func() {
 			err := connectionManager.AddRedshiftConnectionFromConfig(&conn)
-
 			if err != nil {
 				mu.Lock()
 				errList = append(errList, errors.Wrapf(err, "failed to add RedShift connection '%s'", conn.Name))
@@ -1281,7 +1271,6 @@
 	for _, conn := range cm.SelectedEnvironment.Connections.MsSQL {
 		wg.Go(func() {
 			err := connectionManager.AddMsSQLConnectionFromConfig(&conn)
-
 			if err != nil {
 				mu.Lock()
 				errList = append(errList, errors.Wrapf(err, "failed to add MsSQL connection '%s'", conn.Name))
@@ -1293,7 +1282,6 @@
 	for _, conn := range cm.SelectedEnvironment.Connections.Databricks {
 		wg.Go(func() {
 			err := connectionManager.AddDatabricksConnectionFromConfig(&conn)
-
 			if err != nil {
 				mu.Lock()
 				errList = append(errList, errors.Wrapf(err, "failed to add Databricks connection '%s'", conn.Name))
@@ -1316,7 +1304,6 @@
 	for _, conn := range cm.SelectedEnvironment.Connections.Mongo {
 		wg.Go(func() {
 			err := connectionManager.AddMongoConnectionFromConfig(&conn)
-
 			if err != nil {
 				mu.Lock()
 				errList = append(errList, errors.Wrapf(err, "failed to add Mongo connection '%s'", conn.Name))
@@ -1328,7 +1315,6 @@
 	for _, conn := range cm.SelectedEnvironment.Connections.MySQL {
 		wg.Go(func() {
 			err := connectionManager.AddMySQLConnectionFromConfig(&conn)
-
 			if err != nil {
 				mu.Lock()
 				errList = append(errList, errors.Wrapf(err, "failed to add mysql connection '%s'", conn.Name))
@@ -1340,7 +1326,6 @@
 	for _, conn := range cm.SelectedEnvironment.Connections.Notion {
 		wg.Go(func() {
 			err := connectionManager.AddNotionConnectionFromConfig(&conn)
-
 			if err != nil {
 				mu.Lock()
 				errList = append(errList, errors.Wrapf(err, "failed to add notion connection '%s'", conn.Name))
@@ -1352,7 +1337,6 @@
 	for _, conn := range cm.SelectedEnvironment.Connections.Shopify {
 		wg.Go(func() {
 			err := connectionManager.AddShopifyConnectionFromConfig(&conn)
-
 			if err != nil {
 				mu.Lock()
 				errList = append(errList, errors.Wrapf(err, "failed to add shopify connection '%s'", conn.Name))
@@ -1364,7 +1348,6 @@
 	for _, conn := range cm.SelectedEnvironment.Connections.Gorgias {
 		wg.Go(func() {
 			err := connectionManager.AddGorgiasConnectionFromConfig(&conn)
-
 			if err != nil {
 				mu.Lock()
 				errList = append(errList, errors.Wrapf(err, "failed to add gorgias connection '%s'", conn.Name))
@@ -1376,7 +1359,6 @@
 	for _, conn := range cm.SelectedEnvironment.Connections.Klaviyo {
 		wg.Go(func() {
 			err := connectionManager.AddKlaviyoConnectionFromConfig(&conn)
-
 			if err != nil {
 				mu.Lock()
 				errList = append(errList, errors.Wrapf(err, "failed to add klaviyo connection '%s'", conn.Name))
@@ -1388,7 +1370,6 @@
 	for _, conn := range cm.SelectedEnvironment.Connections.Adjust {
 		wg.Go(func() {
 			err := connectionManager.AddAdjustConnectionFromConfig(&conn)
-
 			if err != nil {
 				mu.Lock()
 				errList = append(errList, errors.Wrapf(err, "failed to add adjust connection '%s'", conn.Name))
@@ -1400,7 +1381,6 @@
 	for _, conn := range cm.SelectedEnvironment.Connections.FacebookAds {
 		wg.Go(func() {
 			err := connectionManager.AddFacebookAdsConnectionFromConfig(&conn)
-
 			if err != nil {
 				mu.Lock()
 				errList = append(errList, errors.Wrapf(err, "failed to add facebookads connection '%s'", conn.Name))
@@ -1412,7 +1392,6 @@
 	for _, conn := range cm.SelectedEnvironment.Connections.Stripe {
 		wg.Go(func() {
 			err := connectionManager.AddStripeConnectionFromConfig(&conn)
-
 			if err != nil {
 				mu.Lock()
 				errList = append(errList, errors.Wrapf(err, "failed to add stripe connection '%s'", conn.Name))
@@ -1424,7 +1403,6 @@
 	for _, conn := range cm.SelectedEnvironment.Connections.Appsflyer {
 		wg.Go(func() {
 			err := connectionManager.AddAppsflyerConnectionFromConfig(&conn)
-
 			if err != nil {
 				mu.Lock()
 				errList = append(errList, errors.Wrapf(err, "failed to add appsflyer connection '%s'", conn.Name))
