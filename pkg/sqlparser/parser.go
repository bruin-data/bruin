package sqlparser

import (
	"bufio"
	"encoding/json"
	"io"
	"os"
	"os/exec"
	"path/filepath"
	"sort"
	"sync"
	"time"

	"github.com/bruin-data/bruin/internal/data"
	"github.com/bruin-data/bruin/pythonsrc"
<<<<<<< HEAD
=======
	"github.com/cenkalti/backoff"
>>>>>>> 0d8669b6
	"github.com/kluctl/go-embed-python/embed_util"
	"github.com/kluctl/go-embed-python/python"
	"github.com/pkg/errors"
)

type SQLParser struct {
	ep          *python.EmbeddedPython
	sqlglotDir  *embed_util.EmbeddedFiles
	rendererSrc *embed_util.EmbeddedFiles
	started     bool

	stdout io.ReadCloser
	stdin  io.WriteCloser
	cmd    *exec.Cmd
	mutex  sync.Mutex

	startMutex sync.Mutex
}

func NewSQLParser() (*SQLParser, error) {
	tmpDir := filepath.Join(os.TempDir(), "bruin-cli-embedded")

	ep, err := python.NewEmbeddedPythonWithTmpDir(tmpDir+"-python", true)
	if err != nil {
		return nil, err
	}
	sqlglotDir, err := embed_util.NewEmbeddedFilesWithTmpDir(data.Data, tmpDir+"-sqlglot-lib", true)
	if err != nil {
		return nil, err
	}
	ep.AddPythonPath(sqlglotDir.GetExtractedPath())

	rendererSrc, err := embed_util.NewEmbeddedFilesWithTmpDir(pythonsrc.RendererSource, tmpDir+"-jinja2-renderer", true)
	if err != nil {
		return nil, err
	}

	return &SQLParser{
		ep:          ep,
		sqlglotDir:  sqlglotDir,
		rendererSrc: rendererSrc,
	}, nil
}

func (s *SQLParser) Start() error {
	s.startMutex.Lock()
	defer s.startMutex.Unlock()
<<<<<<< HEAD
=======
	if s.started {
		return nil
	}
	err := backoff.Retry(func() error {
		var err error
		args := []string{filepath.Join(s.rendererSrc.GetExtractedPath(), "main.py")}
		s.cmd, err = s.ep.PythonCmd(args...)
		if err != nil {
			return err
		}
		s.cmd.Stderr = os.Stderr
>>>>>>> 0d8669b6

	if s.started {
		return nil
	}
	var err error
	args := []string{filepath.Join(s.rendererSrc.GetExtractedPath(), "main.py")}
	s.cmd, err = s.ep.PythonCmd(args...)
	if err != nil {
		return err
	}
	s.cmd.Stderr = os.Stderr

	s.stdout, err = s.cmd.StdoutPipe()
	if err != nil {
		return err
	}

	s.stdin, err = s.cmd.StdinPipe()
	if err != nil {
		return err
	}

	err = s.cmd.Start()
	if err != nil {
		return err
	}

	_, err = s.sendCommand(&parserCommand{
		Command: "init",
	})
	if err != nil {
		return errors.Wrap(err, "failed to start sql parser after retries")
	}

	s.started = true
	return nil
}

type parserCommand struct {
	Command  string                 `json:"command"`
	Contents map[string]interface{} `json:"contents"`
}

type Schema map[string]map[string]string

type UpstreamColumn struct {
	Column string `json:"column"`
	Table  string `json:"table"`
}

type ColumnLineage struct {
	Name     string           `json:"name"`
	Upstream []UpstreamColumn `json:"upstream"`
}
type Lineage struct {
	Columns []ColumnLineage `json:"columns"`
}

func (s *SQLParser) ColumnLineage(sql, dialect string, schema Schema) (*Lineage, error) {
	command := parserCommand{
		Command: "lineage",
		Contents: map[string]interface{}{
			"query":   sql,
			"dialect": dialect,
			"schema":  schema,
		},
	}

	resp, err := s.sendCommand(&command)
	if err != nil {
		return nil, err
	}

	var lineage Lineage
	err = json.Unmarshal([]byte(resp), &lineage)
	if err != nil {
		return nil, err
	}

	return &lineage, nil
}

func (s *SQLParser) UsedTables(sql, dialect string) ([]string, error) {
	err := s.Start()
	if err != nil {
		return nil, errors.Wrap(err, "failed to start sql parser")
	}

	command := parserCommand{
		Command: "get-tables",
		Contents: map[string]interface{}{
			"query":   sql,
			"dialect": dialect,
		},
	}

	resp, err := s.sendCommand(&command)
	if err != nil {
		return nil, errors.Wrap(err, "failed to send command")
	}

	var tables struct {
		Tables []string `json:"tables"`
		Error  string   `json:"error"`
	}
	err = json.Unmarshal([]byte(resp), &tables)
	if err != nil {
		return nil, errors.Wrap(err, "failed to unmarshal response")
	}

	if tables.Error != "" {
		return nil, errors.New(tables.Error)
	}

	sort.Strings(tables.Tables)

	return tables.Tables, nil
}

func (s *SQLParser) sendCommand(pc *parserCommand) (string, error) {
	s.mutex.Lock()
	defer s.mutex.Unlock()

	jsonCommand, err := json.Marshal(pc)
	if err != nil {
		return "", err
	}

	jsonCommand = append(jsonCommand, '\n')

	_, err = s.stdin.Write(jsonCommand)
	if err != nil {
		return "", errors.Wrap(err, "failed to write command to stdin")
	}

	reader := bufio.NewReader(s.stdout)

	resp, err := reader.ReadString(byte('\n'))
	return resp, err
}

func (s *SQLParser) Close() error {
	if s.stdin != nil {
		_, err := s.sendCommand(&parserCommand{
			Command: "exit",
		})
		if err != nil {
			return errors.Wrap(err, "failed to send exit command")
		}

		_ = s.stdin.Close()
		s.stdin = nil
	}

	if s.stdout != nil {
		_ = s.stdout.Close()
		s.stdout = nil
	}

	if s.cmd != nil {
		if s.cmd.Process != nil {
			timer := time.AfterFunc(5*time.Second, func() {
				_ = s.cmd.Process.Kill()
			})
			_ = s.cmd.Wait()
			timer.Stop()
		}
		s.cmd = nil
	}

	return nil
}

type QueryConfig struct {
	Name   string `json:"name"`
	Query  string `json:"query"`
	Schema Schema `json:"schema"`
}<|MERGE_RESOLUTION|>--- conflicted
+++ resolved
@@ -13,10 +13,7 @@
 
 	"github.com/bruin-data/bruin/internal/data"
 	"github.com/bruin-data/bruin/pythonsrc"
-<<<<<<< HEAD
-=======
-	"github.com/cenkalti/backoff"
->>>>>>> 0d8669b6
+
 	"github.com/kluctl/go-embed-python/embed_util"
 	"github.com/kluctl/go-embed-python/python"
 	"github.com/pkg/errors"
@@ -64,20 +61,7 @@
 func (s *SQLParser) Start() error {
 	s.startMutex.Lock()
 	defer s.startMutex.Unlock()
-<<<<<<< HEAD
-=======
-	if s.started {
-		return nil
-	}
-	err := backoff.Retry(func() error {
-		var err error
-		args := []string{filepath.Join(s.rendererSrc.GetExtractedPath(), "main.py")}
-		s.cmd, err = s.ep.PythonCmd(args...)
-		if err != nil {
-			return err
-		}
-		s.cmd.Stderr = os.Stderr
->>>>>>> 0d8669b6
+
 
 	if s.started {
 		return nil
