package pipeline

import (
	"bytes"
	"encoding/json"
	"fmt"
	"path/filepath"
	"reflect"
	"strconv"
	"strings"

	"github.com/bruin-data/bruin/pkg/glossary"
	"github.com/bruin-data/bruin/pkg/path"
	"github.com/pkg/errors"
	"github.com/spf13/afero"
	"gopkg.in/yaml.v3"
)

type RunConfig string

const (
	CommentTask TaskDefinitionType = "comment"
	YamlTask    TaskDefinitionType = "yaml"

	AssetTypePython               = AssetType("python")
	AssetTypeSnowflakeQuery       = AssetType("sf.sql")
	AssetTypeSnowflakeQuerySensor = AssetType("sf.sensor.query")
	AssetTypeBigqueryQuery        = AssetType("bq.sql")
	AssetTypeBigqueryTableSensor  = AssetType("bq.sensor.table")
	AssetTypeBigqueryQuerySensor  = AssetType("bq.sensor.query")
	AssetTypeDuckDBQuery          = AssetType("duckdb.sql")
	AssetTypeEmpty                = AssetType("empty")
	AssetTypePostgresQuery        = AssetType("pg.sql")
	AssetTypeRedshiftQuery        = AssetType("rs.sql")
	AssetTypeAthenaQuery          = AssetType("athena.sql")
	AssetTypeMsSQLQuery           = AssetType("ms.sql")
	AssetTypeDatabricksQuery      = AssetType("databricks.sql")
	AssetTypeSynapseQuery         = AssetType("synapse.sql")
	AssetTypeIngestr              = AssetType("ingestr")

	RunConfigFullRefresh = RunConfig("full-refresh")
	RunConfigStartDate   = RunConfig("start-date")
	RunConfigEndDate     = RunConfig("end-date")
)

var SupportedFileSuffixes = []string{".yml", ".yaml", ".sql", ".py"}

type (
	schedule           string
	TaskDefinitionType string
)

type ExecutableFile struct {
	Name    string `json:"name"`
	Path    string `json:"path"`
	Content string `json:"content"`
}

type TaskDefinitionFile struct {
	Name string             `json:"name"`
	Path string             `json:"path"`
	Type TaskDefinitionType `json:"type"`
}

type DefinitionFile struct {
	Name string `json:"name"`
	Path string `json:"path"`
}

type TaskSchedule struct {
	Days []string `json:"days"`
}

type Notifications struct {
	Slack   []SlackNotification   `yaml:"slack" json:"slack" mapstructure:"slack"`
	MSTeams []MSTeamsNotification `yaml:"ms_teams" json:"ms_teams" mapstructure:"ms_teams"`
	Discord []DiscordNotification `yaml:"discord" json:"discord" mapstructure:"discord"`
}

type DefaultTrueBool struct {
	Value *bool
}

func (b *DefaultTrueBool) UnmarshalJSON(data []byte) error {
	if data == nil {
		return nil
	}

	var v bool
	if err := json.Unmarshal(data, &v); err != nil {
		return err
	}

	b.Value = &v
	return nil
}

func (b DefaultTrueBool) MarshalJSON() ([]byte, error) {
	if b.Value == nil {
		return []byte("true"), nil
	}

	return json.Marshal(*b.Value)
}

func (b *DefaultTrueBool) UnmarshalYAML(value *yaml.Node) error {
	var multi *bool
	err := value.Decode(&multi)
	if err != nil {
		return err
	}
	b.Value = multi

	return nil
}

func (b *DefaultTrueBool) Bool() bool {
	if b.Value == nil {
		return true
	}

	return *b.Value
}

func (b DefaultTrueBool) MarshalYAML() (interface{}, error) {
	if b.Value == nil {
		return nil, nil
	}

	return *b.Value, nil
}

type NotificationCommon struct {
	Success DefaultTrueBool `yaml:"success" json:"success" mapstructure:"success"`
	Failure DefaultTrueBool `yaml:"failure" json:"failure" mapstructure:"failure"`
}

type SlackNotification struct {
	Channel            string `json:"channel"`
	NotificationCommon `yaml:",inline" json:",inline" mapstructure:",inline"`
}

type MSTeamsNotification struct {
	Connection         string `yaml:"connection" json:"connection" mapstructure:"connection"`
	NotificationCommon `yaml:",inline" json:",inline" mapstructure:",inline"`
}

type DiscordNotification struct {
	Connection         string `yaml:"connection" json:"connection" mapstructure:"connection"`
	NotificationCommon `yaml:",inline" json:",inline" mapstructure:",inline"`
}

func (n Notifications) MarshalJSON() ([]byte, error) {
	slack := make([]SlackNotification, 0, len(n.Slack))
	MSTeams := make([]MSTeamsNotification, 0, len(n.MSTeams))
	discord := make([]DiscordNotification, 0, len(n.MSTeams))
	for _, s := range n.Slack {
		if !reflect.ValueOf(s).IsZero() {
			slack = append(slack, s)
		}
	}
	for _, s := range n.MSTeams {
		if !reflect.ValueOf(s).IsZero() {
			MSTeams = append(MSTeams, s)
		}
	}
	for _, s := range n.Discord {
		if !reflect.ValueOf(s).IsZero() {
			discord = append(discord, s)
		}
	}

	return json.Marshal(struct {
		Slack   []SlackNotification   `json:"slack"`
		MSTeams []MSTeamsNotification `json:"ms_teams"`
		Discord []DiscordNotification `json:"discord"`
	}{
		Slack:   slack,
		MSTeams: MSTeams,
		Discord: discord,
	})
}

type MaterializationType string

const (
	MaterializationTypeNone  MaterializationType = ""
	MaterializationTypeView  MaterializationType = "view"
	MaterializationTypeTable MaterializationType = "table"
)

type MaterializationStrategy string

const (
	MaterializationStrategyNone          MaterializationStrategy = ""
	MaterializationStrategyCreateReplace MaterializationStrategy = "create+replace"
	MaterializationStrategyDeleteInsert  MaterializationStrategy = "delete+insert"
	MaterializationStrategyAppend        MaterializationStrategy = "append"
	MaterializationStrategyMerge         MaterializationStrategy = "merge"
)

var AllAvailableMaterializationStrategies = []MaterializationStrategy{
	MaterializationStrategyCreateReplace,
	MaterializationStrategyDeleteInsert,
	MaterializationStrategyAppend,
	MaterializationStrategyMerge,
}

type Materialization struct {
	Type           MaterializationType     `json:"type" yaml:"type,omitempty" mapstructure:"type"`
	Strategy       MaterializationStrategy `json:"strategy" yaml:"strategy,omitempty" mapstructure:"strategy"`
	PartitionBy    string                  `json:"partition_by" yaml:"partition_by,omitempty" mapstructure:"partition_by"`
	ClusterBy      []string                `json:"cluster_by" yaml:"cluster_by,omitempty" mapstructure:"cluster_by"`
	IncrementalKey string                  `json:"incremental_key" yaml:"incremental_key,omitempty" mapstructure:"incremental_key"`
}

func (m Materialization) MarshalJSON() ([]byte, error) {
	if m.Type == "" && m.Strategy == "" && m.PartitionBy == "" && len(m.ClusterBy) == 0 && m.IncrementalKey == "" {
		return []byte("null"), nil
	}

	type Alias Materialization
	return json.Marshal(&struct {
		*Alias
	}{
		Alias: (*Alias)(&m),
	})
}

type ColumnCheckValue struct {
	IntArray    *[]int    `json:"int_array"`
	Int         *int      `json:"int"`
	Float       *float64  `json:"float"`
	StringArray *[]string `json:"string_array"`
	String      *string   `json:"string"`
	Bool        *bool     `json:"bool"`
}

func (ccv *ColumnCheckValue) MarshalJSON() ([]byte, error) {
	if ccv.IntArray != nil {
		return json.Marshal(ccv.IntArray)
	}
	if ccv.Int != nil {
		return json.Marshal(ccv.Int)
	}
	if ccv.Float != nil {
		return json.Marshal(ccv.Float)
	}
	if ccv.StringArray != nil {
		return json.Marshal(ccv.StringArray)
	}
	if ccv.String != nil {
		return json.Marshal(ccv.String)
	}
	if ccv.Bool != nil {
		return json.Marshal(ccv.Bool)
	}

	return []byte("null"), nil
}

func (ccv ColumnCheckValue) MarshalYAML() (interface{}, error) {
	if ccv.IntArray != nil {
		return ccv.IntArray, nil
	}
	if ccv.Int != nil {
		return ccv.Int, nil
	}
	if ccv.Float != nil {
		return ccv.Float, nil
	}
	if ccv.StringArray != nil {
		return ccv.StringArray, nil
	}
	if ccv.String != nil {
		return ccv.String, nil
	}
	if ccv.Bool != nil {
		return ccv.Bool, nil
	}

	return nil, nil
}

func (ccv *ColumnCheckValue) UnmarshalJSON(data []byte) error {
	var temp interface{}
	if err := json.Unmarshal(data, &temp); err != nil {
		return err
	}

	if temp == nil {
		return nil
	}

	switch v := temp.(type) {
	case []interface{}:

		var intSlice []int
		if err := json.Unmarshal(data, &intSlice); err == nil {
			ccv.IntArray = &intSlice
			return nil
		}

		var stringSlice []string
		if err := json.Unmarshal(data, &stringSlice); err == nil {
			ccv.StringArray = &stringSlice
			return nil
		}

		return fmt.Errorf("unable to parse JSON structure %v into ColumnCheckValue", v)
	case float64:

		if v == float64(int(v)) {
			i := int(v)
			ccv.Int = &i
			return nil
		}

		ccv.Float = &v
	case string:
		ccv.String = &v
	case bool:
		ccv.Bool = &v
	default:
		return fmt.Errorf("unexpected type %T", v)
	}

	return nil
}

func (ccv *ColumnCheckValue) ToString() string {
	if ccv.IntArray != nil {
		var ints []string
		for _, i := range *ccv.IntArray {
			ints = append(ints, strconv.Itoa(i))
		}
		return fmt.Sprintf("[%s]", strings.Join(ints, ", "))
	}
	if ccv.Int != nil {
		return strconv.Itoa(*ccv.Int)
	}
	if ccv.Float != nil {
		return fmt.Sprintf("%f", *ccv.Float)
	}
	if ccv.StringArray != nil {
		return strings.Join(*ccv.StringArray, ", ")
	}
	if ccv.String != nil {
		return *ccv.String
	}
	if ccv.Bool != nil {
		return strconv.FormatBool(*ccv.Bool)
	}

	return ""
}

type ColumnCheck struct {
	ID       string           `json:"id" yaml:"-" mapstructure:"-"`
	Name     string           `json:"name" yaml:"name,omitempty" mapstructure:"name"`
	Value    ColumnCheckValue `json:"value" yaml:"value,omitempty" mapstructure:"value"`
	Blocking DefaultTrueBool  `json:"blocking" yaml:"blocking,omitempty" mapstructure:"blocking"`
}

func NewColumnCheck(assetName, columnName, name string, value ColumnCheckValue, blocking *bool) ColumnCheck {
	return ColumnCheck{
		ID:       hash(fmt.Sprintf("%s-%s-%s", assetName, columnName, name)),
		Name:     strings.TrimSpace(name),
		Value:    value,
		Blocking: DefaultTrueBool{Value: blocking},
	}
}

type EntityAttribute struct {
	Entity    string `json:"entity"`
	Attribute string `json:"attribute"`
}

type Column struct {
	EntityAttribute *EntityAttribute `json:"entity_attribute" yaml:"-" mapstructure:"-"`
	Name            string           `json:"name" yaml:"name,omitempty" mapstructure:"name"`
	Type            string           `json:"type" yaml:"type,omitempty" mapstructure:"type"`
	Description     string           `json:"description" yaml:"description,omitempty" mapstructure:"description"`
	PrimaryKey      bool             `json:"primary_key" yaml:"primary_key,omitempty" mapstructure:"primary_key"`
	UpdateOnMerge   bool             `json:"update_on_merge" yaml:"update_on_merge,omitempty" mapstructure:"update_on_merge"`
	Extends         string           `json:"-" yaml:"extends,omitempty" mapstructure:"extends"`
	Checks          []ColumnCheck    `json:"checks" yaml:"checks,omitempty" mapstructure:"checks"`
}

func (c *Column) HasCheck(check string) bool {
	for _, cc := range c.Checks {
		if cc.Name == check {
			return true
		}
	}

	return false
}

type AssetType string

var AssetTypeConnectionMapping = map[AssetType]string{
	AssetTypeBigqueryQuery:        "google_cloud_platform",
	AssetTypeBigqueryTableSensor:  "google_cloud_platform",
	AssetTypeSnowflakeQuery:       "snowflake",
	AssetTypeSnowflakeQuerySensor: "snowflake",
	AssetTypePostgresQuery:        "postgres",
	AssetTypeRedshiftQuery:        "redshift",
	AssetTypeMsSQLQuery:           "mssql",
	AssetTypeDatabricksQuery:      "databricks",
	AssetTypeSynapseQuery:         "synapse",
	AssetTypeAthenaQuery:          "athena",
	AssetTypeDuckDBQuery:          "duckdb",
}

var IngestrTypeConnectionMapping = map[string]AssetType{
	"bigquery":   AssetTypeBigqueryQuery,
	"snowflake":  AssetTypeSnowflakeQuery,
	"postgres":   AssetTypePostgresQuery,
	"redshift":   AssetTypeRedshiftQuery,
	"mssql":      AssetTypeMsSQLQuery,
	"databricks": AssetTypeDatabricksQuery,
	"synapse":    AssetTypeSynapseQuery,
	"duckdb":     AssetTypeDuckDBQuery,
}

type SecretMapping struct {
	SecretKey   string `json:"secret_key"`
	InjectedKey string `json:"injected_key"`
}

func (s SecretMapping) MarshalYAML() (interface{}, error) {
	if s.SecretKey == "" {
		return nil, nil
	}

	type Alias struct {
		Key      string `yaml:"key"`
		InjectAs string `yaml:"inject_as"`
	}

	return Alias{
		Key:      s.SecretKey,
		InjectAs: s.InjectedKey,
	}, nil
}

type CustomCheck struct {
	ID          string          `json:"id" yaml:"-" mapstructure:"-"`
	Name        string          `json:"name" yaml:"name" mapstructure:"name"`
	Description string          `json:"description" yaml:"description,omitempty" mapstructure:"description"`
	Value       int64           `json:"value" yaml:"value,omitempty" mapstructure:"value"`
	Blocking    DefaultTrueBool `json:"blocking" yaml:"blocking,omitempty" mapstructure:"blocking"`
	Query       string          `json:"query" yaml:"query" mapstructure:"query"`
}

type Upstream struct {
	Type     string         `json:"type" yaml:"type" mapstructure:"type"`
	Value    string         `json:"value" yaml:"value" mapstructure:"value"`
	Metadata EmptyStringMap `json:"metadata,omitempty" yaml:"metadata,omitempty" mapstructure:"metadata"`
}

func (u Upstream) MarshalYAML() (interface{}, error) {
	if u.Type == "" || u.Type == "asset" {
		return u.Value, nil
	}

	if strings.ToLower(u.Type) == "uri" {
		return map[string]string{
			"uri": u.Value,
		}, nil
	}

	return nil, nil
}

type SnowflakeConfig struct {
	Warehouse string `json:"warehouse"`
}

func (s SnowflakeConfig) MarshalJSON() ([]byte, error) {
	if s.Warehouse == "" {
		return []byte("null"), nil
	}

	return json.Marshal(s)
}

type AthenaConfig struct {
	Location string `json:"location"`
}

func (s AthenaConfig) MarshalJSON() ([]byte, error) {
	if s.Location == "" {
		return []byte("null"), nil
	}

	return json.Marshal(s)
}

type Asset struct {
	ID              string             `json:"id" yaml:"-" mapstructure:"-"`
	URI             string             `json:"uri" yaml:"uri,omitempty" mapstructure:"uri"`
	Name            string             `json:"name" yaml:"name,omitempty" mapstructure:"name"`
	Type            AssetType          `json:"type" yaml:"type,omitempty" mapstructure:"type"`
	Description     string             `json:"description" yaml:"description,omitempty" mapstructure:"description"`
	Connection      string             `json:"connection" yaml:"connection,omitempty" mapstructure:"connection"`
	Tags            EmptyStringArray   `json:"tags" yaml:"tags,omitempty" mapstructure:"tags"`
	Materialization Materialization    `json:"materialization" yaml:"materialization,omitempty" mapstructure:"materialization"`
	Upstreams       []Upstream         `json:"upstreams" yaml:"depends,omitempty" mapstructure:"depends"`
	Image           string             `json:"image" yaml:"image,omitempty" mapstructure:"image"`
	Instance        string             `json:"instance" yaml:"instance,omitempty" mapstructure:"instance"`
	Owner           string             `json:"owner" yaml:"owner,omitempty" mapstructure:"owner"`
	ExecutableFile  ExecutableFile     `json:"executable_file" yaml:"-" mapstructure:"-"`
	DefinitionFile  TaskDefinitionFile `json:"definition_file" yaml:"-" mapstructure:"-"`
	Parameters      EmptyStringMap     `json:"parameters" yaml:"parameters,omitempty" mapstructure:"parameters"`
	Secrets         []SecretMapping    `json:"secrets" yaml:"secrets,omitempty" mapstructure:"secrets"`
	Columns         []Column           `json:"columns" yaml:"columns,omitempty" mapstructure:"columns"`
	CustomChecks    []CustomCheck      `json:"custom_checks" yaml:"custom_checks,omitempty" mapstructure:"custom_checks"`
	Metadata        EmptyStringMap     `json:"metadata" yaml:"metadata,omitempty" mapstructure:"metadata"`
	Snowflake       SnowflakeConfig    `json:"snowflake" yaml:"snowflake,omitempty" mapstructure:"snowflake"`
	Athena          AthenaConfig       `json:"athena" yaml:"athena,omitempty" mapstructure:"athena"`

	upstream   []*Asset
	downstream []*Asset
}

func (a *Asset) AddUpstream(asset *Asset) {
	a.upstream = append(a.upstream, asset)
}

// removeRedundanciesBeforePersisting aims to remove unnecessary configuration from the asset.
// This is particularly useful when we save a formatted version of the asset itself.
func (a *Asset) removeRedundanciesBeforePersisting() {
	a.clearDuplicateUpstreams()
	a.removeExtraSpacesAtLineEndingsInTextContent()

	// python assets don't require a type anymore
	if a.Type == AssetTypePython && strings.HasSuffix(a.ExecutableFile.Path, ".py") {
		a.Type = ""
	}
}

// removeRedundanciesBeforePersisting aims to remove unnecessary configuration from the asset.
// This is particularly useful when we save a formatted version of the asset itself.
func (a *Asset) clearDuplicateUpstreams() {
	if a.Upstreams == nil {
		return
	}

	seenUpstreams := make(map[string]bool, len(a.Upstreams))
	uniqueUpstreams := make([]*Upstream, 0, len(a.Upstreams))
	for _, u := range a.Upstreams {
		key := fmt.Sprintf("%s-%s", u.Type, u.Value)
		if _, ok := seenUpstreams[key]; ok {
			continue
		}
		seenUpstreams[key] = true
		uniqueUpstreams = append(uniqueUpstreams, &u)
	}

	a.Upstreams = make([]Upstream, len(uniqueUpstreams))
	for i, val := range uniqueUpstreams {
		a.Upstreams[i] = *val
	}
}

func ClearSpacesAtLineEndings(content string) string {
	lines := strings.Split(content, "\n")
	for i, l := range lines {
		for strings.HasSuffix(l, " ") {
			l = strings.TrimSuffix(l, " ")
		}
		lines[i] = l
	}

	return strings.Join(lines, "\n")
}

// removeExtraSpacesAtLineEndingsInTextContent clears text content from various strings that might be multi-line.
//
// You might be thinking "why the hell would anyone want to do that?", but hear me out.
//
// Basically, when marshalling a string to YAML, the go-yaml library will have two ways of representing strings:
//   - if the string contains no lines that end with a space, it'll convert them to multi-line yaml, which is good.
//   - however, if there's a space at the end of any line within that multi-line string, then the lib will instead convert
//     the content to be a single-line string with escaped "\n" characters, which breaks all the existing multi-line documentation.
//
// This was the only solution I could think of to not break multi-line strings, happy to hear better ideas that would make the existing tests pass.
// I am also open to performance improvements here, as I think this is a suboptimal implementation.
func (a *Asset) removeExtraSpacesAtLineEndingsInTextContent() {
	if a.Description != "" && strings.Contains(a.Description, "\n") {
		a.Description = ClearSpacesAtLineEndings(a.Description)
	}

	for i := range a.Columns {
		a.Columns[i].Description = ClearSpacesAtLineEndings(a.Columns[i].Description)
	}
	for i := range a.CustomChecks {
		a.CustomChecks[i].Description = ClearSpacesAtLineEndings(a.CustomChecks[i].Description)
		a.CustomChecks[i].Query = ClearSpacesAtLineEndings(a.CustomChecks[i].Query)
	}
}

func (a *Asset) GetUpstream() []*Asset {
	return a.upstream
}

func (a *Asset) GetFullUpstream() []*Asset {
	upstream := make([]*Asset, 0)

	for _, asset := range a.upstream {
		upstream = append(upstream, asset)
		upstream = append(upstream, asset.GetFullUpstream()...)
	}

	return uniqueAssets(upstream)
}

func (a *Asset) AddDownstream(asset *Asset) {
	a.downstream = append(a.downstream, asset)
}

func (a *Asset) GetDownstream() []*Asset {
	return a.downstream
}

func (a *Asset) GetFullDownstream() []*Asset {
	downstream := make([]*Asset, 0)

	for _, asset := range a.downstream {
		downstream = append(downstream, asset)
		downstream = append(downstream, asset.GetFullDownstream()...)
	}

	return uniqueAssets(downstream)
}

func (a *Asset) ColumnNames() []string {
	columns := make([]string, len(a.Columns))
	for i, c := range a.Columns {
		columns[i] = c.Name
	}
	return columns
}

func (a *Asset) ColumnNamesWithUpdateOnMerge() []string {
	columns := make([]string, 0)
	for _, c := range a.Columns {
		if c.UpdateOnMerge {
			columns = append(columns, c.Name)
		}
	}
	return columns
}

func (a *Asset) ColumnNamesWithPrimaryKey() []string {
	columns := make([]string, 0)
	for _, c := range a.Columns {
		if c.PrimaryKey {
			columns = append(columns, c.Name)
		}
	}
	return columns
}

func (a *Asset) GetColumnWithName(name string) *Column {
	for _, c := range a.Columns {
		if c.Name == name {
			return &c
		}
	}

	return nil
}

func (a *Asset) EnrichFromEntityAttributes(entities []*glossary.Entity) error {
	entityMap := make(map[string]*glossary.Entity, len(entities))
	for _, e := range entities {
		entityMap[e.Name] = e
	}

	for i, c := range a.Columns {
		if c.EntityAttribute == nil {
			continue
		}

		entity := c.EntityAttribute.Entity

		e, ok := entityMap[entity]
		if !ok {
			return errors.Errorf("entity '%s' not found", entity)
		}

		attr, ok := e.Attributes[c.EntityAttribute.Attribute]
		if !ok {
			return errors.Errorf("attribute '%s' not found in entity '%s'", c.EntityAttribute.Attribute, entity)
		}

		if c.Name == "" {
			a.Columns[i].Name = attr.Name
		}

		if c.Type == "" {
			a.Columns[i].Type = attr.Type
		}

		if c.Description == "" {
			a.Columns[i].Description = attr.Description
		}
	}

	return nil
}

func (a *Asset) Persist(fs afero.Fs) error {
	if a == nil {
		return errors.New("failed to build an asset, therefore cannot persist it")
	}

	a.removeRedundanciesBeforePersisting()

	buf := bytes.NewBuffer(nil)
	enc := yaml.NewEncoder(buf)
	enc.SetIndent(2)

	err := enc.Encode(a)
	if err != nil {
		return err
	}

	yamlConfig := buf.Bytes()

	keysToAddSpace := []string{"custom_checks", "depends", "columns", "materialization", "secrets", "parameters"}
	for _, key := range keysToAddSpace {
		yamlConfig = bytes.ReplaceAll(yamlConfig, []byte("\n"+key+":"), []byte("\n\n"+key+":"))
	}

	filePath := a.ExecutableFile.Path
	beginning := ""
	end := ""
	executableContent := ""

	if strings.HasSuffix(a.ExecutableFile.Path, ".sql") {
		// we are dealing with a SQL asset with an embedded YAML block, treat accordingly.
		beginning = "/* " + configMarkerString + "\n\n"
		end = "\n" + configMarkerString + " */" + "\n\n"
		executableContent = a.ExecutableFile.Content
	}

	if strings.HasSuffix(a.ExecutableFile.Path, ".py") {
		// we are dealing with a Python asset with an embedded YAML block, treat accordingly.
		beginning = `""" ` + configMarkerString + "\n\n"
		end = "\n" + configMarkerString + ` """` + "\n\n"
		executableContent = a.ExecutableFile.Content
	}

	stringVersion := beginning + string(yamlConfig) + end + executableContent
	if !strings.HasSuffix(stringVersion, "\n") {
		stringVersion += "\n"
	}

	return afero.WriteFile(fs, filePath, []byte(stringVersion), 0o644)
}

func uniqueAssets(assets []*Asset) []*Asset {
	seenValues := make(map[string]bool, len(assets))
	unique := make([]*Asset, 0, len(assets))
	for _, value := range assets {
		if seenValues[value.Name] {
			continue
		}

		seenValues[value.Name] = true
		unique = append(unique, value)
	}
	return unique
}

type EmptyStringMap map[string]string

func (m EmptyStringMap) MarshalJSON() ([]byte, error) { //nolint: stylecheck
	if m == nil {
		return []byte{'{', '}'}, nil
	}

	return json.Marshal(map[string]string(m))
}

func (b *EmptyStringMap) UnmarshalJSON(data []byte) error {
	if data == nil {
		return nil
	}

	var v map[string]string
	if err := json.Unmarshal(data, &v); err != nil {
		return err
	}

	if len(v) == 0 {
		return nil
	}

	*b = v
	return nil
}

type EmptyStringArray []string

func (a EmptyStringArray) MarshalJSON() ([]byte, error) {
	if a == nil {
		return []byte{'[', ']'}, nil
	}

	return json.Marshal([]string(a))
}

func (a *EmptyStringArray) UnmarshalJSON(data []byte) error {
	if data == nil {
		return nil
	}

	var v []string
	if err := json.Unmarshal(data, &v); err != nil {
		return err
	}

	if len(v) == 0 {
		return nil
	}

	*a = v
	return nil
}

func PipelineFromPath(filePath string, fs afero.Fs) (*Pipeline, error) {
	yamlError := new(path.YamlParseError)
	var pl Pipeline
	err := path.ReadYaml(fs, filePath, &pl)
	if err != nil && errors.As(err, &yamlError) {
		return nil, &ParseError{Msg: "error parsing bruin pipeline definition :" + err.Error()}
	}
	if err != nil {
		return nil, errors.Wrapf(err, "error parsing bruin pipeline file at '%s'", filePath)
	}

	pl.Assets = make([]*Asset, 0)
	return &pl, nil
}

type MetadataPush struct {
	BigQuery bool `json:"bigquery" yaml:"bigquery" mapstructure:"bigquery"`
}

func (mp *MetadataPush) HasAnyEnabled() bool {
	return mp.BigQuery
}

type Pipeline struct {
	LegacyID           string         `json:"legacy_id" yaml:"id" mapstructure:"id"`
	Name               string         `json:"name" yaml:"name" mapstructure:"name"`
	Schedule           schedule       `json:"schedule" yaml:"schedule" mapstructure:"schedule"`
	StartDate          string         `json:"start_date" yaml:"start_date" mapstructure:"start_date"`
	DefinitionFile     DefinitionFile `json:"definition_file"`
	DefaultParameters  EmptyStringMap `json:"default_parameters" yaml:"default_parameters" mapstructure:"default_parameters"`
	DefaultConnections EmptyStringMap `json:"default_connections" yaml:"default_connections" mapstructure:"default_connections"`
	Assets             []*Asset       `json:"assets"`
	Notifications      Notifications  `json:"notifications" yaml:"notifications" mapstructure:"notifications"`
	Catchup            bool           `json:"catchup" yaml:"catchup" mapstructure:"catchup"`
	MetadataPush       MetadataPush   `json:"metadata_push" yaml:"metadata_push" mapstructure:"metadata_push"`
	Retries            int            `json:"retries" yaml:"retries" mapstructure:"retries"`

	TasksByType map[AssetType][]*Asset `json:"-"`
	tasksByName map[string]*Asset
}

func (p *Pipeline) GetConnectionNameForAsset(asset *Asset) (string, error) {
	if asset.Connection != "" {
		return asset.Connection, nil
	}

	assetType := asset.Type
	if assetType == AssetTypeIngestr {
		assetType = IngestrTypeConnectionMapping[asset.Parameters["destination"]]
	} else if assetType == AssetTypePython || assetType == AssetTypeEmpty {
		assetType = p.GetMajorityAssetTypesFromSQLAssets(AssetTypeBigqueryQuery)
	}

	mapping, ok := AssetTypeConnectionMapping[assetType]
	if !ok {
		return "", errors.Errorf("no connection mapping found for asset type '%s'", assetType)
	}

	conn, ok := p.DefaultConnections[mapping]
	if ok {
		return conn, nil
	}

	switch mapping {
	case "aws":
		return "aws-default", nil
	case "athena":
		return "athena-default", nil
	case "gcp":
		return "gcp-default", nil
	case "google_cloud_platform":
		return "gcp-default", nil
	case "snowflake":
		return "snowflake-default", nil
	case "postgres":
		return "postgres-default", nil
	case "redshift":
		return "redshift-default", nil
	case "mssql":
		return "mssql-default", nil
	case "databricks":
		return "databricks-default", nil
	case "synapse":
		return "synapse-default", nil
	case "mongo":
		return "mongo-default", nil
	case "mysql":
		return "mysql-default", nil
	case "notion":
		return "notion-default", nil
	case "hana":
		return "hana-default", nil
	case "shopify":
		return "shopify-default", nil
	case "gorgias":
		return "gorgias-default", nil
	case "facebookads":
		return "facebookads-default", nil
	case "klaviyo":
		return "klaviyo-default", nil
	case "adjust":
		return "adjust-default", nil
	case "stripe":
		return "stripe-default", nil
	case "appsflyer":
		return "appsflyer-default", nil
	case "kafka":
		return "kafka-default", nil
	case "duckdb":
		return "duckdb-default", nil
	case "hubspot":
		return "hubspot-default", nil
	case "google_sheets":
		return "google-sheets-default", nil
	case "chess":
		return "chess-default", nil
	case "airtable":
		return "airtable-default", nil
<<<<<<< HEAD
	case "s3":
		return "s3-default", nil
	case "slack":
		return "slack-default", nil
=======
	case "zendesk":
		return "zendesk-default", nil
>>>>>>> a7ba7602
	default:
		return "", errors.Errorf("no default connection found for type '%s'", assetType)
	}
}

// WipeContentOfAssets removes the content of the executable files of all assets in the pipeline.
// This is useful when we want to serialize the pipeline to JSON and we don't want to include the content of the assets.
func (p *Pipeline) WipeContentOfAssets() {
	for _, asset := range p.Assets {
		asset.ExecutableFile.Content = ""
	}
}

func (p *Pipeline) GetMajorityAssetTypesFromSQLAssets(defaultIfNone AssetType) AssetType {
	taskTypeCounts := map[AssetType]int{
		AssetTypeBigqueryQuery:   0,
		AssetTypeSnowflakeQuery:  0,
		AssetTypePostgresQuery:   0,
		AssetTypeMsSQLQuery:      0,
		AssetTypeDatabricksQuery: 0,
		AssetTypeRedshiftQuery:   0,
		AssetTypeSynapseQuery:    0,
		AssetTypeAthenaQuery:     0,
		AssetTypeDuckDBQuery:     0,
	}
	maxTasks := 0
	maxTaskType := defaultIfNone

	searchTypeMap := make(map[AssetType]bool)
	for t := range taskTypeCounts {
		searchTypeMap[t] = true
	}

	for _, asset := range p.Assets {
		assetType := asset.Type

		if assetType == AssetTypeIngestr {
			ingestrDestination, ok := asset.Parameters["destination"]
			if !ok {
				continue
			}

			assetType, ok = IngestrTypeConnectionMapping[ingestrDestination]
			if !ok {
				continue
			}
		}

		if !searchTypeMap[assetType] {
			continue
		}

		if _, ok := taskTypeCounts[assetType]; !ok {
			taskTypeCounts[assetType] = 0
		}

		taskTypeCounts[assetType]++

		if taskTypeCounts[assetType] > maxTasks {
			maxTasks = taskTypeCounts[assetType]
			maxTaskType = assetType
		} else if taskTypeCounts[assetType] == maxTasks {
			maxTaskType = defaultIfNone
		}
	}

	return maxTaskType
}

func (p *Pipeline) RelativeAssetPath(t *Asset) string {
	absolutePipelineRoot := filepath.Dir(p.DefinitionFile.Path)

	pipelineDirectory, err := filepath.Rel(absolutePipelineRoot, t.DefinitionFile.Path)
	if err != nil {
		return absolutePipelineRoot
	}

	return pipelineDirectory
}

func (p *Pipeline) HasAssetType(taskType AssetType) bool {
	_, ok := p.TasksByType[taskType]
	return ok
}

func (p *Pipeline) ensureTaskNameMapIsFilled() {
	if p.tasksByName != nil {
		return
	}

	p.tasksByName = make(map[string]*Asset)
	for _, asset := range p.Assets {
		p.tasksByName[asset.Name] = asset
	}
}

func (p *Pipeline) GetAssetByPath(assetPath string) *Asset {
	assetPath, err := filepath.Abs(assetPath)
	if err != nil {
		return nil
	}

	for _, asset := range p.Assets {
		if asset.DefinitionFile.Path == assetPath {
			return asset
		}
	}

	return nil
}

func (p *Pipeline) GetAssetByName(assetName string) *Asset {
	p.ensureTaskNameMapIsFilled()

	asset, ok := p.tasksByName[assetName]
	if !ok {
		return nil
	}

	return asset
}

func (p *Pipeline) GetAssetsByTag(tag string) []*Asset {
	assets := make([]*Asset, 0)
	for _, asset := range p.Assets {
		for _, t := range asset.Tags {
			if t == tag {
				assets = append(assets, asset)
			}
		}
	}

	return assets
}

type TaskCreator func(path string) (*Asset, error)

type BuilderConfig struct {
	PipelineFileName    string
	TasksDirectoryName  string
	TasksDirectoryNames []string
	TasksFileSuffixes   []string
}

type glossaryReader interface {
	GetEntities(pathToPipeline string) ([]*glossary.Entity, error)
}

type Builder struct {
	config             BuilderConfig
	yamlTaskCreator    TaskCreator
	commentTaskCreator TaskCreator
	fs                 afero.Fs

	GlossaryReader glossaryReader
}

func (b *Builder) SetGlossaryReader(reader glossaryReader) {
	b.GlossaryReader = reader
}

type ParseError struct {
	Msg string
}

func (e ParseError) Error() string {
	return e.Msg
}

func NewBuilder(config BuilderConfig, yamlTaskCreator TaskCreator, commentTaskCreator TaskCreator, fs afero.Fs, gr glossaryReader) *Builder {
	return &Builder{
		config:             config,
		yamlTaskCreator:    yamlTaskCreator,
		commentTaskCreator: commentTaskCreator,
		fs:                 fs,
		GlossaryReader:     gr,
	}
}

func (b *Builder) CreatePipelineFromPath(pathToPipeline string) (*Pipeline, error) {
	pipelineFilePath := pathToPipeline
	if !strings.HasSuffix(pipelineFilePath, b.config.PipelineFileName) {
		pipelineFilePath = filepath.Join(pathToPipeline, b.config.PipelineFileName)
	} else {
		pathToPipeline = filepath.Dir(pathToPipeline)
	}

	pipeline, err := PipelineFromPath(pipelineFilePath, b.fs)
	if err != nil {
		return nil, err
	}

	// this is needed until we migrate all the pipelines to use the new naming convention
	if pipeline.Name == "" {
		pipeline.Name = pipeline.LegacyID
	}
	pipeline.TasksByType = make(map[AssetType][]*Asset)
	pipeline.tasksByName = make(map[string]*Asset)

	absPipelineFilePath, err := filepath.Abs(pipelineFilePath)
	if err != nil {
		return nil, errors.Wrapf(err, "error getting absolute path for pipeline file at '%s'", pipelineFilePath)
	}

	pipeline.DefinitionFile = DefinitionFile{
		Name: filepath.Base(pipelineFilePath),
		Path: absPipelineFilePath,
	}

	taskFiles := make([]string, 0)
	for _, tasksDirectoryName := range b.config.TasksDirectoryNames {
		tasksPath := filepath.Join(pathToPipeline, tasksDirectoryName)
		files, err := path.GetAllFilesRecursive(tasksPath, SupportedFileSuffixes)
		if err != nil {
			continue
		}

		taskFiles = append(taskFiles, files...)
	}

	for _, file := range taskFiles {
		task, err := b.CreateAssetFromFile(file)
		if err != nil {
			return nil, err
		}

		if task == nil {
			continue
		}

		// if the definition comes from a Python file the asset is always a Python asset, so force it
		// at least that's the hypothesis for now
		if strings.HasSuffix(task.ExecutableFile.Path, ".py") && task.Type == "" {
			task.Type = AssetTypePython
		}

		task.upstream = make([]*Asset, 0)
		task.downstream = make([]*Asset, 0)

		pipeline.Assets = append(pipeline.Assets, task)

		if _, ok := pipeline.TasksByType[task.Type]; !ok {
			pipeline.TasksByType[task.Type] = make([]*Asset, 0)
		}

		pipeline.TasksByType[task.Type] = append(pipeline.TasksByType[task.Type], task)
		pipeline.tasksByName[task.Name] = task
	}

	var entities []*glossary.Entity
	if b.GlossaryReader != nil {
		entities, err = b.GlossaryReader.GetEntities(pathToPipeline)
		if err != nil {
			return nil, errors.Wrap(err, "error getting entities")
		}
	}

	for _, asset := range pipeline.Assets {
		for _, upstream := range asset.Upstreams {
			if upstream.Type != "asset" {
				continue
			}
			u, ok := pipeline.tasksByName[upstream.Value]
			if !ok {
				continue
			}

			asset.AddUpstream(u)
			u.AddDownstream(asset)
		}

		if len(entities) > 0 {
			err := asset.EnrichFromEntityAttributes(entities)
			if err != nil {
				return nil, errors.Wrap(err, "error enriching asset from entity attributes")
			}
		}
	}

	return pipeline, nil
}

func fileHasSuffix(arr []string, str string) bool {
	for _, a := range arr {
		if strings.HasSuffix(str, a) {
			return true
		}
	}
	return false
}

func (b *Builder) CreateAssetFromFile(path string) (*Asset, error) {
	isSeparateDefinitionFile := false
	creator := b.commentTaskCreator

	if fileHasSuffix(b.config.TasksFileSuffixes, path) {
		creator = b.yamlTaskCreator
		isSeparateDefinitionFile = true
	}

	task, err := creator(path)
	if err != nil {
		if errors.As(err, &ParseError{}) {
			return nil, err
		}

		return nil, errors.Wrapf(err, "error creating asset from file '%s'", path)
	}

	if task == nil {
		return nil, nil
	}

	task.DefinitionFile.Name = filepath.Base(path)
	task.DefinitionFile.Path = path
	task.DefinitionFile.Type = CommentTask
	if isSeparateDefinitionFile {
		task.DefinitionFile.Type = YamlTask
	}

	return task, nil
}<|MERGE_RESOLUTION|>--- conflicted
+++ resolved
@@ -951,15 +951,12 @@
 		return "chess-default", nil
 	case "airtable":
 		return "airtable-default", nil
-<<<<<<< HEAD
+	case "zendesk":
+		return "zendesk-default", nil
 	case "s3":
 		return "s3-default", nil
 	case "slack":
 		return "slack-default", nil
-=======
-	case "zendesk":
-		return "zendesk-default", nil
->>>>>>> a7ba7602
 	default:
 		return "", errors.Errorf("no default connection found for type '%s'", assetType)
 	}
