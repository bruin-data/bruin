--- conflicted
+++ resolved
@@ -31,10 +31,7 @@
 	AssetTypeBigqueryTableSensor  = AssetType("bq.sensor.table")
 	AssetTypeBigqueryQuerySensor  = AssetType("bq.sensor.query")
 	AssetTypeBigquerySource       = AssetType("bq.source")
-<<<<<<< HEAD
 	AssetTypeBigquerySeed         = AssetType("bq.seed")
-=======
->>>>>>> e6645fe1
 	AssetTypeDuckDBQuery          = AssetType("duckdb.sql")
 	AssetTypeEmpty                = AssetType("empty")
 	AssetTypePostgresQuery        = AssetType("pg.sql")
@@ -455,11 +452,8 @@
 var AssetTypeConnectionMapping = map[AssetType]string{
 	AssetTypeBigqueryQuery:        "google_cloud_platform",
 	AssetTypeBigqueryTableSensor:  "google_cloud_platform",
-<<<<<<< HEAD
 	AssetTypeBigquerySeed:         "google_cloud_platform",
-=======
 	AssetTypeBigquerySource:       "google_cloud_platform",
->>>>>>> e6645fe1
 	AssetTypeSnowflakeQuery:       "snowflake",
 	AssetTypeSnowflakeQuerySensor: "snowflake",
 	AssetTypePostgresQuery:        "postgres",
@@ -1034,11 +1028,8 @@
 	assetType := asset.Type
 	if assetType == AssetTypeIngestr {
 		assetType = IngestrTypeConnectionMapping[asset.Parameters["destination"]]
-<<<<<<< HEAD
 	} else if assetType == AssetTypeBigquerySeed {
 		assetType = IngestrTypeConnectionMapping["bigquery"]
-=======
->>>>>>> e6645fe1
 	} else if assetType == AssetTypePython || assetType == AssetTypeEmpty {
 		assetType = p.GetMajorityAssetTypesFromSQLAssets(AssetTypeBigqueryQuery)
 	}
