--- conflicted
+++ resolved
@@ -944,13 +944,10 @@
 		return "duckdb-default", nil
 	case "hubspot":
 		return "hubspot-default", nil
-<<<<<<< HEAD
+	case "google_sheets":
+		return "google-sheets-default", nil
 	case "airtable":
 		return "airtable-default", nil
-=======
-	case "google_sheets":
-		return "google-sheets-default", nil
->>>>>>> 5c607a53
 	default:
 		return "", errors.Errorf("no default connection found for type '%s'", assetType)
 	}
