--- conflicted
+++ resolved
@@ -105,12 +105,9 @@
 	"tiktokads":             "tiktokads-default",
 	"appstore":              "appstore-default",
 	"gcs":                   "gcs-default",
-<<<<<<< HEAD
 	"emr_serverless":        "emr_serverless-default",
-=======
 	"googleanalytics":       "googleanalytics-default",
 	"applovin":              "applovin-default",
->>>>>>> 82631b85
 }
 
 var SupportedFileSuffixes = []string{"asset.yml", "asset.yaml", ".sql", ".py", "task.yml", "task.yaml"}
