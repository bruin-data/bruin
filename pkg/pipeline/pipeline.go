package pipeline

import (
	"bytes"
	"encoding/json"
	"fmt"
	"path/filepath"
	"reflect"
	"strconv"
	"strings"

	"github.com/bruin-data/bruin/pkg/glossary"
	"github.com/bruin-data/bruin/pkg/path"
	"github.com/pkg/errors"
	"github.com/spf13/afero"
	"gopkg.in/yaml.v3"
)

type RunConfig string

const (
	CommentTask TaskDefinitionType = "comment"
	YamlTask    TaskDefinitionType = "yaml"

	AssetTypePython               = AssetType("python")
	AssetTypeSnowflakeQuery       = AssetType("sf.sql")
	AssetTypeSnowflakeQuerySensor = AssetType("sf.sensor.query")
	AssetTypeBigqueryQuery        = AssetType("bq.sql")
	AssetTypeBigqueryTableSensor  = AssetType("bq.sensor.table")
	AssetTypeBigqueryQuerySensor  = AssetType("bq.sensor.query")
	AssetTypeDuckDBQuery          = AssetType("duckdb.sql")
	AssetTypeEmpty                = AssetType("empty")
	AssetTypePostgresQuery        = AssetType("pg.sql")
	AssetTypeRedshiftQuery        = AssetType("rs.sql")
	AssetTypeAthenaQuery          = AssetType("athena.sql")
	AssetTypeMsSQLQuery           = AssetType("ms.sql")
	AssetTypeDatabricksQuery      = AssetType("databricks.sql")
	AssetTypeSynapseQuery         = AssetType("synapse.sql")
	AssetTypeIngestr              = AssetType("ingestr")

	RunConfigFullRefresh = RunConfig("full-refresh")
	RunConfigStartDate   = RunConfig("start-date")
	RunConfigEndDate     = RunConfig("end-date")
)

var SupportedFileSuffixes = []string{".yml", ".yaml", ".sql", ".py"}

type (
	schedule           string
	TaskDefinitionType string
)

type ExecutableFile struct {
	Name    string `json:"name"`
	Path    string `json:"path"`
	Content string `json:"content"`
}

type TaskDefinitionFile struct {
	Name string             `json:"name"`
	Path string             `json:"path"`
	Type TaskDefinitionType `json:"type"`
}

type DefinitionFile struct {
	Name string `json:"name"`
	Path string `json:"path"`
}

type TaskSchedule struct {
	Days []string `json:"days"`
}

type Notifications struct {
	Slack   []SlackNotification   `yaml:"slack" json:"slack" mapstructure:"slack"`
	MSTeams []MSTeamsNotification `yaml:"ms_teams" json:"ms_teams" mapstructure:"ms_teams"`
	Discord []DiscordNotification `yaml:"discord" json:"discord" mapstructure:"discord"`
}

type DefaultTrueBool struct {
	Value *bool
}

func (b *DefaultTrueBool) UnmarshalJSON(data []byte) error {
	if data == nil {
		return nil
	}

	var v bool
	if err := json.Unmarshal(data, &v); err != nil {
		return err
	}

	b.Value = &v
	return nil
}

func (b DefaultTrueBool) MarshalJSON() ([]byte, error) {
	if b.Value == nil {
		return []byte("true"), nil
	}

	return json.Marshal(*b.Value)
}

func (b *DefaultTrueBool) UnmarshalYAML(value *yaml.Node) error {
	var multi *bool
	err := value.Decode(&multi)
	if err != nil {
		return err
	}
	b.Value = multi

	return nil
}

func (b *DefaultTrueBool) Bool() bool {
	if b.Value == nil {
		return true
	}

	return *b.Value
}

func (b DefaultTrueBool) MarshalYAML() (interface{}, error) {
	if b.Value == nil {
		return nil, nil
	}

	return *b.Value, nil
}

type NotificationCommon struct {
	Success DefaultTrueBool `yaml:"success" json:"success" mapstructure:"success"`
	Failure DefaultTrueBool `yaml:"failure" json:"failure" mapstructure:"failure"`
}

type SlackNotification struct {
	Channel            string `json:"channel"`
	NotificationCommon `yaml:",inline" json:",inline" mapstructure:",inline"`
}

type MSTeamsNotification struct {
	Connection         string `yaml:"connection" json:"connection" mapstructure:"connection"`
	NotificationCommon `yaml:",inline" json:",inline" mapstructure:",inline"`
}

type DiscordNotification struct {
	Connection         string `yaml:"connection" json:"connection" mapstructure:"connection"`
	NotificationCommon `yaml:",inline" json:",inline" mapstructure:",inline"`
}

func (n Notifications) MarshalJSON() ([]byte, error) {
	slack := make([]SlackNotification, 0, len(n.Slack))
	MSTeams := make([]MSTeamsNotification, 0, len(n.MSTeams))
	discord := make([]DiscordNotification, 0, len(n.MSTeams))
	for _, s := range n.Slack {
		if !reflect.ValueOf(s).IsZero() {
			slack = append(slack, s)
		}
	}
	for _, s := range n.MSTeams {
		if !reflect.ValueOf(s).IsZero() {
			MSTeams = append(MSTeams, s)
		}
	}
	for _, s := range n.Discord {
		if !reflect.ValueOf(s).IsZero() {
			discord = append(discord, s)
		}
	}

	return json.Marshal(struct {
		Slack   []SlackNotification   `json:"slack"`
		MSTeams []MSTeamsNotification `json:"ms_teams"`
		Discord []DiscordNotification `json:"discord"`
	}{
		Slack:   slack,
		MSTeams: MSTeams,
		Discord: discord,
	})
}

type MaterializationType string

const (
	MaterializationTypeNone  MaterializationType = ""
	MaterializationTypeView  MaterializationType = "view"
	MaterializationTypeTable MaterializationType = "table"
)

type MaterializationStrategy string

const (
	MaterializationStrategyNone          MaterializationStrategy = ""
	MaterializationStrategyCreateReplace MaterializationStrategy = "create+replace"
	MaterializationStrategyDeleteInsert  MaterializationStrategy = "delete+insert"
	MaterializationStrategyAppend        MaterializationStrategy = "append"
	MaterializationStrategyMerge         MaterializationStrategy = "merge"
)

var AllAvailableMaterializationStrategies = []MaterializationStrategy{
	MaterializationStrategyCreateReplace,
	MaterializationStrategyDeleteInsert,
	MaterializationStrategyAppend,
	MaterializationStrategyMerge,
}

type Materialization struct {
	Type           MaterializationType     `json:"type" yaml:"type,omitempty" mapstructure:"type"`
	Strategy       MaterializationStrategy `json:"strategy" yaml:"strategy,omitempty" mapstructure:"strategy"`
	PartitionBy    string                  `json:"partition_by" yaml:"partition_by,omitempty" mapstructure:"partition_by"`
	ClusterBy      []string                `json:"cluster_by" yaml:"cluster_by,omitempty" mapstructure:"cluster_by"`
	IncrementalKey string                  `json:"incremental_key" yaml:"incremental_key,omitempty" mapstructure:"incremental_key"`
}

func (m Materialization) MarshalJSON() ([]byte, error) {
	if m.Type == "" && m.Strategy == "" && m.PartitionBy == "" && len(m.ClusterBy) == 0 && m.IncrementalKey == "" {
		return []byte("null"), nil
	}

	type Alias Materialization
	return json.Marshal(&struct {
		*Alias
	}{
		Alias: (*Alias)(&m),
	})
}

type ColumnCheckValue struct {
	IntArray    *[]int    `json:"int_array"`
	Int         *int      `json:"int"`
	Float       *float64  `json:"float"`
	StringArray *[]string `json:"string_array"`
	String      *string   `json:"string"`
	Bool        *bool     `json:"bool"`
}

func (ccv *ColumnCheckValue) MarshalJSON() ([]byte, error) {
	if ccv.IntArray != nil {
		return json.Marshal(ccv.IntArray)
	}
	if ccv.Int != nil {
		return json.Marshal(ccv.Int)
	}
	if ccv.Float != nil {
		return json.Marshal(ccv.Float)
	}
	if ccv.StringArray != nil {
		return json.Marshal(ccv.StringArray)
	}
	if ccv.String != nil {
		return json.Marshal(ccv.String)
	}
	if ccv.Bool != nil {
		return json.Marshal(ccv.Bool)
	}

	return []byte("null"), nil
}

func (ccv ColumnCheckValue) MarshalYAML() (interface{}, error) {
	if ccv.IntArray != nil {
		return ccv.IntArray, nil
	}
	if ccv.Int != nil {
		return ccv.Int, nil
	}
	if ccv.Float != nil {
		return ccv.Float, nil
	}
	if ccv.StringArray != nil {
		return ccv.StringArray, nil
	}
	if ccv.String != nil {
		return ccv.String, nil
	}
	if ccv.Bool != nil {
		return ccv.Bool, nil
	}

	return nil, nil
}

func (ccv *ColumnCheckValue) UnmarshalJSON(data []byte) error {
	var temp interface{}
	if err := json.Unmarshal(data, &temp); err != nil {
		return err
	}

	if temp == nil {
		return nil
	}

	switch v := temp.(type) {
	case []interface{}:

		var intSlice []int
		if err := json.Unmarshal(data, &intSlice); err == nil {
			ccv.IntArray = &intSlice
			return nil
		}

		var stringSlice []string
		if err := json.Unmarshal(data, &stringSlice); err == nil {
			ccv.StringArray = &stringSlice
			return nil
		}

		return fmt.Errorf("unable to parse JSON structure %v into ColumnCheckValue", v)
	case float64:

		if v == float64(int(v)) {
			i := int(v)
			ccv.Int = &i
			return nil
		}

		ccv.Float = &v
	case string:
		ccv.String = &v
	case bool:
		ccv.Bool = &v
	default:
		return fmt.Errorf("unexpected type %T", v)
	}

	return nil
}

func (ccv *ColumnCheckValue) ToString() string {
	if ccv.IntArray != nil {
		var ints []string
		for _, i := range *ccv.IntArray {
			ints = append(ints, strconv.Itoa(i))
		}
		return fmt.Sprintf("[%s]", strings.Join(ints, ", "))
	}
	if ccv.Int != nil {
		return strconv.Itoa(*ccv.Int)
	}
	if ccv.Float != nil {
		return fmt.Sprintf("%f", *ccv.Float)
	}
	if ccv.StringArray != nil {
		return strings.Join(*ccv.StringArray, ", ")
	}
	if ccv.String != nil {
		return *ccv.String
	}
	if ccv.Bool != nil {
		return strconv.FormatBool(*ccv.Bool)
	}

	return ""
}

type ColumnCheck struct {
	ID       string           `json:"id" yaml:"-" mapstructure:"-"`
	Name     string           `json:"name" yaml:"name,omitempty" mapstructure:"name"`
	Value    ColumnCheckValue `json:"value" yaml:"value,omitempty" mapstructure:"value"`
	Blocking DefaultTrueBool  `json:"blocking" yaml:"blocking,omitempty" mapstructure:"blocking"`
}

func NewColumnCheck(assetName, columnName, name string, value ColumnCheckValue, blocking *bool) ColumnCheck {
	return ColumnCheck{
		ID:       hash(fmt.Sprintf("%s-%s-%s", assetName, columnName, name)),
		Name:     strings.TrimSpace(name),
		Value:    value,
		Blocking: DefaultTrueBool{Value: blocking},
	}
}

type EntityAttribute struct {
	Entity    string `json:"entity"`
	Attribute string `json:"attribute"`
}

type Column struct {
	EntityAttribute *EntityAttribute `json:"entity_attribute" yaml:"-" mapstructure:"-"`
	Name            string           `json:"name" yaml:"name,omitempty" mapstructure:"name"`
	Type            string           `json:"type" yaml:"type,omitempty" mapstructure:"type"`
	Description     string           `json:"description" yaml:"description,omitempty" mapstructure:"description"`
	PrimaryKey      bool             `json:"primary_key" yaml:"primary_key,omitempty" mapstructure:"primary_key"`
	UpdateOnMerge   bool             `json:"update_on_merge" yaml:"update_on_merge,omitempty" mapstructure:"update_on_merge"`
	Extends         string           `json:"-" yaml:"extends,omitempty" mapstructure:"extends"`
	Checks          []ColumnCheck    `json:"checks" yaml:"checks,omitempty" mapstructure:"checks"`
}

func (c *Column) HasCheck(check string) bool {
	for _, cc := range c.Checks {
		if cc.Name == check {
			return true
		}
	}

	return false
}

type AssetType string

var AssetTypeConnectionMapping = map[AssetType]string{
	AssetTypeBigqueryQuery:        "google_cloud_platform",
	AssetTypeBigqueryTableSensor:  "google_cloud_platform",
	AssetTypeSnowflakeQuery:       "snowflake",
	AssetTypeSnowflakeQuerySensor: "snowflake",
	AssetTypePostgresQuery:        "postgres",
	AssetTypeRedshiftQuery:        "redshift",
	AssetTypeMsSQLQuery:           "mssql",
	AssetTypeDatabricksQuery:      "databricks",
	AssetTypeSynapseQuery:         "synapse",
	AssetTypeAthenaQuery:          "athena",
	AssetTypeDuckDBQuery:          "duckdb",
}

var IngestrTypeConnectionMapping = map[string]AssetType{
	"bigquery":   AssetTypeBigqueryQuery,
	"snowflake":  AssetTypeSnowflakeQuery,
	"postgres":   AssetTypePostgresQuery,
	"redshift":   AssetTypeRedshiftQuery,
	"mssql":      AssetTypeMsSQLQuery,
	"databricks": AssetTypeDatabricksQuery,
	"synapse":    AssetTypeSynapseQuery,
}

type SecretMapping struct {
	SecretKey   string `json:"secret_key"`
	InjectedKey string `json:"injected_key"`
}

func (s SecretMapping) MarshalYAML() (interface{}, error) {
	if s.SecretKey == "" {
		return nil, nil
	}

	type Alias struct {
		Key      string `yaml:"key"`
		InjectAs string `yaml:"inject_as"`
	}

	return Alias{
		Key:      s.SecretKey,
		InjectAs: s.InjectedKey,
	}, nil
}

type CustomCheck struct {
	ID          string          `json:"id" yaml:"-" mapstructure:"-"`
	Name        string          `json:"name" yaml:"name" mapstructure:"name"`
	Description string          `json:"description" yaml:"description,omitempty" mapstructure:"description"`
	Value       int64           `json:"value" yaml:"value,omitempty" mapstructure:"value"`
	Blocking    DefaultTrueBool `json:"blocking" yaml:"blocking,omitempty" mapstructure:"blocking"`
	Query       string          `json:"query" yaml:"query" mapstructure:"query"`
}

type Upstream struct {
	Type     string         `json:"type" yaml:"type" mapstructure:"type"`
	Value    string         `json:"value" yaml:"value" mapstructure:"value"`
	Metadata EmptyStringMap `json:"metadata,omitempty" yaml:"metadata,omitempty" mapstructure:"metadata"`
}

func (u Upstream) MarshalYAML() (interface{}, error) {
	if u.Type == "" || u.Type == "asset" {
		return u.Value, nil
	}

	if strings.ToLower(u.Type) == "uri" {
		return map[string]string{
			"uri": u.Value,
		}, nil
	}

	return nil, nil
}

type SnowflakeConfig struct {
	Warehouse string `json:"warehouse"`
}

func (s SnowflakeConfig) MarshalJSON() ([]byte, error) {
	if s.Warehouse == "" {
		return []byte("null"), nil
	}

	return json.Marshal(s)
}

type AthenaConfig struct {
	Location string `json:"location"`
}

func (s AthenaConfig) MarshalJSON() ([]byte, error) {
	if s.Location == "" {
		return []byte("null"), nil
	}

	return json.Marshal(s)
}

type Asset struct {
	ID              string             `json:"id" yaml:"-" mapstructure:"-"`
	URI             string             `json:"uri" yaml:"uri,omitempty" mapstructure:"uri"`
	Name            string             `json:"name" yaml:"name,omitempty" mapstructure:"name"`
	Type            AssetType          `json:"type" yaml:"type,omitempty" mapstructure:"type"`
	Description     string             `json:"description" yaml:"description,omitempty" mapstructure:"description"`
	Connection      string             `json:"connection" yaml:"connection,omitempty" mapstructure:"connection"`
	Tags            EmptyStringArray   `json:"tags" yaml:"tags,omitempty" mapstructure:"tags"`
	Materialization Materialization    `json:"materialization" yaml:"materialization,omitempty" mapstructure:"materialization"`
	Upstreams       []Upstream         `json:"upstreams" yaml:"depends,omitempty" mapstructure:"depends"`
	Image           string             `json:"image" yaml:"image,omitempty" mapstructure:"image"`
	Instance        string             `json:"instance" yaml:"instance,omitempty" mapstructure:"instance"`
	Owner           string             `json:"owner" yaml:"owner,omitempty" mapstructure:"owner"`
	ExecutableFile  ExecutableFile     `json:"executable_file" yaml:"-" mapstructure:"-"`
	DefinitionFile  TaskDefinitionFile `json:"definition_file" yaml:"-" mapstructure:"-"`
	Parameters      EmptyStringMap     `json:"parameters" yaml:"parameters,omitempty" mapstructure:"parameters"`
	Secrets         []SecretMapping    `json:"secrets" yaml:"secrets,omitempty" mapstructure:"secrets"`
	Columns         []Column           `json:"columns" yaml:"columns,omitempty" mapstructure:"columns"`
	CustomChecks    []CustomCheck      `json:"custom_checks" yaml:"custom_checks,omitempty" mapstructure:"custom_checks"`
	Metadata        EmptyStringMap     `json:"metadata" yaml:"metadata,omitempty" mapstructure:"metadata"`
	Snowflake       SnowflakeConfig    `json:"snowflake" yaml:"snowflake,omitempty" mapstructure:"snowflake"`
	Athena          AthenaConfig       `json:"athena" yaml:"athena,omitempty" mapstructure:"athena"`

	upstream   []*Asset
	downstream []*Asset
}

func (a *Asset) AddUpstream(asset *Asset) {
	a.upstream = append(a.upstream, asset)
}

// removeRedundanciesBeforePersisting aims to remove unnecessary configuration from the asset.
// This is particularly useful when we save a formatted version of the asset itself.
func (a *Asset) removeRedundanciesBeforePersisting() {
	a.clearDuplicateUpstreams()
	a.removeExtraSpacesAtLineEndingsInTextContent()

	// python assets don't require a type anymore
	if a.Type == AssetTypePython && strings.HasSuffix(a.ExecutableFile.Path, ".py") {
		a.Type = ""
	}
}

// removeRedundanciesBeforePersisting aims to remove unnecessary configuration from the asset.
// This is particularly useful when we save a formatted version of the asset itself.
func (a *Asset) clearDuplicateUpstreams() {
	if a.Upstreams == nil {
		return
	}

	seenUpstreams := make(map[string]bool, len(a.Upstreams))
	uniqueUpstreams := make([]*Upstream, 0, len(a.Upstreams))
	for _, u := range a.Upstreams {
		key := fmt.Sprintf("%s-%s", u.Type, u.Value)
		if _, ok := seenUpstreams[key]; ok {
			continue
		}
		seenUpstreams[key] = true
		uniqueUpstreams = append(uniqueUpstreams, &u)
	}

	a.Upstreams = make([]Upstream, len(uniqueUpstreams))
	for i, val := range uniqueUpstreams {
		a.Upstreams[i] = *val
	}
}

func ClearSpacesAtLineEndings(content string) string {
	lines := strings.Split(content, "\n")
	for i, l := range lines {
		for strings.HasSuffix(l, " ") {
			l = strings.TrimSuffix(l, " ")
		}
		lines[i] = l
	}

	return strings.Join(lines, "\n")
}

// removeExtraSpacesAtLineEndingsInTextContent clears text content from various strings that might be multi-line.
//
// You might be thinking "why the hell would anyone want to do that?", but hear me out.
//
// Basically, when marshalling a string to YAML, the go-yaml library will have two ways of representing strings:
//   - if the string contains no lines that end with a space, it'll convert them to multi-line yaml, which is good.
//   - however, if there's a space at the end of any line within that multi-line string, then the lib will instead convert
//     the content to be a single-line string with escaped "\n" characters, which breaks all the existing multi-line documentation.
//
// This was the only solution I could think of to not break multi-line strings, happy to hear better ideas that would make the existing tests pass.
// I am also open to performance improvements here, as I think this is a suboptimal implementation.
func (a *Asset) removeExtraSpacesAtLineEndingsInTextContent() {
	if a.Description != "" && strings.Contains(a.Description, "\n") {
		a.Description = ClearSpacesAtLineEndings(a.Description)
	}

	for i := range a.Columns {
		a.Columns[i].Description = ClearSpacesAtLineEndings(a.Columns[i].Description)
	}
	for i := range a.CustomChecks {
		a.CustomChecks[i].Description = ClearSpacesAtLineEndings(a.CustomChecks[i].Description)
		a.CustomChecks[i].Query = ClearSpacesAtLineEndings(a.CustomChecks[i].Query)
	}
}

func (a *Asset) GetUpstream() []*Asset {
	return a.upstream
}

func (a *Asset) GetFullUpstream() []*Asset {
	upstream := make([]*Asset, 0)

	for _, asset := range a.upstream {
		upstream = append(upstream, asset)
		upstream = append(upstream, asset.GetFullUpstream()...)
	}

	return uniqueAssets(upstream)
}

func (a *Asset) AddDownstream(asset *Asset) {
	a.downstream = append(a.downstream, asset)
}

func (a *Asset) GetDownstream() []*Asset {
	return a.downstream
}

func (a *Asset) GetFullDownstream() []*Asset {
	downstream := make([]*Asset, 0)

	for _, asset := range a.downstream {
		downstream = append(downstream, asset)
		downstream = append(downstream, asset.GetFullDownstream()...)
	}

	return uniqueAssets(downstream)
}

func (a *Asset) ColumnNames() []string {
	columns := make([]string, len(a.Columns))
	for i, c := range a.Columns {
		columns[i] = c.Name
	}
	return columns
}

func (a *Asset) ColumnNamesWithUpdateOnMerge() []string {
	columns := make([]string, 0)
	for _, c := range a.Columns {
		if c.UpdateOnMerge {
			columns = append(columns, c.Name)
		}
	}
	return columns
}

func (a *Asset) ColumnNamesWithPrimaryKey() []string {
	columns := make([]string, 0)
	for _, c := range a.Columns {
		if c.PrimaryKey {
			columns = append(columns, c.Name)
		}
	}
	return columns
}

func (a *Asset) GetColumnWithName(name string) *Column {
	for _, c := range a.Columns {
		if c.Name == name {
			return &c
		}
	}

	return nil
}

func (a *Asset) EnrichFromEntityAttributes(entities []*glossary.Entity) error {
	entityMap := make(map[string]*glossary.Entity, len(entities))
	for _, e := range entities {
		entityMap[e.Name] = e
	}

	for i, c := range a.Columns {
		if c.EntityAttribute == nil {
			continue
		}

		entity := c.EntityAttribute.Entity

		e, ok := entityMap[entity]
		if !ok {
			return errors.Errorf("entity '%s' not found", entity)
		}

		attr, ok := e.Attributes[c.EntityAttribute.Attribute]
		if !ok {
			return errors.Errorf("attribute '%s' not found in entity '%s'", c.EntityAttribute.Attribute, entity)
		}

		if c.Name == "" {
			a.Columns[i].Name = attr.Name
		}

		if c.Type == "" {
			a.Columns[i].Type = attr.Type
		}

		if c.Description == "" {
			a.Columns[i].Description = attr.Description
		}
	}

	return nil
}

func (a *Asset) Persist(fs afero.Fs) error {
	if a == nil {
		return errors.New("failed to build an asset, therefore cannot persist it")
	}

	a.removeRedundanciesBeforePersisting()

	buf := bytes.NewBuffer(nil)
	enc := yaml.NewEncoder(buf)
	enc.SetIndent(2)

	err := enc.Encode(a)
	if err != nil {
		return err
	}

	yamlConfig := buf.Bytes()

	keysToAddSpace := []string{"custom_checks", "depends", "columns", "materialization", "secrets", "parameters"}
	for _, key := range keysToAddSpace {
		yamlConfig = bytes.ReplaceAll(yamlConfig, []byte("\n"+key+":"), []byte("\n\n"+key+":"))
	}

	filePath := a.ExecutableFile.Path
	beginning := ""
	end := ""
	executableContent := ""

	if strings.HasSuffix(a.ExecutableFile.Path, ".sql") {
		// we are dealing with a SQL asset with an embedded YAML block, treat accordingly.
		beginning = "/* " + configMarkerString + "\n\n"
		end = "\n" + configMarkerString + " */" + "\n\n"
		executableContent = a.ExecutableFile.Content
	}

	if strings.HasSuffix(a.ExecutableFile.Path, ".py") {
		// we are dealing with a Python asset with an embedded YAML block, treat accordingly.
		beginning = `""" ` + configMarkerString + "\n\n"
		end = "\n" + configMarkerString + ` """` + "\n\n"
		executableContent = a.ExecutableFile.Content
	}

	stringVersion := beginning + string(yamlConfig) + end + executableContent
	if !strings.HasSuffix(stringVersion, "\n") {
		stringVersion += "\n"
	}

	return afero.WriteFile(fs, filePath, []byte(stringVersion), 0o644)
}

func uniqueAssets(assets []*Asset) []*Asset {
	seenValues := make(map[string]bool, len(assets))
	unique := make([]*Asset, 0, len(assets))
	for _, value := range assets {
		if seenValues[value.Name] {
			continue
		}

		seenValues[value.Name] = true
		unique = append(unique, value)
	}
	return unique
}

type EmptyStringMap map[string]string

func (m EmptyStringMap) MarshalJSON() ([]byte, error) { //nolint: stylecheck
	if m == nil {
		return []byte{'{', '}'}, nil
	}

	return json.Marshal(map[string]string(m))
}

func (b *EmptyStringMap) UnmarshalJSON(data []byte) error {
	if data == nil {
		return nil
	}

	var v map[string]string
	if err := json.Unmarshal(data, &v); err != nil {
		return err
	}

	if len(v) == 0 {
		return nil
	}

	*b = v
	return nil
}

type EmptyStringArray []string

func (a EmptyStringArray) MarshalJSON() ([]byte, error) {
	if a == nil {
		return []byte{'[', ']'}, nil
	}

	return json.Marshal([]string(a))
}

func (a *EmptyStringArray) UnmarshalJSON(data []byte) error {
	if data == nil {
		return nil
	}

	var v []string
	if err := json.Unmarshal(data, &v); err != nil {
		return err
	}

	if len(v) == 0 {
		return nil
	}

	*a = v
	return nil
}

func PipelineFromPath(filePath string, fs afero.Fs) (*Pipeline, error) {
	yamlError := new(path.YamlParseError)
	var pl Pipeline
	err := path.ReadYaml(fs, filePath, &pl)
	if err != nil && errors.As(err, &yamlError) {
		return nil, &ParseError{Msg: "error parsing bruin pipeline definition :" + err.Error()}
	}
	if err != nil {
		return nil, errors.Wrapf(err, "error parsing bruin pipeline file at '%s'", filePath)
	}

	pl.Assets = make([]*Asset, 0)
	return &pl, nil
}

type MetadataPush struct {
	BigQuery bool `json:"bigquery" yaml:"bigquery" mapstructure:"bigquery"`
}

func (mp *MetadataPush) HasAnyEnabled() bool {
	return mp.BigQuery
}

type Pipeline struct {
	LegacyID           string         `json:"legacy_id" yaml:"id" mapstructure:"id"`
	Name               string         `json:"name" yaml:"name" mapstructure:"name"`
	Schedule           schedule       `json:"schedule" yaml:"schedule" mapstructure:"schedule"`
	StartDate          string         `json:"start_date" yaml:"start_date" mapstructure:"start_date"`
	DefinitionFile     DefinitionFile `json:"definition_file"`
	DefaultParameters  EmptyStringMap `json:"default_parameters" yaml:"default_parameters" mapstructure:"default_parameters"`
	DefaultConnections EmptyStringMap `json:"default_connections" yaml:"default_connections" mapstructure:"default_connections"`
	Assets             []*Asset       `json:"assets"`
	Notifications      Notifications  `json:"notifications" yaml:"notifications" mapstructure:"notifications"`
	Catchup            bool           `json:"catchup" yaml:"catchup" mapstructure:"catchup"`
	MetadataPush       MetadataPush   `json:"metadata_push" yaml:"metadata_push" mapstructure:"metadata_push"`
	Retries            int            `json:"retries" yaml:"retries" mapstructure:"retries"`

	TasksByType map[AssetType][]*Asset `json:"-"`
	tasksByName map[string]*Asset
}

func (p *Pipeline) GetConnectionNameForAsset(asset *Asset) (string, error) {
	if asset.Connection != "" {
		return asset.Connection, nil
	}

	assetType := asset.Type
	if assetType == AssetTypeIngestr {
		assetType = IngestrTypeConnectionMapping[asset.Parameters["destination"]]
	} else if assetType == AssetTypePython || assetType == AssetTypeEmpty {
		assetType = p.GetMajorityAssetTypesFromSQLAssets(AssetTypeBigqueryQuery)
	}

	mapping, ok := AssetTypeConnectionMapping[assetType]
	if !ok {
		return "", errors.Errorf("no connection mapping found for asset type '%s'", assetType)
	}

	conn, ok := p.DefaultConnections[mapping]
	if ok {
		return conn, nil
	}

	switch mapping {
	case "aws":
		return "aws-default", nil
	case "athena":
		return "athena-default", nil
	case "gcp":
		return "gcp-default", nil
	case "google_cloud_platform":
		return "gcp-default", nil
	case "snowflake":
		return "snowflake-default", nil
	case "postgres":
		return "postgres-default", nil
	case "redshift":
		return "redshift-default", nil
	case "mssql":
		return "mssql-default", nil
	case "databricks":
		return "databricks-default", nil
	case "synapse":
		return "synapse-default", nil
	case "mongo":
		return "mongo-default", nil
	case "mysql":
		return "mysql-default", nil
	case "notion":
		return "notion-default", nil
	case "hana":
		return "hana-default", nil
	case "shopify":
		return "shopify-default", nil
	case "gorgias":
		return "gorgias-default", nil
	case "facebookads":
		return "facebookads-default", nil
	case "klaviyo":
		return "klaviyo-default", nil
	case "adjust":
		return "adjust-default", nil
	case "stripe":
		return "stripe-default", nil
	case "appsflyer":
		return "appsflyer-default", nil
	case "kafka":
		return "kafka-default", nil
<<<<<<< HEAD
	case "duckdb":
		return "duckdb-default", nil
=======
	case "hubspot":
		return "hubspot-default", nil
>>>>>>> 134b8906
	default:
		return "", errors.Errorf("no default connection found for type '%s'", assetType)
	}
}

// WipeContentOfAssets removes the content of the executable files of all assets in the pipeline.
// This is useful when we want to serialize the pipeline to JSON and we don't want to include the content of the assets.
func (p *Pipeline) WipeContentOfAssets() {
	for _, asset := range p.Assets {
		asset.ExecutableFile.Content = ""
	}
}

func (p *Pipeline) GetMajorityAssetTypesFromSQLAssets(defaultIfNone AssetType) AssetType {
	taskTypeCounts := map[AssetType]int{
		AssetTypeBigqueryQuery:   0,
		AssetTypeSnowflakeQuery:  0,
		AssetTypePostgresQuery:   0,
		AssetTypeMsSQLQuery:      0,
		AssetTypeDatabricksQuery: 0,
		AssetTypeRedshiftQuery:   0,
		AssetTypeSynapseQuery:    0,
		AssetTypeAthenaQuery:     0,
		AssetTypeDuckDBQuery:     0,
	}
	maxTasks := 0
	maxTaskType := defaultIfNone

	searchTypeMap := make(map[AssetType]bool)
	for t := range taskTypeCounts {
		searchTypeMap[t] = true
	}

	for _, asset := range p.Assets {
		assetType := asset.Type

		if assetType == AssetTypeIngestr {
			ingestrDestination, ok := asset.Parameters["destination"]
			if !ok {
				continue
			}

			assetType, ok = IngestrTypeConnectionMapping[ingestrDestination]
			if !ok {
				continue
			}
		}

		if !searchTypeMap[assetType] {
			continue
		}

		if _, ok := taskTypeCounts[assetType]; !ok {
			taskTypeCounts[assetType] = 0
		}

		taskTypeCounts[assetType]++

		if taskTypeCounts[assetType] > maxTasks {
			maxTasks = taskTypeCounts[assetType]
			maxTaskType = assetType
		} else if taskTypeCounts[assetType] == maxTasks {
			maxTaskType = defaultIfNone
		}
	}

	return maxTaskType
}

func (p *Pipeline) RelativeAssetPath(t *Asset) string {
	absolutePipelineRoot := filepath.Dir(p.DefinitionFile.Path)

	pipelineDirectory, err := filepath.Rel(absolutePipelineRoot, t.DefinitionFile.Path)
	if err != nil {
		return absolutePipelineRoot
	}

	return pipelineDirectory
}

func (p *Pipeline) HasAssetType(taskType AssetType) bool {
	_, ok := p.TasksByType[taskType]
	return ok
}

func (p *Pipeline) ensureTaskNameMapIsFilled() {
	if p.tasksByName != nil {
		return
	}

	p.tasksByName = make(map[string]*Asset)
	for _, asset := range p.Assets {
		p.tasksByName[asset.Name] = asset
	}
}

func (p *Pipeline) GetAssetByPath(assetPath string) *Asset {
	assetPath, err := filepath.Abs(assetPath)
	if err != nil {
		return nil
	}

	for _, asset := range p.Assets {
		if asset.DefinitionFile.Path == assetPath {
			return asset
		}
	}

	return nil
}

func (p *Pipeline) GetAssetByName(assetName string) *Asset {
	p.ensureTaskNameMapIsFilled()

	asset, ok := p.tasksByName[assetName]
	if !ok {
		return nil
	}

	return asset
}

func (p *Pipeline) GetAssetsByTag(tag string) []*Asset {
	assets := make([]*Asset, 0)
	for _, asset := range p.Assets {
		for _, t := range asset.Tags {
			if t == tag {
				assets = append(assets, asset)
			}
		}
	}

	return assets
}

type TaskCreator func(path string) (*Asset, error)

type BuilderConfig struct {
	PipelineFileName    string
	TasksDirectoryName  string
	TasksDirectoryNames []string
	TasksFileSuffixes   []string
}

type glossaryReader interface {
	GetEntities(pathToPipeline string) ([]*glossary.Entity, error)
}

type Builder struct {
	config             BuilderConfig
	yamlTaskCreator    TaskCreator
	commentTaskCreator TaskCreator
	fs                 afero.Fs

	GlossaryReader glossaryReader
}

func (b *Builder) SetGlossaryReader(reader glossaryReader) {
	b.GlossaryReader = reader
}

type ParseError struct {
	Msg string
}

func (e ParseError) Error() string {
	return e.Msg
}

func NewBuilder(config BuilderConfig, yamlTaskCreator TaskCreator, commentTaskCreator TaskCreator, fs afero.Fs, gr glossaryReader) *Builder {
	return &Builder{
		config:             config,
		yamlTaskCreator:    yamlTaskCreator,
		commentTaskCreator: commentTaskCreator,
		fs:                 fs,
		GlossaryReader:     gr,
	}
}

func (b *Builder) CreatePipelineFromPath(pathToPipeline string) (*Pipeline, error) {
	pipelineFilePath := pathToPipeline
	if !strings.HasSuffix(pipelineFilePath, b.config.PipelineFileName) {
		pipelineFilePath = filepath.Join(pathToPipeline, b.config.PipelineFileName)
	} else {
		pathToPipeline = filepath.Dir(pathToPipeline)
	}

	pipeline, err := PipelineFromPath(pipelineFilePath, b.fs)
	if err != nil {
		return nil, err
	}

	// this is needed until we migrate all the pipelines to use the new naming convention
	if pipeline.Name == "" {
		pipeline.Name = pipeline.LegacyID
	}
	pipeline.TasksByType = make(map[AssetType][]*Asset)
	pipeline.tasksByName = make(map[string]*Asset)

	absPipelineFilePath, err := filepath.Abs(pipelineFilePath)
	if err != nil {
		return nil, errors.Wrapf(err, "error getting absolute path for pipeline file at '%s'", pipelineFilePath)
	}

	pipeline.DefinitionFile = DefinitionFile{
		Name: filepath.Base(pipelineFilePath),
		Path: absPipelineFilePath,
	}

	taskFiles := make([]string, 0)
	for _, tasksDirectoryName := range b.config.TasksDirectoryNames {
		tasksPath := filepath.Join(pathToPipeline, tasksDirectoryName)
		files, err := path.GetAllFilesRecursive(tasksPath, SupportedFileSuffixes)
		if err != nil {
			continue
		}

		taskFiles = append(taskFiles, files...)
	}

	for _, file := range taskFiles {
		task, err := b.CreateAssetFromFile(file)
		if err != nil {
			return nil, err
		}

		if task == nil {
			continue
		}

		// if the definition comes from a Python file the asset is always a Python asset, so force it
		// at least that's the hypothesis for now
		if strings.HasSuffix(task.ExecutableFile.Path, ".py") && task.Type == "" {
			task.Type = AssetTypePython
		}

		task.upstream = make([]*Asset, 0)
		task.downstream = make([]*Asset, 0)

		pipeline.Assets = append(pipeline.Assets, task)

		if _, ok := pipeline.TasksByType[task.Type]; !ok {
			pipeline.TasksByType[task.Type] = make([]*Asset, 0)
		}

		pipeline.TasksByType[task.Type] = append(pipeline.TasksByType[task.Type], task)
		pipeline.tasksByName[task.Name] = task
	}

	var entities []*glossary.Entity
	if b.GlossaryReader != nil {
		entities, err = b.GlossaryReader.GetEntities(pathToPipeline)
		if err != nil {
			return nil, errors.Wrap(err, "error getting entities")
		}
	}

	for _, asset := range pipeline.Assets {
		for _, upstream := range asset.Upstreams {
			if upstream.Type != "asset" {
				continue
			}
			u, ok := pipeline.tasksByName[upstream.Value]
			if !ok {
				continue
			}

			asset.AddUpstream(u)
			u.AddDownstream(asset)
		}

		if len(entities) > 0 {
			err := asset.EnrichFromEntityAttributes(entities)
			if err != nil {
				return nil, errors.Wrap(err, "error enriching asset from entity attributes")
			}
		}
	}

	return pipeline, nil
}

func fileHasSuffix(arr []string, str string) bool {
	for _, a := range arr {
		if strings.HasSuffix(str, a) {
			return true
		}
	}
	return false
}

func (b *Builder) CreateAssetFromFile(path string) (*Asset, error) {
	isSeparateDefinitionFile := false
	creator := b.commentTaskCreator

	if fileHasSuffix(b.config.TasksFileSuffixes, path) {
		creator = b.yamlTaskCreator
		isSeparateDefinitionFile = true
	}

	task, err := creator(path)
	if err != nil {
		if errors.As(err, &ParseError{}) {
			return nil, err
		}

		return nil, errors.Wrapf(err, "error creating asset from file '%s'", path)
	}

	if task == nil {
		return nil, nil
	}

	task.DefinitionFile.Name = filepath.Base(path)
	task.DefinitionFile.Path = path
	task.DefinitionFile.Type = CommentTask
	if isSeparateDefinitionFile {
		task.DefinitionFile.Type = YamlTask
	}

	return task, nil
}<|MERGE_RESOLUTION|>--- conflicted
+++ resolved
@@ -940,13 +940,10 @@
 		return "appsflyer-default", nil
 	case "kafka":
 		return "kafka-default", nil
-<<<<<<< HEAD
 	case "duckdb":
 		return "duckdb-default", nil
-=======
 	case "hubspot":
 		return "hubspot-default", nil
->>>>>>> 134b8906
 	default:
 		return "", errors.Errorf("no default connection found for type '%s'", assetType)
 	}
