--- conflicted
+++ resolved
@@ -161,18 +161,18 @@
 			ApplicableLevels: []Level{LevelPipeline, LevelAsset},
 		},
 		&SimpleRule{
-<<<<<<< HEAD
 			Identifier:       "invalid-python-module-name",
 			Fast:             true,
 			Severity:         ValidatorSeverityCritical,
 			Validator:        CallFuncForEveryAsset(ValidateInvalidPythonModuleName),
 			AssetValidator:   ValidateInvalidPythonModuleName,
-=======
+      ApplicableLevels: []Level{LevelPipeline, LevelAsset},
+    },
+    &SimpleRule{
 			Identifier:       "assets-directory-exist",
 			Fast:             true,
 			Severity:         ValidatorSeverityWarning,
 			Validator:        ValidateAssetDirectoryExist,
->>>>>>> be381e4c
 			ApplicableLevels: []Level{LevelPipeline, LevelAsset},
 		},
 		UsedTableValidatorRule{
