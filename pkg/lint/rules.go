package lint

import (
	"context"
	"fmt"
	"os"
	"path/filepath"
	"regexp"
	"slices"
	"strings"
	"time"

	"github.com/bruin-data/bruin/pkg/executor"
	"github.com/bruin-data/bruin/pkg/glossary"
	"github.com/bruin-data/bruin/pkg/pipeline"
	"github.com/pkg/errors"
	"github.com/robfig/cron/v3"
	"github.com/spf13/afero"
	"github.com/yourbasic/graph"
)

const (
	validIDRegex = `^[\w.-]+$`

	taskNameMustExist          = `A task must have a name`
	taskNameMustBeAlphanumeric = `A task name must be made of alphanumeric characters, dashes, dots and underscores`
	taskTypeMustExist          = `A task must have a type, e.g. 'bq.sql' for a GoogleCloudPlatform SQL task`

	executableFileCannotBeEmpty   = `The 'run' option cannot be empty, make sure you have defined a file to run`
	executableFileDoesNotExist    = `The executable file does not exist`
	executableFileIsADirectory    = `The executable file is a directory, must be a file`
	executableFileIsEmpty         = `The executable file is empty`
	executableFileIsNotExecutable = "Executable file is not executable, give it the '644' or '755' permissions"

	pipelineNameCannotBeEmpty      = "The pipeline name cannot be empty, it must be a valid name made of alphanumeric characters, dashes, dots and underscores"
	pipelineNameMustBeAlphanumeric = "The pipeline name must be made of alphanumeric characters, dashes, dots and underscores"

	pipelineContainsCycle = "The pipeline has a cycle with dependencies, make sure there are no cyclic dependencies"

	pipelineSlackFieldEmptyChannel     = "Slack notifications must have a `channel` attribute"
	pipelineSlackChannelFieldNotUnique = "The `channel` attribute under the Slack notifications must be unique"

	pipelineMSTeamsConnectionFieldNotUnique = "The `connection` attribute under the MS Teams notifications must be unique"
	pipelineMSTeamsConnectionFieldEmpty     = "MS Teams notifications `connection` attribute must not be empty"

	materializationStrategyIsNotSupportedForViews     = "Materialization strategy is not supported for views"
	materializationPartitionByNotSupportedForViews    = "Materialization partition by is not supported for views because views cannot be partitioned"
	materializationIncrementalKeyNotSupportedForViews = "Materialization incremental key is not supported for views because views cannot be updated incrementally"
	materializationClusterByNotSupportedForViews      = "Materialization cluster by is not supported for views because views cannot be clustered"
)

var validIDRegexCompiled = regexp.MustCompile(validIDRegex)

type ValidatorSeverity int

const (
	ValidatorSeverityWarning ValidatorSeverity = iota
	ValidatorSeverityCritical
)

func EnsureTaskNameIsValidForASingleAsset(ctx context.Context, p *pipeline.Pipeline, asset *pipeline.Asset) ([]*Issue, error) {
	issues := make([]*Issue, 0)

	if asset.Name == "" {
		issues = append(issues, &Issue{
			Task:        asset,
			Description: taskNameMustExist,
		})

		return issues, nil
	}

	if match := validIDRegexCompiled.MatchString(asset.Name); !match {
		issues = append(issues, &Issue{
			Task:        asset,
			Description: taskNameMustBeAlphanumeric,
		})
	}

	return issues, nil
}

func EnsureTaskNameIsUnique(p *pipeline.Pipeline) ([]*Issue, error) {
	nameFileMapping := make(map[string][]*pipeline.Asset)
	for _, task := range p.Assets {
		if task.Name == "" {
			continue
		}

		if _, ok := nameFileMapping[task.Name]; !ok {
			nameFileMapping[task.Name] = make([]*pipeline.Asset, 0)
		}

		nameFileMapping[task.Name] = append(nameFileMapping[task.Name], task)
	}

	issues := make([]*Issue, 0)
	for name, files := range nameFileMapping {
		if len(files) == 1 {
			continue
		}

		taskPaths := make([]string, 0)
		for _, task := range files {
			taskPaths = append(taskPaths, task.DefinitionFile.Path)
		}

		issues = append(issues, &Issue{
			Task:        files[0],
			Description: fmt.Sprintf("Asset name '%s' is not unique, please make sure all the task names are unique", name),
			Context:     taskPaths,
		})
	}

	return issues, nil
}

func EnsureTaskNameIsUniqueForASingleAsset(ctx context.Context, p *pipeline.Pipeline, asset *pipeline.Asset) ([]*Issue, error) {
	issues := make([]*Issue, 0)
	if asset.Name == "" {
		return issues, nil
	}

	taskPaths := []string{asset.DefinitionFile.Path}

	for _, a := range p.Assets {
		if a.Name == "" {
			continue
		}

		if a.Name == asset.Name && a.DefinitionFile.Path != asset.DefinitionFile.Path {
			taskPaths = append(taskPaths, a.DefinitionFile.Path)
		}
	}

	if len(taskPaths) == 1 {
		return issues, nil
	}

	slices.Sort(taskPaths)
	issues = append(issues, &Issue{
		Task:        asset,
		Description: fmt.Sprintf("Asset name '%s' is not unique, please make sure all the task names are unique", asset.Name),
		Context:     taskPaths,
	})

	return issues, nil
}

func EnsureExecutableFileIsValidForASingleAsset(fs afero.Fs) AssetValidator {
	return func(ctx context.Context, p *pipeline.Pipeline, asset *pipeline.Asset) ([]*Issue, error) {
		issues := make([]*Issue, 0)
		if asset.DefinitionFile.Type == pipeline.CommentTask {
			return issues, nil
		}

		if asset.ExecutableFile.Path == "" {
			if asset.Type == pipeline.AssetTypePython {
				issues = append(issues, &Issue{
					Task:        asset,
					Description: executableFileCannotBeEmpty,
				})
			}
			return issues, nil
		}

		fileInfo, err := fs.Stat(asset.ExecutableFile.Path)
		if errors.Is(err, os.ErrNotExist) {
			issues = append(issues, &Issue{
				Task:        asset,
				Description: executableFileDoesNotExist,
			})
			return issues, nil
		}

		if fileInfo.IsDir() {
			issues = append(issues, &Issue{
				Task:        asset,
				Description: executableFileIsADirectory,
			})
			return issues, nil
		}

		if fileInfo.Size() == 0 {
			issues = append(issues, &Issue{
				Task:        asset,
				Description: executableFileIsEmpty,
			})
		}

		if isFileExecutable(fileInfo.Mode()) {
			issues = append(issues, &Issue{
				Task:        asset,
				Description: executableFileIsNotExecutable,
			})
		}

		return issues, nil
	}
}

func EnsurePipelineNameIsValid(pipeline *pipeline.Pipeline) ([]*Issue, error) {
	issues := make([]*Issue, 0)
	if pipeline.Name == "" {
		issues = append(issues, &Issue{
			Description: pipelineNameCannotBeEmpty,
		})

		return issues, nil
	}

	if match := validIDRegexCompiled.MatchString(pipeline.Name); !match {
		issues = append(issues, &Issue{
			Description: pipelineNameMustBeAlphanumeric,
		})
	}

	return issues, nil
}

func CallFuncForEveryAsset(callable AssetValidator) func(pipeline *pipeline.Pipeline) ([]*Issue, error) {
	return func(pipeline *pipeline.Pipeline) ([]*Issue, error) {
		issues := make([]*Issue, 0)
		for _, task := range pipeline.Assets {
			assetIssues, err := callable(context.TODO(), pipeline, task)
			if err != nil {
				return issues, err
			}

			issues = append(issues, assetIssues...)
		}

		return issues, nil
	}
}

func EnsureIngestrAssetIsValidForASingleAsset(ctx context.Context, p *pipeline.Pipeline, asset *pipeline.Asset) ([]*Issue, error) {
	issues := make([]*Issue, 0)
	if asset.Type != pipeline.AssetTypeIngestr {
		return issues, nil
	}

	requiredKeys := []string{"source_connection", "source_table", "destination"}
	for _, key := range requiredKeys {
		if asset.Parameters == nil {
			issues = append(issues, &Issue{
				Task:        asset,
				Description: "Ingestr assets require the following parameters: " + strings.Join(requiredKeys, ", "),
			})

			return issues, nil
		}

		value, exists := asset.Parameters[key]
		if !exists || value == "" {
			issues = append(issues, &Issue{
				Task:        asset,
				Description: "Ingestr assets require the following parameters: " + strings.Join(requiredKeys, ", "),
			})

			return issues, nil
		}
	}

	updateOnMergeKeys := asset.ColumnNamesWithUpdateOnMerge()
	if len(updateOnMergeKeys) > 0 {
		issues = append(issues, &Issue{
			Task:        asset,
			Description: "Ingestr assets do not support the 'update_on_merge' field, the strategy used decide the update behavior",
		})
	}

	return issues, nil
}

func isFileExecutable(mode os.FileMode) bool {
	return mode&0o111 != 0
}

func EnsureDependencyExistsForASingleAsset(ctx context.Context, p *pipeline.Pipeline, task *pipeline.Asset) ([]*Issue, error) {
	issues := make([]*Issue, 0)
	for _, dep := range task.Upstreams {
		if dep.Value == "" {
			issues = append(issues, &Issue{
				Task:        task,
				Description: "Assets cannot have empty dependencies",
			})
		}

		if dep.Type == "uri" {
			continue
		}

		upstream := p.GetAssetByName(dep.Value)
		if upstream == nil {
			issues = append(issues, &Issue{
				Task:        task,
				Description: fmt.Sprintf("Dependency '%s' does not exist", dep.Value),
			})
		}
	}

	return issues, nil
}

func EnsurePipelineScheduleIsValidCron(p *pipeline.Pipeline) ([]*Issue, error) {
	issues := make([]*Issue, 0)
	if p.Schedule == "" {
		return issues, nil
	}

	if p.Schedule == "continuous" || p.Schedule == "@continuous" {
		return issues, nil
	}

	schedule := p.Schedule
	if schedule == "daily" || schedule == "hourly" || schedule == "weekly" || schedule == "monthly" {
		schedule = "@" + schedule
	}

	_, err := cron.ParseStandard(string(schedule))
	if err != nil {
		issues = append(issues, &Issue{
			Description: fmt.Sprintf("Invalid cron schedule '%s'", p.Schedule),
		})
	}

	return issues, nil
}

func EnsurePipelineStartDateIsValid(p *pipeline.Pipeline) ([]*Issue, error) {
	issues := make([]*Issue, 0)
	if p.StartDate == "" {
		return issues, nil
	}

	_, err := time.Parse("2006-01-02", p.StartDate)
	if err != nil {
		issues = append(issues, &Issue{
			Description: fmt.Sprintf("start_date must be in the format of YYYY-MM-DD in the pipeline definition, '%s' given", p.StartDate),
		})
	}

	return issues, nil
}

// ValidateDuplicateColumnNames checks for duplicate column names within a single asset.
// It returns a slice of Issues, each representing a duplicate column name found.
//
// The function performs a case-insensitive comparison of column names.
//
// Parameters:
//   - ctx: The context for the validation operation
//   - p: A pointer to the pipeline.Pipeline struct
//   - asset: The pipeline.Asset to be validated for duplicate column names.
//
// Returns:
//   - A slice of *Issue, each describing a duplicate column name found.
//   - An error, which is always nil in this implementation.
func ValidateDuplicateColumnNames(ctx context.Context, p *pipeline.Pipeline, asset *pipeline.Asset) ([]*Issue, error) {
	var issues []*Issue

	columnNames := make(map[string]bool)
	for _, column := range asset.Columns {
		lowercaseName := strings.ToLower(column.Name)
		if columnNames[lowercaseName] {
			issues = append(issues, &Issue{
				Task:        asset,
				Description: fmt.Sprintf("Duplicate column name '%s' found ", column.Name),
			})
		} else {
			columnNames[lowercaseName] = true
		}
	}
	return issues, nil
}

<<<<<<< HEAD
func ValidateInvalidPythonModuleName(ctx context.Context, p *pipeline.Pipeline, asset *pipeline.Asset) ([]*Issue, error) {
	var issues []*Issue

	if asset.Type == "python" {
		components := strings.Split(asset.ExecutableFile.Path, "/")
		for i, component := range components {
			if component == "assets" {
				for _, subComponent := range components[i+1:] {
					if strings.Contains(subComponent, "-") {
						issues = append(issues, &Issue{
							Task:        asset,
							Description: fmt.Sprintf("Invalid Python module name '%s' for asset '%s'. Directory names cannot contain hyphens ('-') as they cannot be imported in Python.", asset.ExecutableFile.Path, asset.Name),
						})
					}
				}
			}
		}
	}
	return issues, nil
}

=======
>>>>>>> ed5dcdc2
func ValidateAssetDirectoryExist(p *pipeline.Pipeline) ([]*Issue, error) {
	var issues []*Issue

	parentDir := filepath.Dir(p.DefinitionFile.Path)

	if _, err := os.Stat(parentDir + "/assets"); os.IsNotExist(err) {
		issues = append(issues, &Issue{
			Task:        &pipeline.Asset{},
			Description: fmt.Sprintf("Assets directory does not exist at '%s'", parentDir),
		})
	}
	return issues, nil
}

func EnsureTypeIsCorrectForASingleAsset(ctx context.Context, p *pipeline.Pipeline, asset *pipeline.Asset) ([]*Issue, error) {
	issues := make([]*Issue, 0)
	if asset.Type == "" {
		issues = append(issues, &Issue{
			Task:        asset,
			Description: taskTypeMustExist,
		})
		return issues, nil
	}

	if _, ok := executor.DefaultExecutorsV2[asset.Type]; !ok {
		issues = append(issues, &Issue{
			Task:        asset,
			Description: fmt.Sprintf("Invalid asset type '%s'", asset.Type),
		})
	}

	return issues, nil
}

// EnsurePipelineHasNoCycles ensures that the pipeline is a DAG, and contains no cycles.
// Since the pipelines are directed graphs, strongly connected components mean cycles, therefore
// they would be considered invalid for our pipelines.
// Strong connectivity wouldn't work for tasks that depend on themselves, therefore there's a specific check for that.
func EnsurePipelineHasNoCycles(p *pipeline.Pipeline) ([]*Issue, error) {
	issues := make([]*Issue, 0)

	for _, task := range p.Assets {
		for _, dep := range task.Upstreams {
			if dep.Type == "uri" {
				continue
			}
			if task.Name == dep.Value {
				issues = append(issues, &Issue{
					Description: pipelineContainsCycle,
					Context:     []string{fmt.Sprintf("Asset `%s` depends on itself", task.Name)},
				})
			}
		}
	}

	taskNameToIndex := make(map[string]int, len(p.Assets))
	for i, task := range p.Assets {
		taskNameToIndex[task.Name] = i
	}

	g := graph.New(len(p.Assets))
	for _, task := range p.Assets {
		for _, dep := range task.Upstreams {
			if dep.Type == "uri" {
				continue
			}
			g.Add(taskNameToIndex[task.Name], taskNameToIndex[dep.Value])
		}
	}

	cycles := graph.StrongComponents(g)
	for _, cycle := range cycles {
		cycleLength := len(cycle)
		if cycleLength == 1 {
			continue
		}

		tasksInCycle := make(map[string]bool, cycleLength)
		for _, taskIndex := range cycle {
			tasksInCycle[p.Assets[taskIndex].Name] = true
		}

		context := make([]string, 0, cycleLength)
		for _, taskIndex := range cycle {
			task := p.Assets[taskIndex]
			for _, dep := range task.Upstreams {
				if dep.Type == "uri" {
					continue
				}
				if _, ok := tasksInCycle[dep.Value]; !ok {
					continue
				}

				context = append(context, fmt.Sprintf("%s ➜ %s", task.Name, dep.Value))
			}
		}

		issues = append(issues, &Issue{
			Description: pipelineContainsCycle,
			Context:     context,
		})
	}

	return issues, nil
}

func isStringInArray(arr []string, str string) bool {
	for _, a := range arr {
		if str == a {
			return true
		}
	}
	return false
}

func EnsureSlackFieldInPipelineIsValid(p *pipeline.Pipeline) ([]*Issue, error) {
	issues := make([]*Issue, 0)

	slackChannels := make([]string, 0, len(p.Notifications.Slack))
	for _, slack := range p.Notifications.Slack {
		channelWithoutHash := strings.TrimPrefix(slack.Channel, "#")
		if channelWithoutHash == "" {
			issues = append(issues, &Issue{
				Description: pipelineSlackFieldEmptyChannel,
			})
			continue
		}

		if isStringInArray(slackChannels, channelWithoutHash) {
			issues = append(issues, &Issue{
				Description: pipelineSlackChannelFieldNotUnique,
			})
		}

		slackChannels = append(slackChannels, channelWithoutHash)
	}

	return issues, nil
}

func EnsureMSTeamsFieldInPipelineIsValid(p *pipeline.Pipeline) ([]*Issue, error) {
	issues := make([]*Issue, 0)

	MSTeamsConnections := make([]string, 0, len(p.Notifications.MSTeams))
	for _, notification := range p.Notifications.MSTeams {
		if notification.Connection == "" {
			issues = append(issues, &Issue{
				Description: pipelineMSTeamsConnectionFieldEmpty,
			})
			continue
		}

		if isStringInArray(MSTeamsConnections, notification.Connection) {
			issues = append(issues, &Issue{
				Description: pipelineMSTeamsConnectionFieldNotUnique,
			})
		}

		MSTeamsConnections = append(MSTeamsConnections, notification.Connection)
	}

	return issues, nil
}

func EnsureMaterializationValuesAreValidForSingleAsset(ctx context.Context, p *pipeline.Pipeline, asset *pipeline.Asset) ([]*Issue, error) {
	issues := make([]*Issue, 0)

	switch asset.Materialization.Type {
	case pipeline.MaterializationTypeNone:
		return issues, nil
	case pipeline.MaterializationTypeView:
		if asset.Materialization.Strategy != pipeline.MaterializationStrategyNone {
			issues = append(issues, &Issue{
				Task:        asset,
				Description: materializationStrategyIsNotSupportedForViews,
			})
		}

		if asset.Materialization.IncrementalKey != "" {
			issues = append(issues, &Issue{
				Task:        asset,
				Description: materializationIncrementalKeyNotSupportedForViews,
			})
		}

		if asset.Materialization.ClusterBy != nil {
			issues = append(issues, &Issue{
				Task:        asset,
				Description: materializationClusterByNotSupportedForViews,
			})
		}

		if asset.Materialization.PartitionBy != "" {
			issues = append(issues, &Issue{
				Task:        asset,
				Description: materializationPartitionByNotSupportedForViews,
			})
		}

	case pipeline.MaterializationTypeTable:
		if asset.Materialization.Strategy == pipeline.MaterializationStrategyNone {
			return issues, nil
		}

		switch asset.Materialization.Strategy {
		case pipeline.MaterializationStrategyNone:
		case pipeline.MaterializationStrategyCreateReplace:
		case pipeline.MaterializationStrategyAppend:
			return issues, nil
		case pipeline.MaterializationStrategyDeleteInsert:
			if asset.Materialization.IncrementalKey == "" {
				issues = append(issues, &Issue{
					Task:        asset,
					Description: "Materialization strategy 'delete+insert' requires the 'incremental_key' field to be set",
				})
			}
		case pipeline.MaterializationStrategyMerge:
			if len(asset.Columns) == 0 {
				issues = append(issues, &Issue{
					Task:        asset,
					Description: "Materialization strategy 'merge' requires the 'columns' field to be set with actual columns",
				})
			}

			primaryKeys := asset.ColumnNamesWithPrimaryKey()
			if len(primaryKeys) == 0 {
				issues = append(issues, &Issue{
					Task:        asset,
					Description: "Materialization strategy 'merge' requires the 'primary_key' field to be set on at least one column",
				})
			}

		default:
			issues = append(issues, &Issue{
				Task: asset,
				Description: fmt.Sprintf(
					"Materialization strategy '%s' is not supported, available strategies are: %v",
					asset.Materialization.Strategy,
					pipeline.AllAvailableMaterializationStrategies,
				),
			})
		}
	default:
		issues = append(issues, &Issue{
			Task: asset,
			Description: fmt.Sprintf(
				"Materialization type '%s' is not supported, available types are: %v",
				asset.Materialization.Type,
				[]pipeline.MaterializationType{
					pipeline.MaterializationTypeView,
					pipeline.MaterializationTypeTable,
				},
			),
		})
	}

	return issues, nil
}

func EnsureSnowflakeSensorHasQueryParameterForASingleAsset(ctx context.Context, p *pipeline.Pipeline, asset *pipeline.Asset) ([]*Issue, error) {
	issues := make([]*Issue, 0)
	if asset.Type != pipeline.AssetTypeSnowflakeQuerySensor {
		return issues, nil
	}

	query, ok := asset.Parameters["query"]
	if !ok {
		issues = append(issues, &Issue{
			Task:        asset,
			Description: "Snowflake query sensor requires a `query` parameter",
		})
		return issues, nil
	}

	if query == "" {
		issues = append(issues, &Issue{
			Task:        asset,
			Description: "Snowflake query sensor requires a `query` parameter that is not empty",
		})
	}

	return issues, nil
}

func EnsureBigQueryTableSensorHasTableParameterForASingleAsset(ctx context.Context, p *pipeline.Pipeline, asset *pipeline.Asset) ([]*Issue, error) {
	issues := make([]*Issue, 0)
	if asset.Type != pipeline.AssetTypeBigqueryTableSensor {
		return issues, nil
	}

	table, ok := asset.Parameters["table"]
	if !ok {
		issues = append(issues, &Issue{
			Task:        asset,
			Description: "BigQuery table sensor requires a `table` parameter",
		})
		return issues, nil
	}
	tableItems := strings.Split(table, ".")

	if len(tableItems) != 3 {
		issues = append(issues, &Issue{
			Task:        asset,
			Description: "BigQuery table sensor `table` parameter must be in the format `project.dataset.table`",
		})
	}

	return issues, nil
}

func EnsureBigQueryQuerySensorHasTableParameterForASingleAsset(ctx context.Context, p *pipeline.Pipeline, asset *pipeline.Asset) ([]*Issue, error) {
	issues := make([]*Issue, 0)
	if asset.Type != pipeline.AssetTypeBigqueryQuerySensor {
		return issues, nil
	}

	query, ok := asset.Parameters["query"]
	if !ok {
		issues = append(issues, &Issue{
			Task:        asset,
			Description: "BigQuery query sensor requires a `query` parameter",
		})
		return issues, nil
	}

	if query == "" {
		issues = append(issues, &Issue{
			Task:        asset,
			Description: "BigQuery query sensor requires a `query` parameter that is not empty",
		})
	}

	return issues, nil
}

type GlossaryChecker struct {
	gr            *glossary.GlossaryReader
	foundGlossary *glossary.Glossary
}

func (g *GlossaryChecker) EnsureAssetEntitiesExistInGlossary(ctx context.Context, p *pipeline.Pipeline, asset *pipeline.Asset) ([]*Issue, error) {
	issues := make([]*Issue, 0)
	if asset.Columns == nil {
		return issues, nil
	}

	if g.foundGlossary == nil {
		foundGlossary, err := g.gr.GetGlossary(p.DefinitionFile.Path)
		if err != nil {
			g.foundGlossary = &glossary.Glossary{Entities: make([]*glossary.Entity, 0)}
			return issues, err
		}

		g.foundGlossary = foundGlossary
	}

	for _, column := range asset.Columns {
		if column.EntityAttribute == nil {
			continue
		}

		if column.EntityAttribute.Entity == "" {
			issues = append(issues, &Issue{
				Task:        asset,
				Description: "Entity name cannot be empty",
			})
			continue
		}

		if column.EntityAttribute.Attribute == "" {
			issues = append(issues, &Issue{
				Task:        asset,
				Description: "Attribute name cannot be empty",
			})
			continue
		}

		entity := g.foundGlossary.GetEntity(column.EntityAttribute.Entity)
		if entity == nil {
			issues = append(issues, &Issue{
				Task:        asset,
				Description: fmt.Sprintf("Entity '%s' does not exist in the glossary", column.EntityAttribute.Entity),
			})
			continue
		}

		attribute := entity.GetAttribute(column.EntityAttribute.Attribute)
		if attribute == nil {
			issues = append(issues, &Issue{
				Task:        asset,
				Description: fmt.Sprintf("Attribute '%s' does not exist in the entity '%s'", column.EntityAttribute.Attribute, column.EntityAttribute.Entity),
			})
		}
	}

	return issues, nil
}

var assetTypeDialectMap = map[pipeline.AssetType]string{
	"bq.sql": "bigquery",
	"sf.sql": "snowflake",
}

type sqlParser interface {
	UsedTables(sql, dialect string) ([]string, error)
}

type jinjaRenderer interface {
	Render(query string) (string, error)
}

type UsedTableValidatorRule struct {
	renderer jinjaRenderer
	parser   sqlParser
}

func (u UsedTableValidatorRule) Name() string {
	return "used-tables"
}

func (u UsedTableValidatorRule) IsFast() bool {
	return true
}

func (u UsedTableValidatorRule) GetApplicableLevels() []Level {
	return []Level{LevelPipeline, LevelAsset}
}

func (u UsedTableValidatorRule) GetSeverity() ValidatorSeverity {
	return ValidatorSeverityWarning
}

func (u UsedTableValidatorRule) Validate(p *pipeline.Pipeline) ([]*Issue, error) {
	return CallFuncForEveryAsset(u.ValidateAsset)(p)
}

func (u UsedTableValidatorRule) ValidateAsset(ctx context.Context, p *pipeline.Pipeline, asset *pipeline.Asset) ([]*Issue, error) {
	issues := make([]*Issue, 0)

	dialect, ok := assetTypeDialectMap[asset.Type]
	if !ok {
		return issues, nil
	}

	if asset.Materialization.Type == "" {
		return issues, nil
	}

	renderedQ, err := u.renderer.Render(asset.ExecutableFile.Content)
	if err != nil {
		issues = append(issues, &Issue{
			Task:        asset,
			Description: "Failed to render the query before parsing the SQL",
			Context:     []string{err.Error()},
		})
		return issues, nil //nolint:nilerr
	}

	tables, err := u.parser.UsedTables(renderedQ, dialect)
	if err != nil {
		return issues, nil //nolint:nilerr
	}

	if len(tables) == 0 && len(asset.Upstreams) == 0 {
		return issues, nil
	}

	pipelineAssetNames := make(map[string]bool, len(p.Assets))
	for _, a := range p.Assets {
		pipelineAssetNames[strings.ToLower(a.Name)] = true
	}

	usedTableNameMap := make(map[string]string, len(tables))
	for _, table := range tables {
		usedTableNameMap[strings.ToLower(table)] = table
	}

	depsNameMap := make(map[string]string, len(asset.Upstreams))
	for _, upstream := range asset.Upstreams {
		if upstream.Type != "asset" {
			continue
		}

		depsNameMap[strings.ToLower(upstream.Value)] = upstream.Value
	}

	for usedTable, actualReferenceName := range usedTableNameMap {
		// if the used table contains a full name with multiple dots treat it as an absolute reference, ignore it
		if strings.Count(usedTable, ".") > 1 {
			continue
		}

		// if the table is in the dependency list already, move on
		if _, ok := depsNameMap[usedTable]; ok {
			continue
		}

		// report this issue only if there's an asset with the same name, otherwise ignore
		if _, ok := pipelineAssetNames[usedTable]; !ok {
			continue
		}

		// otherwise, report the issue
		issues = append(issues, &Issue{
			Task:        asset,
			Description: fmt.Sprintf("Table '%s' is used in the query but not referenced in the 'depends' array.", actualReferenceName),
		})
	}

	return issues, nil
}<|MERGE_RESOLUTION|>--- conflicted
+++ resolved
@@ -375,7 +375,7 @@
 	return issues, nil
 }
 
-<<<<<<< HEAD
+
 func ValidateInvalidPythonModuleName(ctx context.Context, p *pipeline.Pipeline, asset *pipeline.Asset) ([]*Issue, error) {
 	var issues []*Issue
 
@@ -397,8 +397,7 @@
 	return issues, nil
 }
 
-=======
->>>>>>> ed5dcdc2
+
 func ValidateAssetDirectoryExist(p *pipeline.Pipeline) ([]*Issue, error) {
 	var issues []*Issue
 
