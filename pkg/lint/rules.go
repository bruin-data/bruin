package lint

import (
	"context"
	"fmt"
	"os"
	"path/filepath"
	"regexp"
	"slices"
	"strings"
	"time"

	"github.com/bruin-data/bruin/pkg/executor"
	"github.com/bruin-data/bruin/pkg/glossary"
	"github.com/bruin-data/bruin/pkg/pipeline"
	"github.com/pkg/errors"
	"github.com/robfig/cron/v3"
	"github.com/spf13/afero"
	"github.com/yourbasic/graph"
)

const (
	validIDRegex = `^[\w.-]+$`

	taskNameMustExist          = `A task must have a name`
	taskNameMustBeAlphanumeric = `A task name must be made of alphanumeric characters, dashes, dots and underscores`
	taskTypeMustExist          = `A task must have a type, e.g. 'bq.sql' for a GoogleCloudPlatform SQL task`

	executableFileCannotBeEmpty   = `The 'run' option cannot be empty, make sure you have defined a file to run`
	executableFileDoesNotExist    = `The executable file does not exist`
	executableFileIsADirectory    = `The executable file is a directory, must be a file`
	executableFileIsEmpty         = `The executable file is empty`
	executableFileIsNotExecutable = "Executable file is not executable, give it the '644' or '755' permissions"

	pipelineNameCannotBeEmpty      = "The pipeline name cannot be empty, it must be a valid name made of alphanumeric characters, dashes, dots and underscores"
	pipelineNameMustBeAlphanumeric = "The pipeline name must be made of alphanumeric characters, dashes, dots and underscores"

	pipelineContainsCycle = "The pipeline has a cycle with dependencies, make sure there are no cyclic dependencies"

	pipelineSlackFieldEmptyChannel     = "Slack notifications must have a `channel` attribute"
	pipelineSlackChannelFieldNotUnique = "The `channel` attribute under the Slack notifications must be unique"

	pipelineMSTeamsConnectionFieldNotUnique = "The `connection` attribute under the MS Teams notifications must be unique"
	pipelineMSTeamsConnectionFieldEmpty     = "MS Teams notifications `connection` attribute must not be empty"

	materializationStrategyIsNotSupportedForViews     = "Materialization strategy is not supported for views"
	materializationPartitionByNotSupportedForViews    = "Materialization partition by is not supported for views because views cannot be partitioned"
	materializationIncrementalKeyNotSupportedForViews = "Materialization incremental key is not supported for views because views cannot be updated incrementally"
	materializationClusterByNotSupportedForViews      = "Materialization cluster by is not supported for views because views cannot be clustered"
)

var validIDRegexCompiled = regexp.MustCompile(validIDRegex)

type ValidatorSeverity int

const (
	ValidatorSeverityWarning ValidatorSeverity = iota
	ValidatorSeverityCritical
)

func EnsureTaskNameIsValidForASingleAsset(ctx context.Context, p *pipeline.Pipeline, asset *pipeline.Asset) ([]*Issue, error) {
	issues := make([]*Issue, 0)

	if asset.Name == "" {
		issues = append(issues, &Issue{
			Task:        asset,
			Description: taskNameMustExist,
		})

		return issues, nil
	}

	if match := validIDRegexCompiled.MatchString(asset.Name); !match {
		issues = append(issues, &Issue{
			Task:        asset,
			Description: taskNameMustBeAlphanumeric,
		})
	}

	return issues, nil
}

func EnsureTaskNameIsUnique(p *pipeline.Pipeline) ([]*Issue, error) {
	nameFileMapping := make(map[string][]*pipeline.Asset)
	for _, task := range p.Assets {
		if task.Name == "" {
			continue
		}

		if _, ok := nameFileMapping[task.Name]; !ok {
			nameFileMapping[task.Name] = make([]*pipeline.Asset, 0)
		}

		nameFileMapping[task.Name] = append(nameFileMapping[task.Name], task)
	}

	issues := make([]*Issue, 0)
	for name, files := range nameFileMapping {
		if len(files) == 1 {
			continue
		}

		taskPaths := make([]string, 0)
		for _, task := range files {
			taskPaths = append(taskPaths, task.DefinitionFile.Path)
		}

		issues = append(issues, &Issue{
			Task:        files[0],
			Description: fmt.Sprintf("Asset name '%s' is not unique, please make sure all the task names are unique", name),
			Context:     taskPaths,
		})
	}

	return issues, nil
}

func EnsureTaskNameIsUniqueForASingleAsset(ctx context.Context, p *pipeline.Pipeline, asset *pipeline.Asset) ([]*Issue, error) {
	issues := make([]*Issue, 0)
	if asset.Name == "" {
		return issues, nil
	}

	taskPaths := []string{asset.DefinitionFile.Path}

	for _, a := range p.Assets {
		if a.Name == "" {
			continue
		}

		if a.Name == asset.Name && a.DefinitionFile.Path != asset.DefinitionFile.Path {
			taskPaths = append(taskPaths, a.DefinitionFile.Path)
		}
	}

	if len(taskPaths) == 1 {
		return issues, nil
	}

	slices.Sort(taskPaths)
	issues = append(issues, &Issue{
		Task:        asset,
		Description: fmt.Sprintf("Asset name '%s' is not unique, please make sure all the task names are unique", asset.Name),
		Context:     taskPaths,
	})

	return issues, nil
}

func EnsureExecutableFileIsValidForASingleAsset(fs afero.Fs) AssetValidator {
	return func(ctx context.Context, p *pipeline.Pipeline, asset *pipeline.Asset) ([]*Issue, error) {
		issues := make([]*Issue, 0)
		if asset.DefinitionFile.Type == pipeline.CommentTask {
			return issues, nil
		}

		if asset.ExecutableFile.Path == "" {
			if asset.Type == pipeline.AssetTypePython {
				issues = append(issues, &Issue{
					Task:        asset,
					Description: executableFileCannotBeEmpty,
				})
			}
			return issues, nil
		}

		fileInfo, err := fs.Stat(asset.ExecutableFile.Path)
		if errors.Is(err, os.ErrNotExist) {
			issues = append(issues, &Issue{
				Task:        asset,
				Description: executableFileDoesNotExist,
			})
			return issues, nil
		}

		if fileInfo.IsDir() {
			issues = append(issues, &Issue{
				Task:        asset,
				Description: executableFileIsADirectory,
			})
			return issues, nil
		}

		if fileInfo.Size() == 0 {
			issues = append(issues, &Issue{
				Task:        asset,
				Description: executableFileIsEmpty,
			})
		}

		if isFileExecutable(fileInfo.Mode()) {
			issues = append(issues, &Issue{
				Task:        asset,
				Description: executableFileIsNotExecutable,
			})
		}

		return issues, nil
	}
}

func EnsurePipelineNameIsValid(pipeline *pipeline.Pipeline) ([]*Issue, error) {
	issues := make([]*Issue, 0)
	if pipeline.Name == "" {
		issues = append(issues, &Issue{
			Description: pipelineNameCannotBeEmpty,
		})

		return issues, nil
	}

	if match := validIDRegexCompiled.MatchString(pipeline.Name); !match {
		issues = append(issues, &Issue{
			Description: pipelineNameMustBeAlphanumeric,
		})
	}

	return issues, nil
}

func CallFuncForEveryAsset(callable AssetValidator) func(pipeline *pipeline.Pipeline) ([]*Issue, error) {
	return func(pipeline *pipeline.Pipeline) ([]*Issue, error) {
		issues := make([]*Issue, 0)
		for _, task := range pipeline.Assets {
			assetIssues, err := callable(context.TODO(), pipeline, task)
			if err != nil {
				return issues, err
			}

			issues = append(issues, assetIssues...)
		}

		return issues, nil
	}
}

func EnsureIngestrAssetIsValidForASingleAsset(ctx context.Context, p *pipeline.Pipeline, asset *pipeline.Asset) ([]*Issue, error) {
	issues := make([]*Issue, 0)
	if asset.Type != pipeline.AssetTypeIngestr {
		return issues, nil
	}

	requiredKeys := []string{"source_connection", "source_table", "destination"}
	for _, key := range requiredKeys {
		if asset.Parameters == nil {
			issues = append(issues, &Issue{
				Task:        asset,
				Description: "Ingestr assets require the following parameters: " + strings.Join(requiredKeys, ", "),
			})

			return issues, nil
		}

		value, exists := asset.Parameters[key]
		if !exists || value == "" {
			issues = append(issues, &Issue{
				Task:        asset,
				Description: "Ingestr assets require the following parameters: " + strings.Join(requiredKeys, ", "),
			})

			return issues, nil
		}
	}

	updateOnMergeKeys := asset.ColumnNamesWithUpdateOnMerge()
	if len(updateOnMergeKeys) > 0 {
		issues = append(issues, &Issue{
			Task:        asset,
			Description: "Ingestr assets do not support the 'update_on_merge' field, the strategy used decide the update behavior",
		})
	}

	return issues, nil
}

func isFileExecutable(mode os.FileMode) bool {
	return mode&0o111 != 0
}

func EnsureDependencyExistsForASingleAsset(ctx context.Context, p *pipeline.Pipeline, task *pipeline.Asset) ([]*Issue, error) {
	issues := make([]*Issue, 0)
	for _, dep := range task.Upstreams {
		if dep.Value == "" {
			issues = append(issues, &Issue{
				Task:        task,
				Description: "Assets cannot have empty dependencies",
			})
		}

		if dep.Type == "uri" {
			continue
		}

		upstream := p.GetAssetByName(dep.Value)
		if upstream == nil {
			issues = append(issues, &Issue{
				Task:        task,
				Description: fmt.Sprintf("Dependency '%s' does not exist", dep.Value),
			})
		}
	}

	return issues, nil
}

func EnsurePipelineScheduleIsValidCron(p *pipeline.Pipeline) ([]*Issue, error) {
	issues := make([]*Issue, 0)
	if p.Schedule == "" {
		return issues, nil
	}

	if p.Schedule == "continuous" || p.Schedule == "@continuous" {
		return issues, nil
	}

	schedule := p.Schedule
	if schedule == "daily" || schedule == "hourly" || schedule == "weekly" || schedule == "monthly" {
		schedule = "@" + schedule
	}

	_, err := cron.ParseStandard(string(schedule))
	if err != nil {
		issues = append(issues, &Issue{
			Description: fmt.Sprintf("Invalid cron schedule '%s'", p.Schedule),
		})
	}

	return issues, nil
}

func EnsurePipelineStartDateIsValid(p *pipeline.Pipeline) ([]*Issue, error) {
	issues := make([]*Issue, 0)
	if p.StartDate == "" {
		return issues, nil
	}

	_, err := time.Parse("2006-01-02", p.StartDate)
	if err != nil {
		issues = append(issues, &Issue{
			Description: fmt.Sprintf("start_date must be in the format of YYYY-MM-DD in the pipeline definition, '%s' given", p.StartDate),
		})
	}

	return issues, nil
}

// ValidateDuplicateColumnNames checks for duplicate column names within a single asset.
// It returns a slice of Issues, each representing a duplicate column name found.
//
// The function performs a case-insensitive comparison of column names.
//
// Parameters:
//   - ctx: The context for the validation operation
//   - p: A pointer to the pipeline.Pipeline struct
//   - asset: The pipeline.Asset to be validated for duplicate column names.
//
// Returns:
//   - A slice of *Issue, each describing a duplicate column name found.
//   - An error, which is always nil in this implementation.
func ValidateDuplicateColumnNames(ctx context.Context, p *pipeline.Pipeline, asset *pipeline.Asset) ([]*Issue, error) {
	var issues []*Issue

	columnNames := make(map[string]bool)
	for _, column := range asset.Columns {
		lowercaseName := strings.ToLower(column.Name)
		if columnNames[lowercaseName] {
			issues = append(issues, &Issue{
				Task:        asset,
				Description: fmt.Sprintf("Duplicate column name '%s' found ", column.Name),
			})
		} else {
			columnNames[lowercaseName] = true
		}
	}
	return issues, nil
}

<<<<<<< HEAD
func ValidateInvalidPythonModuleName(ctx context.Context, p *pipeline.Pipeline, asset *pipeline.Asset) ([]*Issue, error) {
	var issues []*Issue

	if asset.Type == pipeline.AssetTypePython {
		parentDirs := strings.Split(filepath.SplitList(filepath.Dir(asset.ExecutableFile.Path))[0], "/")
		fmt.Println(parentDirs)
		// Check if the last directory contains a hyphen and is not in the 'assets' directory
		for i, component := range parentDirs {
			if component == "assets" {
				for _, subComponent := range parentDirs[i+1:] {
					if strings.Contains(subComponent, "-") {
						issues = append(issues, &Issue{
							Task:        asset,
							Description: fmt.Sprintf("Invalid Python module name '%s' for asset '%s'. Directory names cannot contain hyphens ('-') as they cannot be imported in Python.", asset.ExecutableFile.Path, asset.Name),
						})
					}
				}
			}
		}
	}
	return issues, nil
}

=======
>>>>>>> ed5dcdc2
func ValidateAssetDirectoryExist(p *pipeline.Pipeline) ([]*Issue, error) {
	var issues []*Issue

	parentDir := filepath.Dir(p.DefinitionFile.Path)

	if _, err := os.Stat(parentDir + "/assets"); os.IsNotExist(err) {
		issues = append(issues, &Issue{
			Task:        &pipeline.Asset{},
			Description: fmt.Sprintf("Assets directory does not exist at '%s'", parentDir),
		})
	}
	return issues, nil
}

func EnsureTypeIsCorrectForASingleAsset(ctx context.Context, p *pipeline.Pipeline, asset *pipeline.Asset) ([]*Issue, error) {
	issues := make([]*Issue, 0)
	if asset.Type == "" {
		issues = append(issues, &Issue{
			Task:        asset,
			Description: taskTypeMustExist,
		})
		return issues, nil
	}

	if _, ok := executor.DefaultExecutorsV2[asset.Type]; !ok {
		issues = append(issues, &Issue{
			Task:        asset,
			Description: fmt.Sprintf("Invalid asset type '%s'", asset.Type),
		})
	}

	return issues, nil
}

// EnsurePipelineHasNoCycles ensures that the pipeline is a DAG, and contains no cycles.
// Since the pipelines are directed graphs, strongly connected components mean cycles, therefore
// they would be considered invalid for our pipelines.
// Strong connectivity wouldn't work for tasks that depend on themselves, therefore there's a specific check for that.
func EnsurePipelineHasNoCycles(p *pipeline.Pipeline) ([]*Issue, error) {
	issues := make([]*Issue, 0)

	for _, task := range p.Assets {
		for _, dep := range task.Upstreams {
			if dep.Type == "uri" {
				continue
			}
			if task.Name == dep.Value {
				issues = append(issues, &Issue{
					Description: pipelineContainsCycle,
					Context:     []string{fmt.Sprintf("Asset `%s` depends on itself", task.Name)},
				})
			}
		}
	}

	taskNameToIndex := make(map[string]int, len(p.Assets))
	for i, task := range p.Assets {
		taskNameToIndex[task.Name] = i
	}

	g := graph.New(len(p.Assets))
	for _, task := range p.Assets {
		for _, dep := range task.Upstreams {
			if dep.Type == "uri" {
				continue
			}
			g.Add(taskNameToIndex[task.Name], taskNameToIndex[dep.Value])
		}
	}

	cycles := graph.StrongComponents(g)
	for _, cycle := range cycles {
		cycleLength := len(cycle)
		if cycleLength == 1 {
			continue
		}

		tasksInCycle := make(map[string]bool, cycleLength)
		for _, taskIndex := range cycle {
			tasksInCycle[p.Assets[taskIndex].Name] = true
		}

		context := make([]string, 0, cycleLength)
		for _, taskIndex := range cycle {
			task := p.Assets[taskIndex]
			for _, dep := range task.Upstreams {
				if dep.Type == "uri" {
					continue
				}
				if _, ok := tasksInCycle[dep.Value]; !ok {
					continue
				}

				context = append(context, fmt.Sprintf("%s ➜ %s", task.Name, dep.Value))
			}
		}

		issues = append(issues, &Issue{
			Description: pipelineContainsCycle,
			Context:     context,
		})
	}

	return issues, nil
}

func isStringInArray(arr []string, str string) bool {
	for _, a := range arr {
		if str == a {
			return true
		}
	}
	return false
}

func EnsureSlackFieldInPipelineIsValid(p *pipeline.Pipeline) ([]*Issue, error) {
	issues := make([]*Issue, 0)

	slackChannels := make([]string, 0, len(p.Notifications.Slack))
	for _, slack := range p.Notifications.Slack {
		channelWithoutHash := strings.TrimPrefix(slack.Channel, "#")
		if channelWithoutHash == "" {
			issues = append(issues, &Issue{
				Description: pipelineSlackFieldEmptyChannel,
			})
			continue
		}

		if isStringInArray(slackChannels, channelWithoutHash) {
			issues = append(issues, &Issue{
				Description: pipelineSlackChannelFieldNotUnique,
			})
		}

		slackChannels = append(slackChannels, channelWithoutHash)
	}

	return issues, nil
}

func EnsureMSTeamsFieldInPipelineIsValid(p *pipeline.Pipeline) ([]*Issue, error) {
	issues := make([]*Issue, 0)

	MSTeamsConnections := make([]string, 0, len(p.Notifications.MSTeams))
	for _, notification := range p.Notifications.MSTeams {
		if notification.Connection == "" {
			issues = append(issues, &Issue{
				Description: pipelineMSTeamsConnectionFieldEmpty,
			})
			continue
		}

		if isStringInArray(MSTeamsConnections, notification.Connection) {
			issues = append(issues, &Issue{
				Description: pipelineMSTeamsConnectionFieldNotUnique,
			})
		}

		MSTeamsConnections = append(MSTeamsConnections, notification.Connection)
	}

	return issues, nil
}

func EnsureMaterializationValuesAreValidForSingleAsset(ctx context.Context, p *pipeline.Pipeline, asset *pipeline.Asset) ([]*Issue, error) {
	issues := make([]*Issue, 0)

	switch asset.Materialization.Type {
	case pipeline.MaterializationTypeNone:
		return issues, nil
	case pipeline.MaterializationTypeView:
		if asset.Materialization.Strategy != pipeline.MaterializationStrategyNone {
			issues = append(issues, &Issue{
				Task:        asset,
				Description: materializationStrategyIsNotSupportedForViews,
			})
		}

		if asset.Materialization.IncrementalKey != "" {
			issues = append(issues, &Issue{
				Task:        asset,
				Description: materializationIncrementalKeyNotSupportedForViews,
			})
		}

		if asset.Materialization.ClusterBy != nil {
			issues = append(issues, &Issue{
				Task:        asset,
				Description: materializationClusterByNotSupportedForViews,
			})
		}

		if asset.Materialization.PartitionBy != "" {
			issues = append(issues, &Issue{
				Task:        asset,
				Description: materializationPartitionByNotSupportedForViews,
			})
		}

	case pipeline.MaterializationTypeTable:
		if asset.Materialization.Strategy == pipeline.MaterializationStrategyNone {
			return issues, nil
		}

		switch asset.Materialization.Strategy {
		case pipeline.MaterializationStrategyNone:
		case pipeline.MaterializationStrategyCreateReplace:
		case pipeline.MaterializationStrategyAppend:
			return issues, nil
		case pipeline.MaterializationStrategyDeleteInsert:
			if asset.Materialization.IncrementalKey == "" {
				issues = append(issues, &Issue{
					Task:        asset,
					Description: "Materialization strategy 'delete+insert' requires the 'incremental_key' field to be set",
				})
			}
		case pipeline.MaterializationStrategyMerge:
			if len(asset.Columns) == 0 {
				issues = append(issues, &Issue{
					Task:        asset,
					Description: "Materialization strategy 'merge' requires the 'columns' field to be set with actual columns",
				})
			}

			primaryKeys := asset.ColumnNamesWithPrimaryKey()
			if len(primaryKeys) == 0 {
				issues = append(issues, &Issue{
					Task:        asset,
					Description: "Materialization strategy 'merge' requires the 'primary_key' field to be set on at least one column",
				})
			}

		default:
			issues = append(issues, &Issue{
				Task: asset,
				Description: fmt.Sprintf(
					"Materialization strategy '%s' is not supported, available strategies are: %v",
					asset.Materialization.Strategy,
					pipeline.AllAvailableMaterializationStrategies,
				),
			})
		}
	default:
		issues = append(issues, &Issue{
			Task: asset,
			Description: fmt.Sprintf(
				"Materialization type '%s' is not supported, available types are: %v",
				asset.Materialization.Type,
				[]pipeline.MaterializationType{
					pipeline.MaterializationTypeView,
					pipeline.MaterializationTypeTable,
				},
			),
		})
	}

	return issues, nil
}

func EnsureSnowflakeSensorHasQueryParameterForASingleAsset(ctx context.Context, p *pipeline.Pipeline, asset *pipeline.Asset) ([]*Issue, error) {
	issues := make([]*Issue, 0)
	if asset.Type != pipeline.AssetTypeSnowflakeQuerySensor {
		return issues, nil
	}

	query, ok := asset.Parameters["query"]
	if !ok {
		issues = append(issues, &Issue{
			Task:        asset,
			Description: "Snowflake query sensor requires a `query` parameter",
		})
		return issues, nil
	}

	if query == "" {
		issues = append(issues, &Issue{
			Task:        asset,
			Description: "Snowflake query sensor requires a `query` parameter that is not empty",
		})
	}

	return issues, nil
}

func EnsureBigQueryTableSensorHasTableParameterForASingleAsset(ctx context.Context, p *pipeline.Pipeline, asset *pipeline.Asset) ([]*Issue, error) {
	issues := make([]*Issue, 0)
	if asset.Type != pipeline.AssetTypeBigqueryTableSensor {
		return issues, nil
	}

	table, ok := asset.Parameters["table"]
	if !ok {
		issues = append(issues, &Issue{
			Task:        asset,
			Description: "BigQuery table sensor requires a `table` parameter",
		})
		return issues, nil
	}
	tableItems := strings.Split(table, ".")

	if len(tableItems) != 3 {
		issues = append(issues, &Issue{
			Task:        asset,
			Description: "BigQuery table sensor `table` parameter must be in the format `project.dataset.table`",
		})
	}

	return issues, nil
}

func EnsureBigQueryQuerySensorHasTableParameterForASingleAsset(ctx context.Context, p *pipeline.Pipeline, asset *pipeline.Asset) ([]*Issue, error) {
	issues := make([]*Issue, 0)
	if asset.Type != pipeline.AssetTypeBigqueryQuerySensor {
		return issues, nil
	}

	query, ok := asset.Parameters["query"]
	if !ok {
		issues = append(issues, &Issue{
			Task:        asset,
			Description: "BigQuery query sensor requires a `query` parameter",
		})
		return issues, nil
	}

	if query == "" {
		issues = append(issues, &Issue{
			Task:        asset,
			Description: "BigQuery query sensor requires a `query` parameter that is not empty",
		})
	}

	return issues, nil
}

type GlossaryChecker struct {
	gr            *glossary.GlossaryReader
	foundGlossary *glossary.Glossary
}

func (g *GlossaryChecker) EnsureAssetEntitiesExistInGlossary(ctx context.Context, p *pipeline.Pipeline, asset *pipeline.Asset) ([]*Issue, error) {
	issues := make([]*Issue, 0)
	if asset.Columns == nil {
		return issues, nil
	}

	if g.foundGlossary == nil {
		foundGlossary, err := g.gr.GetGlossary(p.DefinitionFile.Path)
		if err != nil {
			g.foundGlossary = &glossary.Glossary{Entities: make([]*glossary.Entity, 0)}
			return issues, err
		}

		g.foundGlossary = foundGlossary
	}

	for _, column := range asset.Columns {
		if column.EntityAttribute == nil {
			continue
		}

		if column.EntityAttribute.Entity == "" {
			issues = append(issues, &Issue{
				Task:        asset,
				Description: "Entity name cannot be empty",
			})
			continue
		}

		if column.EntityAttribute.Attribute == "" {
			issues = append(issues, &Issue{
				Task:        asset,
				Description: "Attribute name cannot be empty",
			})
			continue
		}

		entity := g.foundGlossary.GetEntity(column.EntityAttribute.Entity)
		if entity == nil {
			issues = append(issues, &Issue{
				Task:        asset,
				Description: fmt.Sprintf("Entity '%s' does not exist in the glossary", column.EntityAttribute.Entity),
			})
			continue
		}

		attribute := entity.GetAttribute(column.EntityAttribute.Attribute)
		if attribute == nil {
			issues = append(issues, &Issue{
				Task:        asset,
				Description: fmt.Sprintf("Attribute '%s' does not exist in the entity '%s'", column.EntityAttribute.Attribute, column.EntityAttribute.Entity),
			})
		}
	}

	return issues, nil
}

var assetTypeDialectMap = map[pipeline.AssetType]string{
	"bq.sql": "bigquery",
	"sf.sql": "snowflake",
}

type sqlParser interface {
	UsedTables(sql, dialect string) ([]string, error)
}

type jinjaRenderer interface {
	Render(query string) (string, error)
}

type UsedTableValidatorRule struct {
	renderer jinjaRenderer
	parser   sqlParser
}

func (u UsedTableValidatorRule) Name() string {
	return "used-tables"
}

func (u UsedTableValidatorRule) IsFast() bool {
	return true
}

func (u UsedTableValidatorRule) GetApplicableLevels() []Level {
	return []Level{LevelPipeline, LevelAsset}
}

func (u UsedTableValidatorRule) GetSeverity() ValidatorSeverity {
	return ValidatorSeverityWarning
}

func (u UsedTableValidatorRule) Validate(p *pipeline.Pipeline) ([]*Issue, error) {
	return CallFuncForEveryAsset(u.ValidateAsset)(p)
}

func (u UsedTableValidatorRule) ValidateAsset(ctx context.Context, p *pipeline.Pipeline, asset *pipeline.Asset) ([]*Issue, error) {
	issues := make([]*Issue, 0)

	dialect, ok := assetTypeDialectMap[asset.Type]
	if !ok {
		return issues, nil
	}

	if asset.Materialization.Type == "" {
		return issues, nil
	}

	renderedQ, err := u.renderer.Render(asset.ExecutableFile.Content)
	if err != nil {
		issues = append(issues, &Issue{
			Task:        asset,
			Description: "Failed to render the query before parsing the SQL",
			Context:     []string{err.Error()},
		})
		return issues, nil //nolint:nilerr
	}

	tables, err := u.parser.UsedTables(renderedQ, dialect)
	if err != nil {
		return issues, nil //nolint:nilerr
	}

	if len(tables) == 0 && len(asset.Upstreams) == 0 {
		return issues, nil
	}

	pipelineAssetNames := make(map[string]bool, len(p.Assets))
	for _, a := range p.Assets {
		pipelineAssetNames[strings.ToLower(a.Name)] = true
	}

	usedTableNameMap := make(map[string]string, len(tables))
	for _, table := range tables {
		usedTableNameMap[strings.ToLower(table)] = table
	}

	depsNameMap := make(map[string]string, len(asset.Upstreams))
	for _, upstream := range asset.Upstreams {
		if upstream.Type != "asset" {
			continue
		}

		depsNameMap[strings.ToLower(upstream.Value)] = upstream.Value
	}

	for usedTable, actualReferenceName := range usedTableNameMap {
		// if the used table contains a full name with multiple dots treat it as an absolute reference, ignore it
		if strings.Count(usedTable, ".") > 1 {
			continue
		}

		// if the table is in the dependency list already, move on
		if _, ok := depsNameMap[usedTable]; ok {
			continue
		}

		// report this issue only if there's an asset with the same name, otherwise ignore
		if _, ok := pipelineAssetNames[usedTable]; !ok {
			continue
		}

		// otherwise, report the issue
		issues = append(issues, &Issue{
			Task:        asset,
			Description: fmt.Sprintf("Table '%s' is used in the query but not referenced in the 'depends' array.", actualReferenceName),
		})
	}

	return issues, nil
}<|MERGE_RESOLUTION|>--- conflicted
+++ resolved
@@ -375,32 +375,6 @@
 	return issues, nil
 }
 
-<<<<<<< HEAD
-func ValidateInvalidPythonModuleName(ctx context.Context, p *pipeline.Pipeline, asset *pipeline.Asset) ([]*Issue, error) {
-	var issues []*Issue
-
-	if asset.Type == pipeline.AssetTypePython {
-		parentDirs := strings.Split(filepath.SplitList(filepath.Dir(asset.ExecutableFile.Path))[0], "/")
-		fmt.Println(parentDirs)
-		// Check if the last directory contains a hyphen and is not in the 'assets' directory
-		for i, component := range parentDirs {
-			if component == "assets" {
-				for _, subComponent := range parentDirs[i+1:] {
-					if strings.Contains(subComponent, "-") {
-						issues = append(issues, &Issue{
-							Task:        asset,
-							Description: fmt.Sprintf("Invalid Python module name '%s' for asset '%s'. Directory names cannot contain hyphens ('-') as they cannot be imported in Python.", asset.ExecutableFile.Path, asset.Name),
-						})
-					}
-				}
-			}
-		}
-	}
-	return issues, nil
-}
-
-=======
->>>>>>> ed5dcdc2
 func ValidateAssetDirectoryExist(p *pipeline.Pipeline) ([]*Issue, error) {
 	var issues []*Issue
 
