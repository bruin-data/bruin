package snowflake

import (
	"context"
	"testing"

	"github.com/bruin-data/bruin/pkg/ansisql"
	"github.com/bruin-data/bruin/pkg/pipeline"
	"github.com/bruin-data/bruin/pkg/query"
	"github.com/bruin-data/bruin/pkg/scheduler"
	"github.com/stretchr/testify/assert"
	"github.com/stretchr/testify/mock"
)

type mockQuerierWithResult struct {
	mock.Mock
}

func (m *mockQuerierWithResult) Select(ctx context.Context, q *query.Query) ([][]interface{}, error) {
	args := m.Called(ctx, q)
	get := args.Get(0)
	if get == nil {
		return nil, args.Error(1)
	}

	return get.([][]interface{}), args.Error(1)
}

func (m *mockQuerierWithResult) SelectWithSchema(ctx context.Context, q *query.Query) (*query.QueryResult, error) {
	args := m.Called(ctx, q)
	get := args.Get(0)
	if get == nil {
		return nil, args.Error(1)
	}
	return get.(*query.QueryResult), args.Error(1)
}

func (m *mockQuerierWithResult) RunQueryWithoutResult(ctx context.Context, query *query.Query) error {
	args := m.Called(ctx, query)
	return args.Error(0)
}

func (m *mockQuerierWithResult) Ping(ctx context.Context) error {
	args := m.Called(ctx)
	return args.Error(0)
}

func (m *mockQuerierWithResult) CreateSchemaIfNotExist(ctx context.Context, asset *pipeline.Asset) error {
	args := m.Called(asset, ctx)
	return args.Error(0)
}
<<<<<<< HEAD
func (m *mockQuerierWithResult) PushColumnDescriptions(ctx context.Context, asset *pipeline.Asset) error {
	args := m.Called(asset, ctx)
=======
func (m *mockQuerierWithResult) RecreateTableOnMaterializationTypeMismatch(ctx context.Context, asset *pipeline.Asset) error {
	args := m.Called(ctx, asset)
>>>>>>> a028cdd6
	return args.Error(0)
}

type mockConnectionFetcher struct {
	mock.Mock
}

func (m *mockConnectionFetcher) GetConnection(name string) (interface{}, error) {
	args := m.Called(name)
	get := args.Get(0)
	if get == nil {
		return nil, args.Error(1)
	}

	return get, args.Error(1)
}

func (m *mockConnectionFetcher) GetSfConnection(name string) (SfClient, error) {
	args := m.Called(name)
	get := args.Get(0)
	if get == nil {
		return nil, args.Error(1)
	}

	return get.(SfClient), args.Error(1)
}

func TestAcceptedValuesCheck_Check(t *testing.T) {
	t.Parallel()

	runTestsForCountZeroCheck(
		t,
		func(q *mockQuerierWithResult) ansisql.CheckRunner {
			conn := new(mockConnectionFetcher)
			conn.On("GetConnection", "test").Return(q, nil)
			return &AcceptedValuesCheck{conn: conn}
		},
		"SELECT COUNT(*) FROM dataset.test_asset WHERE CAST(test_column as STRING) NOT IN ('test','test2')",
		"column 'test_column' has 5 rows that are not in the accepted values",
		&pipeline.ColumnCheck{
			Name: "accepted_values",
			Value: pipeline.ColumnCheckValue{
				StringArray: &[]string{"test", "test2"},
			},
		},
	)

	runTestsForCountZeroCheck(
		t,
		func(q *mockQuerierWithResult) ansisql.CheckRunner {
			conn := new(mockConnectionFetcher)
			conn.On("GetConnection", "test").Return(q, nil)
			return &AcceptedValuesCheck{conn: conn}
		},
		"SELECT COUNT(*) FROM dataset.test_asset WHERE CAST(test_column as STRING) NOT IN ('1','2')",
		"column 'test_column' has 5 rows that are not in the accepted values",
		&pipeline.ColumnCheck{
			Name: "accepted_values",
			Value: pipeline.ColumnCheckValue{
				IntArray: &[]int{1, 2},
			},
		},
	)
}

func runTestsForCountZeroCheck(t *testing.T, instanceBuilder func(q *mockQuerierWithResult) ansisql.CheckRunner, expectedQueryString string, expectedErrorMessage string, checkInstance *pipeline.ColumnCheck) {
	expectedQuery := &query.Query{Query: expectedQueryString}
	setupFunc := func(val [][]interface{}, err error) func(n *mockQuerierWithResult) {
		return func(q *mockQuerierWithResult) {
			q.On("Select", mock.Anything, expectedQuery).
				Return(val, err).
				Once()
		}
	}

	checkError := func(message string) assert.ErrorAssertionFunc {
		return func(t assert.TestingT, err error, i ...interface{}) bool {
			return assert.EqualError(t, err, message)
		}
	}

	tests := []struct {
		name    string
		setup   func(n *mockQuerierWithResult)
		wantErr assert.ErrorAssertionFunc
	}{
		{
			name:    "failed to run query",
			setup:   setupFunc(nil, assert.AnError),
			wantErr: assert.Error,
		},
		{
			name:    "multiple results are returned",
			setup:   setupFunc([][]interface{}{{1}, {2}}, nil),
			wantErr: assert.Error,
		},
		{
			name:    "null values found",
			setup:   setupFunc([][]interface{}{{5}}, nil),
			wantErr: checkError(expectedErrorMessage),
		},
		{
			name:    "null values found with int64 results",
			setup:   setupFunc([][]interface{}{{int64(5)}}, nil),
			wantErr: checkError(expectedErrorMessage),
		},
		{
			name:    "no null values found, test passed",
			setup:   setupFunc([][]interface{}{{0}}, nil),
			wantErr: assert.NoError,
		},
		{
			name:    "no null values found, result is a string, test passed",
			setup:   setupFunc([][]interface{}{{"0"}}, nil),
			wantErr: assert.NoError,
		},
	}
	for _, tt := range tests {
		t.Run(tt.name, func(t *testing.T) {
			t.Parallel()

			q := new(mockQuerierWithResult)
			tt.setup(q)

			n := instanceBuilder(q)

			testInstance := &scheduler.ColumnCheckInstance{
				AssetInstance: &scheduler.AssetInstance{
					Asset: &pipeline.Asset{
						Name: "dataset.test_asset",
						Type: pipeline.AssetTypeBigqueryQuery,
					},
					Pipeline: &pipeline.Pipeline{
						Name: "test",
						DefaultConnections: map[string]string{
							"google_cloud_platform": "test",
						},
					},
				},
				Column: &pipeline.Column{
					Name: "test_column",
					Checks: []pipeline.ColumnCheck{
						{
							Name: "not_null",
						},
					},
				},
				Check: checkInstance,
			}

			tt.wantErr(t, n.Check(context.Background(), testInstance))
			defer q.AssertExpectations(t)
		})
	}
}

func TestCustomCheck(t *testing.T) {
	t.Parallel()

	expectedQueryString := "SELECT 1"
	expectedQuery := &query.Query{Query: expectedQueryString}
	setupFunc := func(val [][]interface{}, err error) func(n *mockQuerierWithResult) {
		return func(q *mockQuerierWithResult) {
			q.On("Select", mock.Anything, expectedQuery).
				Return(val, err).
				Once()
		}
	}

	checkError := func(message string) assert.ErrorAssertionFunc {
		return func(t assert.TestingT, err error, i ...interface{}) bool {
			return assert.EqualError(t, err, message)
		}
	}

	tests := []struct {
		name    string
		setup   func(n *mockQuerierWithResult)
		wantErr assert.ErrorAssertionFunc
	}{
		{
			name:    "failed to run query",
			setup:   setupFunc(nil, assert.AnError),
			wantErr: assert.Error,
		},
		{
			name:    "multiple results are returned",
			setup:   setupFunc([][]interface{}{{1}, {2}}, nil),
			wantErr: assert.Error,
		},
		{
			name:    "null values found",
			setup:   setupFunc([][]interface{}{{nil}}, nil),
			wantErr: checkError("failed to parse 'check1' check result: unexpected result from query, result is nil"),
		},
		{
			name:    "wrong result returned",
			setup:   setupFunc([][]interface{}{{int64(10)}}, nil),
			wantErr: checkError("custom check 'check1' has returned 10 instead of the expected 5"),
		},
		{
			name:    "no null values found, test passed",
			setup:   setupFunc([][]interface{}{{5}}, nil),
			wantErr: assert.NoError,
		},
		{
			name:    "no null values found, result is a string, test passed",
			setup:   setupFunc([][]interface{}{{"5"}}, nil),
			wantErr: assert.NoError,
		},
	}
	for _, tt := range tests {
		t.Run(tt.name, func(t *testing.T) {
			t.Parallel()

			q := new(mockQuerierWithResult)
			tt.setup(q)

			conn := new(mockConnectionFetcher)
			conn.On("GetConnection", "test").Return(q, nil)
			n := ansisql.NewCustomCheck(conn)

			testInstance := &scheduler.CustomCheckInstance{
				AssetInstance: &scheduler.AssetInstance{
					Asset: &pipeline.Asset{
						Name: "dataset.test_asset",
						Type: pipeline.AssetTypeBigqueryQuery,
					},
					Pipeline: &pipeline.Pipeline{
						Name: "test",
						DefaultConnections: map[string]string{
							"google_cloud_platform": "test",
						},
					},
				},
				Check: &pipeline.CustomCheck{
					Name:  "check1",
					Value: 5,
					Query: expectedQueryString,
				},
			}

			tt.wantErr(t, n.Check(context.Background(), testInstance))
			defer q.AssertExpectations(t)
		})
	}
}

func TestPatternCheck_Check(t *testing.T) {
	t.Parallel()

	pattern := "(a|b)"

	runTestsForCountZeroCheck(
		t,
		func(q *mockQuerierWithResult) ansisql.CheckRunner {
			conn := new(mockConnectionFetcher)
			conn.On("GetConnection", "test").Return(q, nil)
			return &PatternCheck{conn: conn}
		},
		"SELECT count(*) FROM dataset.test_asset WHERE test_column NOT REGEXP '(a|b)'",
		"column test_column has 5 values that don't satisfy the pattern (a|b)",
		&pipeline.ColumnCheck{
			Name: "pattern",
			Value: pipeline.ColumnCheckValue{
				String: &pattern,
			},
		},
	)
}<|MERGE_RESOLUTION|>--- conflicted
+++ resolved
@@ -49,13 +49,15 @@
 	args := m.Called(asset, ctx)
 	return args.Error(0)
 }
-<<<<<<< HEAD
+
 func (m *mockQuerierWithResult) PushColumnDescriptions(ctx context.Context, asset *pipeline.Asset) error {
 	args := m.Called(asset, ctx)
-=======
+  	return args.Error(0)
+}
+
 func (m *mockQuerierWithResult) RecreateTableOnMaterializationTypeMismatch(ctx context.Context, asset *pipeline.Asset) error {
 	args := m.Called(ctx, asset)
->>>>>>> a028cdd6
+
 	return args.Error(0)
 }
 
