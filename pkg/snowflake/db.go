--- conflicted
+++ resolved
@@ -223,11 +223,8 @@
 	return nil
 }
 
-<<<<<<< HEAD
-func (db *DB) PushColumnDescriptions(ctx context.Context, asset *pipeline.Asset) error {
-=======
+
 func (db *DB) RecreateTableOnMaterializationTypeMismatch(ctx context.Context, asset *pipeline.Asset) error {
->>>>>>> a028cdd6
 	tableComponents := strings.Split(asset.Name, ".")
 	var schemaName string
 	var tableName string
@@ -241,64 +238,6 @@
 	default:
 		return nil
 	}
-<<<<<<< HEAD
-	anyColumnHasDescription := false
-	colsByName := make(map[string]*pipeline.Column, len(asset.Columns))
-
-	for _, col := range asset.Columns {
-		colsByName[col.Name] = &col
-		if col.Description != "" {
-			anyColumnHasDescription = true
-		}
-	}
-
-	if asset.Description == "" && (len(asset.Columns) == 0 || !anyColumnHasDescription) {
-		return errors.New("no metadata to push: table and columns have no descriptions")
-	}
-
-	queryStr := fmt.Sprintf(
-		`SELECT COLUMN_NAME, COMMENT 
-         FROM %s.INFORMATION_SCHEMA.COLUMNS 
-         WHERE TABLE_SCHEMA = '%s' AND TABLE_NAME = '%s'`,
-		db.config.Database, schemaName, tableName)
-
-	rows, err := db.Select(ctx, &query.Query{Query: queryStr})
-	if err != nil {
-		return errors.Wrapf(err, "failed to query column metadata for %s.%s", schemaName, tableName)
-	}
-
-	existingComments := make(map[string]string)
-	for _, row := range rows {
-		columnName := row[0].(string)
-		comment := ""
-		if row[1] != nil {
-			comment = row[1].(string)
-		}
-		existingComments[columnName] = comment
-	}
-
-	// Find columns that need updates
-	for _, col := range asset.Columns {
-		if col.Description != "" && existingComments[col.Name] != col.Description {
-			updateQuery := fmt.Sprintf(
-				`ALTER TABLE %s.%s.%s MODIFY COLUMN %s COMMENT '%s'`,
-				db.config.Database, schemaName, tableName, col.Name, col.Description,
-			)
-			if err := db.RunQueryWithoutResult(ctx, &query.Query{Query: updateQuery}); err != nil {
-				return errors.Wrapf(err, "failed to update description for column %s", col.Name)
-			}
-		}
-	}
-
-	// Update table description if needed
-	if asset.Description != "" {
-		updateTableQuery := fmt.Sprintf(
-			`COMMENT ON TABLE %s.%s.%s IS '%s'`,
-			db.config.Database, schemaName, tableName, asset.Description,
-		)
-		if err := db.RunQueryWithoutResult(ctx, &query.Query{Query: updateTableQuery}); err != nil {
-			return errors.Wrap(err, "failed to update table description")
-=======
 
 	queryStr := fmt.Sprintf(
 		`SELECT TABLE_TYPE FROM %s.INFORMATION_SCHEMA.TABLES WHERE TABLE_SCHEMA = '%s' AND TABLE_NAME = '%s'`,
@@ -339,9 +278,84 @@
 
 		if dropErr := db.RunQueryWithoutResult(ctx, &dropQuery); dropErr != nil {
 			return errors.Wrapf(dropErr, "failed to drop existing %s: %s.%s", materializationType, schemaName, tableName)
->>>>>>> a028cdd6
 		}
 	}
 
 	return nil
-}+}
+
+func (db *DB) PushColumnDescriptions(ctx context.Context, asset *pipeline.Asset) error {
+ 	tableComponents := strings.Split(asset.Name, ".")
+ 	var schemaName string
+ 	var tableName string
+ 	switch len(tableComponents) {
+ 	case 2:
+ 		schemaName = strings.ToUpper(tableComponents[0])
+ 		tableName = strings.ToUpper(tableComponents[1])
+ 	case 3:
+ 		schemaName = strings.ToUpper(tableComponents[1])
+ 		tableName = strings.ToUpper(tableComponents[2])
+ 	default:
+ 		return nil
+ 	}
+ 	anyColumnHasDescription := false
+ 	colsByName := make(map[string]*pipeline.Column, len(asset.Columns))
+
+ 	for _, col := range asset.Columns {
+ 		colsByName[col.Name] = &col
+ 		if col.Description != "" {
+ 			anyColumnHasDescription = true
+ 		}
+ 	}
+
+ 	if asset.Description == "" && (len(asset.Columns) == 0 || !anyColumnHasDescription) {
+ 		return errors.New("no metadata to push: table and columns have no descriptions")
+ 	}
+
+ 	queryStr := fmt.Sprintf(
+ 		`SELECT COLUMN_NAME, COMMENT 
+          FROM %s.INFORMATION_SCHEMA.COLUMNS 
+          WHERE TABLE_SCHEMA = '%s' AND TABLE_NAME = '%s'`,
+ 		db.config.Database, schemaName, tableName)
+
+ 	rows, err := db.Select(ctx, &query.Query{Query: queryStr})
+ 	if err != nil {
+ 		return errors.Wrapf(err, "failed to query column metadata for %s.%s", schemaName, tableName)
+ 	}
+
+ 	existingComments := make(map[string]string)
+ 	for _, row := range rows {
+ 		columnName := row[0].(string)
+ 		comment := ""
+ 		if row[1] != nil {
+ 			comment = row[1].(string)
+ 		}
+ 		existingComments[columnName] = comment
+ 	}
+
+ 	// Find columns that need updates
+ 	for _, col := range asset.Columns {
+ 		if col.Description != "" && existingComments[col.Name] != col.Description {
+ 			updateQuery := fmt.Sprintf(
+ 				`ALTER TABLE %s.%s.%s MODIFY COLUMN %s COMMENT '%s'`,
+ 				db.config.Database, schemaName, tableName, col.Name, col.Description,
+ 			)
+ 			if err := db.RunQueryWithoutResult(ctx, &query.Query{Query: updateQuery}); err != nil {
+ 				return errors.Wrapf(err, "failed to update description for column %s", col.Name)
+ 			}
+ 		}
+ 	}
+
+ 	// Update table description if needed
+ 	if asset.Description != "" {
+ 		updateTableQuery := fmt.Sprintf(
+ 			`COMMENT ON TABLE %s.%s.%s IS '%s'`,
+ 			db.config.Database, schemaName, tableName, asset.Description,
+ 		)
+ 		if err := db.RunQueryWithoutResult(ctx, &query.Query{Query: updateTableQuery}); err != nil {
+ 			return errors.Wrap(err, "failed to update table description")
+ 		}
+ 	}
+
+ 	return nil
+ }