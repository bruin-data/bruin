--- conflicted
+++ resolved
@@ -27,11 +27,8 @@
 	Ping(ctx context.Context) error
 	SelectWithSchema(ctx context.Context, queryObj *query.Query) (*query.QueryResult, error)
 	CreateSchemaIfNotExist(ctx context.Context, asset *pipeline.Asset) error
-<<<<<<< HEAD
 	PushColumnDescriptions(ctx context.Context, asset *pipeline.Asset) error
-=======
 	RecreateTableOnMaterializationTypeMismatch(ctx context.Context, asset *pipeline.Asset) error
->>>>>>> a028cdd6
 }
 
 type connectionFetcher interface {
@@ -88,36 +85,28 @@
 	if err != nil {
 		return err
 	}
-
-	// Ensure schema exists
 	err = conn.CreateSchemaIfNotExist(ctx, t)
 	if err != nil {
 		return err
 	}
-<<<<<<< HEAD
-
+	if o.materializer.IsFullRefresh() {
+		err = conn.RecreateTableOnMaterializationTypeMismatch(ctx, t)
+		if err != nil {
+			return err
+		}
+	}
 	// Run the main query
 	err = conn.RunQueryWithoutResult(ctx, q)
 	if err != nil {
 		return err
 	}
-	// Push metadata after the query execution
+	
 	if p.MetadataPush.HasAnyEnabled() {
 		err = conn.PushColumnDescriptions(ctx, t)
-=======
-	if o.materializer.IsFullRefresh() {
-		err = conn.RecreateTableOnMaterializationTypeMismatch(ctx, t)
->>>>>>> a028cdd6
 		if err != nil {
 			return err
 		}
 	}
-<<<<<<< HEAD
-
-	return nil
-=======
-	return conn.RunQueryWithoutResult(ctx, q)
->>>>>>> a028cdd6
 }
 
 func NewColumnCheckOperator(manager connectionFetcher) *ansisql.ColumnCheckOperator {
