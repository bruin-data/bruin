--- conflicted
+++ resolved
@@ -392,16 +392,11 @@
 	DuckDB              []DuckDBConnection              `yaml:"duckdb,omitempty" json:"duckdb,omitempty" mapstructure:"duckdb"`
 	Hubspot             []HubspotConnection             `yaml:"hubspot,omitempty" json:"hubspot,omitempty" mapstructure:"hubspot"`
 	GoogleSheets        []GoogleSheetsConnection        `yaml:"google_sheets,omitempty" json:"google_sheets,omitempty" mapstructure:"google_sheets"`
-<<<<<<< HEAD
 	Chess               []ChessConnection               `yaml:"chess,omitempty" json:"chess,omitempty" mapstructure:"chess"`
-	byKey               map[string]any
-	typeNameMap         map[string]string
-=======
 	Airtable            []AirtableConnection            `yaml:"airtable,omitempty" json:"airtable,omitempty" mapstructure:"airtable"`
 
 	byKey       map[string]any
 	typeNameMap map[string]string
->>>>>>> 60bf3fa4
 }
 
 func (c *Connections) ConnectionsSummaryList() map[string]string {
@@ -550,15 +545,14 @@
 		c.typeNameMap[conn.Name] = "google_sheets"
 	}
 
-<<<<<<< HEAD
 	for i, conn := range c.Chess {
 		c.byKey[conn.Name] = &(c.Chess[i])
 		c.typeNameMap[conn.Name] = "chess"
-=======
+	}
+
 	for i, conn := range c.Airtable {
 		c.byKey[conn.Name] = &(c.Airtable[i])
 		c.typeNameMap[conn.Name] = "airtable"
->>>>>>> 60bf3fa4
 	}
 }
 
@@ -859,14 +853,12 @@
 		if err := mapstructure.Decode(creds, &conn); err != nil {
 			return fmt.Errorf("failed to decode credentials: %w", err)
 		}
-<<<<<<< HEAD
 	case "chess":
 		var conn ChessConnection
 		if err := mapstructure.Decode(creds, &conn); err != nil {
 			return fmt.Errorf("failed to decode credentials: %w", err)
 		}
 
-=======
 	case "airtable":
 		var conn AirtableConnection
 		if err := mapstructure.Decode(creds, &conn); err != nil {
@@ -874,7 +866,6 @@
 		}
 		conn.Name = name
 		env.Connections.Airtable = append(env.Connections.Airtable, conn)
->>>>>>> 60bf3fa4
 	default:
 		return fmt.Errorf("unsupported connection type: %s", connType)
 	}
@@ -954,13 +945,10 @@
 		env.Connections.Hubspot = removeConnection(env.Connections.Hubspot, connectionName)
 	case "google_sheets":
 		env.Connections.GoogleSheets = removeConnection(env.Connections.GoogleSheets, connectionName)
-<<<<<<< HEAD
 	case "chess":
 		env.Connections.Chess = removeConnection(env.Connections.Chess, connectionName)
-=======
 	case "airtable":
 		env.Connections.Airtable = removeConnection(env.Connections.Airtable, connectionName)
->>>>>>> 60bf3fa4
 	default:
 		return fmt.Errorf("unsupported connection type: %s", connType)
 	}
