package config

import (
	"encoding/json"
	errors "errors"
	"fmt"
	fs2 "io/fs"
	"os"
	"path/filepath"

	"github.com/bruin-data/bruin/pkg/git"
	path2 "github.com/bruin-data/bruin/pkg/path"
	"github.com/go-viper/mapstructure/v2"
	"github.com/spf13/afero"
	"golang.org/x/oauth2/google"
)

type PostgresConnection struct {
	Name         string `yaml:"name" json:"name" mapstructure:"name"`
	Username     string `yaml:"username" json:"username" mapstructure:"username"`
	Password     string `yaml:"password" json:"password" mapstructure:"password"`
	Host         string `yaml:"host" json:"host" mapstructure:"host"`
	Port         int    `yaml:"port" json:"port" mapstructure:"port"`
	Database     string `yaml:"database" json:"database" mapstructure:"database"`
	Schema       string `yaml:"schema" json:"schema" mapstructure:"schema"`
	PoolMaxConns int    `yaml:"pool_max_conns" json:"pool_max_conns" mapstructure:"pool_max_conns" default:"10"`
	SslMode      string `yaml:"ssl_mode" json:"ssl_mode" mapstructure:"ssl_mode" default:"disable"`
}

func (c PostgresConnection) GetName() string {
	return c.Name
}

type MsSQLConnection struct {
	Name     string `yaml:"name" json:"name" mapstructure:"name"`
	Username string `yaml:"username" json:"username" mapstructure:"username"`
	Password string `yaml:"password" json:"password" mapstructure:"password"`
	Host     string `yaml:"host"     json:"host" mapstructure:"host"`
	Port     int    `yaml:"port"     json:"port" mapstructure:"port"`
	Database string `yaml:"database" json:"database" mapstructure:"database"`
}

func (c MsSQLConnection) GetName() string {
	return c.Name
}

type DatabricksConnection struct {
	Name    string `yaml:"name"  json:"name" mapstructure:"name"`
	Token   string `yaml:"token" json:"token" mapstructure:"token"`
	Path    string `yaml:"path"  json:"path" mapstructure:"path"`
	Host    string `yaml:"host"  json:"host" mapstructure:"host"`
	Port    int    `yaml:"port"  json:"port" mapstructure:"port"`
	Catalog string `yaml:"catalog"  json:"catalog" mapstructure:"catalog"`
	Schema  string `yaml:"schema"  json:"schema" mapstructure:"schema"`
}

func (c DatabricksConnection) GetName() string {
	return c.Name
}

type GoogleCloudPlatformConnection struct {
	Name               string `yaml:"name" json:"name" mapstructure:"name"`
	ServiceAccountJSON string `yaml:"service_account_json" json:"service_account_json" mapstructure:"service_account_json"`
	ServiceAccountFile string `yaml:"service_account_file" json:"service_account_file" mapstructure:"service_account_file"`
	ProjectID          string `yaml:"project_id" json:"project_id" mapstructure:"project_id"`
	Location           string `yaml:"location" json:"location" mapstructure:"location"`
	rawCredentials     *google.Credentials
}

func (c GoogleCloudPlatformConnection) GetName() string {
	return c.Name
}

func (c GoogleCloudPlatformConnection) MarshalYAML() (interface{}, error) {
	m := make(map[string]interface{})

	if c.Name != "" {
		m["name"] = c.Name
	}
	if c.ProjectID != "" {
		m["project_id"] = c.ProjectID
	}
	if c.Location != "" {
		m["location"] = c.Location
	}

	// Include only one of ServiceAccountJSON or ServiceAccountFile, whichever is not empty
	if c.ServiceAccountFile != "" {
		m["service_account_file"] = c.ServiceAccountFile
	} else if c.ServiceAccountJSON != "" {
		m["service_account_json"] = c.ServiceAccountJSON
	}
	return m, nil
}

func (c *GoogleCloudPlatformConnection) SetCredentials(cred *google.Credentials) {
	c.rawCredentials = cred
}

func (c *GoogleCloudPlatformConnection) GetCredentials() *google.Credentials {
	return c.rawCredentials
}

func (c GoogleCloudPlatformConnection) MarshalJSON() ([]byte, error) {
	if c.ServiceAccountJSON == "" && c.ServiceAccountFile != "" {
		contents, err := os.ReadFile(c.ServiceAccountFile)
		if err != nil {
			return []byte{}, err
		}

		c.ServiceAccountJSON = string(contents)
	}

	return json.Marshal(map[string]string{
		"name":                 c.Name,
		"service_account_json": c.ServiceAccountJSON,
		"service_account_file": c.ServiceAccountFile,
		"project_id":           c.ProjectID,
	})
}

type MongoConnection struct {
	Name     string `yaml:"name" json:"name" mapstructure:"name"`
	Username string `yaml:"username" json:"username" mapstructure:"username"`
	Password string `yaml:"password" json:"password" mapstructure:"password"`
	Host     string `yaml:"host"     json:"host" mapstructure:"host"`
	Port     int    `yaml:"port"     json:"port" mapstructure:"port"`
	Database string `yaml:"database" json:"database" mapstructure:"database"`
}

func (c MongoConnection) GetName() string {
	return c.Name
}

type ShopifyConnection struct {
	Name   string `yaml:"name" json:"name" mapstructure:"name"`
	URL    string `yaml:"url" json:"url" mapstructure:"url"`
	APIKey string `yaml:"api_key" json:"api_key" mapstructure:"api_key"`
}

func (c ShopifyConnection) GetName() string {
	return c.Name
}

type AwsConnection struct {
	Name      string `yaml:"name" json:"name" mapstructure:"name"`
	AccessKey string `yaml:"access_key" json:"access_key" mapstructure:"access_key"`
	SecretKey string `yaml:"secret_key" json:"secret_key" mapstructure:"secret_key"`
}

func (c AwsConnection) GetName() string {
	return c.Name
}

type AthenaConnection struct {
	Name             string `yaml:"name" json:"name" mapstructure:"name"`
	AccessKey        string `yaml:"access_key" json:"access_key" mapstructure:"access_key"`
	SecretKey        string `yaml:"secret_key" json:"secret_key" mapstructure:"secret_key"`
	QueryResultsPath string `yaml:"query_results_path" json:"query_results_path" mapstructure:"query_results_path"`
	Region           string `yaml:"region" json:"region" mapstructure:"region"`
	Database         string `yaml:"database" json:"database" mapstructure:"database"`
}

func (c AthenaConnection) GetName() string {
	return c.Name
}

type GorgiasConnection struct {
	Name   string `yaml:"name" json:"name" mapstructure:"name"`
	Domain string `yaml:"domain" json:"domain" mapstructure:"domain"`
	APIKey string `yaml:"api_key" json:"api_key" mapstructure:"api_key"`
	Email  string `yaml:"email" json:"email" mapstructure:"email"`
}

func (c GorgiasConnection) GetName() string {
	return c.Name
}

type KlaviyoConnection struct {
	Name   string `yaml:"name" json:"name" mapstructure:"name"`
	APIKey string `yaml:"api_key" json:"api_key" mapstructure:"api_key"`
}

func (c KlaviyoConnection) GetName() string {
	return c.Name
}

type AdjustConnection struct {
	Name   string `yaml:"name" json:"name" mapstructure:"name"`
	APIKey string `yaml:"api_key" json:"api_key" mapstructure:"api_key"`
}

func (c AdjustConnection) GetName() string {
	return c.Name
}

type DuckDBConnection struct {
	Name string `yaml:"name" json:"name" mapstructure:"name"`
	Path string `yaml:"path" json:"path" mapstructure:"path"`
}

func (d DuckDBConnection) GetName() string {
	return d.Name
}

type StripeConnection struct {
	Name   string `yaml:"name" json:"name" mapstructure:"name"`
	APIKey string `yaml:"api_key" json:"api_key" mapstructure:"api_key"`
}

func (c StripeConnection) GetName() string {
	return c.Name
}

type FacebookAdsConnection struct {
	Name        string `yaml:"name" json:"name" mapstructure:"name"`
	AccessToken string `yaml:"access_token" json:"access_token" mapstructure:"access_token"`
	AccountID   string `yaml:"account_id" json:"account_id" mapstructure:"account_id"`
}

func (c FacebookAdsConnection) GetName() string {
	return c.Name
}

type AppsflyerConnection struct {
	Name   string `yaml:"name" json:"name" mapstructure:"name"`
	APIKey string `yaml:"api_key" json:"api_key" mapstructure:"api_key"`
}

func (c AppsflyerConnection) GetName() string {
	return c.Name
}

type AirtableConnection struct {
	Name        string `yaml:"name" json:"name" mapstructure:"name"`
	BaseID      string `yaml:"base_id" json:"base_id" mapstructure:"base_id"`
	AccessToken string `yaml:"access_token" json:"access_token" mapstructure:"access_token"`
}

func (c AirtableConnection) GetName() string {
	return c.Name
}

type ZendeskConnection struct {
	Name       string `yaml:"name" json:"name" mapstructure:"name"`
	ApiToken   string `yaml:"api_token" json:"api_token" mapstructure:"api_token"`
	Email      string `yaml:"email" json:"email" mapstructure:"email"`
	OAuthToken string `yaml:"oauth_token" json:"oauth_token" mapstructure:"oauth_token"`
	Subdomain  string `yaml:"subdomain" json:"subdomain" mapstructure:"subdomain"`
}

func (c ZendeskConnection) GetName() string {
	return c.Name
}

type KafkaConnection struct {
	Name             string `yaml:"name" json:"name" mapstructure:"name"`
	BootstrapServers string `yaml:"bootstrap_servers" json:"bootstrap_servers" mapstructure:"bootstrap_servers"`
	GroupID          string `yaml:"group_id" json:"group_id" mapstructure:"group_id"`
	SecurityProtocol string `yaml:"security_protocol" json:"security_protocol" mapstructure:"security_protocol"`
	SaslMechanisms   string `yaml:"sasl_mechanisms" json:"sasl_mechanisms" mapstructure:"sasl_mechanisms"`
	SaslUsername     string `yaml:"sasl_username" json:"sasl_username" mapstructure:"sasl_username"`
	SaslPassword     string `yaml:"sasl_password" json:"sasl_password" mapstructure:"sasl_password"`
	BatchSize        string `yaml:"batch_size" json:"batch_size" mapstructure:"batch_size"`
	BatchTimeout     string `yaml:"batch_timeout" json:"batch_timeout" mapstructure:"batch_timeout"`
}

func (c KafkaConnection) GetName() string {
	return c.Name
}

type HubspotConnection struct {
	Name   string `yaml:"name" json:"name" mapstructure:"name"`
	APIKey string `yaml:"api_key" json:"api_key" mapstructure:"api_key"`
}

func (c HubspotConnection) GetName() string {
	return c.Name
}

type GoogleSheetsConnection struct {
	Name            string `yaml:"name" json:"name" mapstructure:"name"`
	CredentialsPath string `yaml:"credentials_path" json:"credentials_path" mapstructure:"credentials_path"`
}

func (c GoogleSheetsConnection) GetName() string {
	return c.Name
}

type ChessConnection struct {
	Name    string   `yaml:"name" json:"name" mapstructure:"name"`
	Players []string `yaml:"players" json:"players" mapstructure:"players"`
}

func (c ChessConnection) GetName() string {
	return c.Name
}

type S3Connection struct {
	Name            string `yaml:"name" json:"name" mapstructure:"name"`
	BucketName      string `yaml:"bucket_name" json:"bucket_name" mapstructure:"bucket_name"`
	PathToFile      string `yaml:"path_to_file" json:"path_to_file" mapstructure:"path_to_file"`
	AccessKeyID     string `yaml:"access_key_id" json:"access_key_id" mapstructure:"access_key_id"`
	SecretAccessKey string `yaml:"secret_access_key" json:"secret_access_key" mapstructure:"secret_access_key"`
}

func (c S3Connection) GetName() string {
	return c.Name
}

type MySQLConnection struct {
	Name     string `yaml:"name" json:"name" mapstructure:"name"`
	Username string `yaml:"username" json:"username" mapstructure:"username"`
	Password string `yaml:"password" json:"password" mapstructure:"password"`
	Host     string `yaml:"host"     json:"host" mapstructure:"host"`
	Port     int    `yaml:"port"     json:"port" mapstructure:"port"`
	Database string `yaml:"database" json:"database" mapstructure:"database"`
	Driver   string `yaml:"driver" json:"driver" mapstructure:"driver"`
}

func (c MySQLConnection) GetName() string {
	return c.Name
}

type NotionConnection struct {
	Name   string `yaml:"name" json:"name" mapstructure:"name"`
	APIKey string `yaml:"api_key" json:"api_key" mapstructure:"api_key"`
}

func (c NotionConnection) GetName() string {
	return c.Name
}

type HANAConnection struct {
	Name     string `yaml:"name" json:"name" mapstructure:"name"`
	Username string `yaml:"username" json:"username" mapstructure:"username"`
	Password string `yaml:"password" json:"password" mapstructure:"password"`
	Host     string `yaml:"host"     json:"host" mapstructure:"host"`
	Port     int    `yaml:"port"     json:"port" mapstructure:"port"`
	Database string `yaml:"database" json:"database" mapstructure:"database"`
}

func (c HANAConnection) GetName() string {
	return c.Name
}

type SnowflakeConnection struct {
	Name      string `yaml:"name" json:"name" mapstructure:"name"`
	Account   string `yaml:"account" json:"account" mapstructure:"account"`
	Username  string `yaml:"username" json:"username" mapstructure:"username"`
	Password  string `yaml:"password" json:"password" mapstructure:"password"`
	Region    string `yaml:"region" json:"region" mapstructure:"region"`
	Role      string `yaml:"role" json:"role" mapstructure:"role"`
	Database  string `yaml:"database" json:"database" mapstructure:"database"`
	Schema    string `yaml:"schema" json:"schema" mapstructure:"schema"`
	Warehouse string `yaml:"warehouse" json:"warehouse" mapstructure:"warehouse"`
}

func (c SnowflakeConnection) MarshalJSON() ([]byte, error) {
	return json.Marshal(map[string]string{
		"name":      c.Name,
		"account":   c.Account,
		"username":  c.Username,
		"password":  c.Password,
		"region":    c.Region,
		"role":      c.Role,
		"database":  c.Database,
		"schema":    c.Schema,
		"warehouse": c.Warehouse,
	})
}

func (c SnowflakeConnection) GetName() string {
	return c.Name
}

type GenericConnection struct {
	Name  string `yaml:"name" json:"name" mapstructure:"name"`
	Value string `yaml:"value" json:"value" mapstructure:"value"`
}

func (c GenericConnection) MarshalJSON() ([]byte, error) {
	return json.Marshal(map[string]string{
		"name":  c.Name,
		"value": c.Value,
	})
}

func (c GenericConnection) GetName() string {
	return c.Name
}

type Connections struct {
	AwsConnection       []AwsConnection                 `yaml:"aws,omitempty" json:"aws,omitempty" mapstructure:"aws"`
	AthenaConnection    []AthenaConnection              `yaml:"athena,omitempty" json:"athena,omitempty" mapstructure:"athena"`
	GoogleCloudPlatform []GoogleCloudPlatformConnection `yaml:"google_cloud_platform,omitempty" json:"google_cloud_platform,omitempty" mapstructure:"google_cloud_platform"`
	Snowflake           []SnowflakeConnection           `yaml:"snowflake,omitempty" json:"snowflake,omitempty" mapstructure:"snowflake"`
	Postgres            []PostgresConnection            `yaml:"postgres,omitempty" json:"postgres,omitempty" mapstructure:"postgres"`
	RedShift            []PostgresConnection            `yaml:"redshift,omitempty" json:"redshift,omitempty" mapstructure:"redshift"`
	MsSQL               []MsSQLConnection               `yaml:"mssql,omitempty" json:"mssql,omitempty" mapstructure:"mssql"`
	Databricks          []DatabricksConnection          `yaml:"databricks,omitempty" json:"databricks,omitempty" mapstructure:"databricks"`
	Synapse             []MsSQLConnection               `yaml:"synapse,omitempty" json:"synapse,omitempty" mapstructure:"synapse"`
	Mongo               []MongoConnection               `yaml:"mongo,omitempty" json:"mongo,omitempty" mapstructure:"mongo"`
	MySQL               []MySQLConnection               `yaml:"mysql,omitempty" json:"mysql,omitempty" mapstructure:"mysql"`
	Notion              []NotionConnection              `yaml:"notion,omitempty" json:"notion,omitempty" mapstructure:"notion"`
	HANA                []HANAConnection                `yaml:"hana,omitempty" json:"hana,omitempty" mapstructure:"hana"`
	Shopify             []ShopifyConnection             `yaml:"shopify,omitempty" json:"shopify,omitempty" mapstructure:"shopify"`
	Gorgias             []GorgiasConnection             `yaml:"gorgias,omitempty" json:"gorgias,omitempty" mapstructure:"gorgias"`
	Klaviyo             []KlaviyoConnection             `yaml:"klaviyo,omitempty" json:"klaviyo,omitempty" mapstructure:"klaviyo"`
	Adjust              []AdjustConnection              `yaml:"adjust,omitempty" json:"adjust,omitempty" mapstructure:"adjust"`
	Generic             []GenericConnection             `yaml:"generic,omitempty" json:"generic,omitempty" mapstructure:"generic"`
	FacebookAds         []FacebookAdsConnection         `yaml:"facebookads,omitempty" json:"facebookads,omitempty" mapstructure:"facebookads"`
	Stripe              []StripeConnection              `yaml:"stripe,omitempty" json:"stripe,omitempty" mapstructure:"stripe"`
	Appsflyer           []AppsflyerConnection           `yaml:"appsflyer,omitempty" json:"appsflyer,omitempty" mapstructure:"appsflyer"`
	Kafka               []KafkaConnection               `yaml:"kafka,omitempty" json:"kafka,omitempty" mapstructure:"kafka"`
	DuckDB              []DuckDBConnection              `yaml:"duckdb,omitempty" json:"duckdb,omitempty" mapstructure:"duckdb"`
	Hubspot             []HubspotConnection             `yaml:"hubspot,omitempty" json:"hubspot,omitempty" mapstructure:"hubspot"`
	GoogleSheets        []GoogleSheetsConnection        `yaml:"google_sheets,omitempty" json:"google_sheets,omitempty" mapstructure:"google_sheets"`
	Chess               []ChessConnection               `yaml:"chess,omitempty" json:"chess,omitempty" mapstructure:"chess"`
	Airtable            []AirtableConnection            `yaml:"airtable,omitempty" json:"airtable,omitempty" mapstructure:"airtable"`
<<<<<<< HEAD
	Zendesk             []ZendeskConnection             `yaml:"zendesk,omitempty" json:"zendesk,omitempty" mapstructure:"zendesk"`
=======
	S3                  []S3Connection                  `yaml:"s3,omitempty" json:"s3,omitempty" mapstructure:"s3"`
>>>>>>> 0a482a37

	byKey       map[string]any
	typeNameMap map[string]string
}

func (c *Connections) ConnectionsSummaryList() map[string]string {
	if c.typeNameMap == nil {
		c.buildConnectionKeyMap()
	}

	return c.typeNameMap
}

func (c *Connections) Exists(name string) bool {
	if c.byKey == nil {
		c.buildConnectionKeyMap()
	}

	_, ok := c.typeNameMap[name]
	return ok
}

func (c *Connections) buildConnectionKeyMap() {
	c.byKey = make(map[string]any)
	c.typeNameMap = make(map[string]string)

	for i, conn := range c.AwsConnection {
		c.byKey[conn.Name] = &(c.AwsConnection[i])
		c.typeNameMap[conn.Name] = "aws"
	}

	for i, conn := range c.AthenaConnection {
		c.byKey[conn.Name] = &(c.AthenaConnection[i])
		c.typeNameMap[conn.Name] = "athena"
	}

	for i, conn := range c.GoogleCloudPlatform {
		c.byKey[conn.Name] = &(c.GoogleCloudPlatform[i])
		c.typeNameMap[conn.Name] = "google_cloud_platform"
	}

	for i, conn := range c.Snowflake {
		c.byKey[conn.Name] = &(c.Snowflake[i])
		c.typeNameMap[conn.Name] = "snowflake"
	}

	for i, conn := range c.Postgres {
		c.byKey[conn.Name] = &(c.Postgres[i])
		c.typeNameMap[conn.Name] = "postgres"
	}

	for i, conn := range c.RedShift {
		c.byKey[conn.Name] = &(c.RedShift[i])
		c.typeNameMap[conn.Name] = "redshift"
	}

	for i, conn := range c.MsSQL {
		c.byKey[conn.Name] = &(c.MsSQL[i])
		c.typeNameMap[conn.Name] = "mssql"
	}

	for i, conn := range c.Databricks {
		c.byKey[conn.Name] = &(c.Databricks[i])
		c.typeNameMap[conn.Name] = "databricks"
	}

	for i, conn := range c.Synapse {
		c.byKey[conn.Name] = &(c.Synapse[i])
		c.typeNameMap[conn.Name] = "synapse"
	}

	for i, conn := range c.Mongo {
		c.byKey[conn.Name] = &(c.Mongo[i])
		c.typeNameMap[conn.Name] = "mongo"
	}

	for i, conn := range c.MySQL {
		c.byKey[conn.Name] = &(c.MySQL[i])
		c.typeNameMap[conn.Name] = "mysql"
	}

	for i, conn := range c.Notion {
		c.byKey[conn.Name] = &(c.Notion[i])
		c.typeNameMap[conn.Name] = "notion"
	}

	for i, conn := range c.HANA {
		c.byKey[conn.Name] = &(c.HANA[i])
		c.typeNameMap[conn.Name] = "hana"
	}

	for i, conn := range c.Shopify {
		c.byKey[conn.Name] = &(c.Shopify[i])
		c.typeNameMap[conn.Name] = "shopify"
	}

	for i, conn := range c.Gorgias {
		c.byKey[conn.Name] = &(c.Gorgias[i])
		c.typeNameMap[conn.Name] = "gorgias"
	}

	for i, conn := range c.Klaviyo {
		c.byKey[conn.Name] = &(c.Klaviyo[i])
		c.typeNameMap[conn.Name] = "klaviyo"
	}

	for i, conn := range c.Adjust {
		c.byKey[conn.Name] = &(c.Adjust[i])
		c.typeNameMap[conn.Name] = "adjust"
	}

	for i, conn := range c.Generic {
		c.byKey[conn.Name] = &(c.Generic[i])
		c.typeNameMap[conn.Name] = "generic"
	}

	for i, conn := range c.FacebookAds {
		c.byKey[conn.Name] = &(c.FacebookAds[i])
		c.typeNameMap[conn.Name] = "facebookads"
	}

	for i, conn := range c.Stripe {
		c.byKey[conn.Name] = &(c.Stripe[i])
		c.typeNameMap[conn.Name] = "stripe"
	}

	for i, conn := range c.Appsflyer {
		c.byKey[conn.Name] = &(c.Appsflyer[i])
		c.typeNameMap[conn.Name] = "appsflyer"
	}

	for i, conn := range c.Kafka {
		c.byKey[conn.Name] = &(c.Kafka[i])
		c.typeNameMap[conn.Name] = "kafka"
	}

	for i, conn := range c.DuckDB {
		c.byKey[conn.Name] = &(c.DuckDB[i])
		c.typeNameMap[conn.Name] = "duckdb"
	}

	for i, conn := range c.Hubspot {
		c.byKey[conn.Name] = &(c.Hubspot[i])
		c.typeNameMap[conn.Name] = "hubspot"
	}

	for i, conn := range c.GoogleSheets {
		c.byKey[conn.Name] = &(c.GoogleSheets[i])
		c.typeNameMap[conn.Name] = "google_sheets"
	}

	for i, conn := range c.Chess {
		c.byKey[conn.Name] = &(c.Chess[i])
		c.typeNameMap[conn.Name] = "chess"
	}

	for i, conn := range c.Airtable {
		c.byKey[conn.Name] = &(c.Airtable[i])
		c.typeNameMap[conn.Name] = "airtable"
	}

<<<<<<< HEAD
	for i, conn := range c.Zendesk {
		c.byKey[conn.Name] = &(c.Zendesk[i])
		c.typeNameMap[conn.Name] = "zendesk"
=======
	for i, conn := range c.S3 {
		c.byKey[conn.Name] = &(c.S3[i])
		c.typeNameMap[conn.Name] = "s3"
>>>>>>> 0a482a37
	}
}

type Environment struct {
	Connections *Connections `yaml:"connections" json:"connections" mapstructure:"connections"`
}

func (e *Environment) GetSecretByKey(key string) (string, error) {
	v, ok := e.Connections.byKey[key]
	if !ok {
		return "", nil
	}

	if v, ok := v.(*GenericConnection); ok {
		return v.Value, nil
	}

	res, err := json.Marshal(v)
	return string(res), err
}

type Config struct {
	fs   afero.Fs
	path string

	DefaultEnvironmentName  string                 `yaml:"default_environment" json:"default_environment_name" mapstructure:"default_environment_name"`
	SelectedEnvironmentName string                 `yaml:"-" json:"selected_environment_name" mapstructure:"selected_environment_name"`
	SelectedEnvironment     *Environment           `yaml:"-" json:"selected_environment" mapstructure:"selected_environment"`
	Environments            map[string]Environment `yaml:"environments" json:"environments" mapstructure:"environments"`
}

func (c *Config) GetEnvironmentNames() []string {
	envs := make([]string, len(c.Environments))
	i := 0
	for name := range c.Environments {
		envs[i] = name
		i++
	}

	return envs
}

func (c *Config) GetSecretByKey(key string) (string, error) {
	return c.SelectedEnvironment.GetSecretByKey(key)
}

func (c *Config) Persist() error {
	return c.PersistToFs(c.fs)
}

func (c *Config) PersistToFs(fs afero.Fs) error {
	return path2.WriteYaml(fs, c.path, c)
}

func (c *Config) SelectEnvironment(name string) error {
	e, ok := c.Environments[name]
	if !ok {
		return fmt.Errorf("environment '%s' not found in the configuration file", name)
	}

	c.SelectedEnvironment = &e
	c.SelectedEnvironmentName = name
	c.SelectedEnvironment.Connections.buildConnectionKeyMap()
	return nil
}

func LoadFromFile(fs afero.Fs, path string) (*Config, error) {
	var config Config

	err := path2.ReadYaml(fs, path, &config)
	if err != nil {
		return nil, err
	}

	config.fs = fs
	config.path = path

	if config.DefaultEnvironmentName == "" {
		config.DefaultEnvironmentName = "default"
	}

	err = config.SelectEnvironment(config.DefaultEnvironmentName)
	if err != nil {
		return nil, fmt.Errorf("failed to select default environment: %w", err)
	}

	return &config, nil
}

func LoadOrCreate(fs afero.Fs, path string) (*Config, error) {
	config, err := LoadFromFile(fs, path)
	if err != nil && !errors.Is(err, fs2.ErrNotExist) {
		return nil, err
	}

	if err == nil {
		return config, ensureConfigIsInGitignore(fs, path)
	}

	defaultEnv := Environment{
		Connections: &Connections{},
	}
	config = &Config{
		fs:   fs,
		path: path,

		DefaultEnvironmentName:  "default",
		SelectedEnvironment:     &defaultEnv,
		SelectedEnvironmentName: "default",
		Environments: map[string]Environment{
			"default": defaultEnv,
		},
	}

	err = config.Persist()
	if err != nil {
		return nil, fmt.Errorf("failed to persist config: %w", err)
	}

	config.SelectedEnvironment.Connections.buildConnectionKeyMap()

	return config, ensureConfigIsInGitignore(fs, path)
}

func ensureConfigIsInGitignore(fs afero.Fs, filePath string) error {
	return git.EnsureGivenPatternIsInGitignore(fs, filepath.Dir(filePath), filepath.Base(filePath))
}

func (c *Config) AddConnection(environmentName, name, connType string, creds map[string]interface{}) error {
	// Check if the environment exists
	env, exists := c.Environments[environmentName]
	if !exists {
		return fmt.Errorf("environment '%s' does not exist", environmentName)
	}

	switch connType {
	case "aws":
		var conn AwsConnection
		if err := mapstructure.Decode(creds, &conn); err != nil {
			return fmt.Errorf("failed to decode credentials: %w", err)
		}
		conn.Name = name
		env.Connections.AwsConnection = append(env.Connections.AwsConnection, conn)
	case "google_cloud_platform":
		var conn GoogleCloudPlatformConnection
		if err := mapstructure.Decode(creds, &conn); err != nil {
			return fmt.Errorf("failed to decode credentials: %w", err)
		}
		conn.Name = name
		env.Connections.GoogleCloudPlatform = append(env.Connections.GoogleCloudPlatform, conn)
	case "athena":
		var conn AthenaConnection
		if err := mapstructure.Decode(creds, &conn); err != nil {
			return fmt.Errorf("failed to decode credentials: %w", err)
		}
		conn.Name = name
		env.Connections.AthenaConnection = append(env.Connections.AthenaConnection, conn)
	case "snowflake":
		var conn SnowflakeConnection
		if err := mapstructure.Decode(creds, &conn); err != nil {
			return fmt.Errorf("failed to decode credentials: %w", err)
		}
		conn.Name = name
		env.Connections.Snowflake = append(env.Connections.Snowflake, conn)
	case "postgres":
		var conn PostgresConnection
		if err := mapstructure.Decode(creds, &conn); err != nil {
			return fmt.Errorf("failed to decode credentials: %w", err)
		}
		conn.Name = name
		env.Connections.Postgres = append(env.Connections.Postgres, conn)
	case "redshift":
		var conn PostgresConnection
		if err := mapstructure.Decode(creds, &conn); err != nil {
			return fmt.Errorf("failed to decode credentials: %w", err)
		}
		conn.Name = name
		env.Connections.RedShift = append(env.Connections.RedShift, conn)
	case "mssql":
		var conn MsSQLConnection
		if err := mapstructure.Decode(creds, &conn); err != nil {
			return fmt.Errorf("failed to decode credentials: %w", err)
		}
		conn.Name = name
		env.Connections.MsSQL = append(env.Connections.MsSQL, conn)
	case "databricks":
		var conn DatabricksConnection
		if err := mapstructure.Decode(creds, &conn); err != nil {
			return fmt.Errorf("failed to decode credentials: %w", err)
		}
		conn.Name = name
		env.Connections.Databricks = append(env.Connections.Databricks, conn)
	case "synapse":
		var conn MsSQLConnection
		if err := mapstructure.Decode(creds, &conn); err != nil {
			return fmt.Errorf("failed to decode credentials: %w", err)
		}
		conn.Name = name
		env.Connections.Synapse = append(env.Connections.Synapse, conn)
	case "mongo":
		var conn MongoConnection
		if err := mapstructure.Decode(creds, &conn); err != nil {
			return fmt.Errorf("failed to decode credentials: %w", err)
		}
		conn.Name = name
		env.Connections.Mongo = append(env.Connections.Mongo, conn)
	case "mysql":
		var conn MySQLConnection
		if err := mapstructure.Decode(creds, &conn); err != nil {
			return fmt.Errorf("failed to decode credentials: %w", err)
		}
		conn.Name = name
		env.Connections.MySQL = append(env.Connections.MySQL, conn)
	case "notion":
		var conn NotionConnection
		if err := mapstructure.Decode(creds, &conn); err != nil {
			return fmt.Errorf("failed to decode credentials: %w", err)
		}
		conn.Name = name
		env.Connections.Notion = append(env.Connections.Notion, conn)
	case "hana":
		var conn HANAConnection
		if err := mapstructure.Decode(creds, &conn); err != nil {
			return fmt.Errorf("failed to decode credentials: %w", err)
		}
		conn.Name = name
		env.Connections.HANA = append(env.Connections.HANA, conn)
	case "shopify":
		var conn ShopifyConnection
		if err := mapstructure.Decode(creds, &conn); err != nil {
			return fmt.Errorf("failed to decode credentials: %w", err)
		}
		conn.Name = name
		env.Connections.Shopify = append(env.Connections.Shopify, conn)
	case "gorgias":
		var conn GorgiasConnection
		if err := mapstructure.Decode(creds, &conn); err != nil {
			return fmt.Errorf("failed to decode credentials: %w", err)
		}
		conn.Name = name
		env.Connections.Gorgias = append(env.Connections.Gorgias, conn)
	case "klaviyo":
		var conn KlaviyoConnection
		if err := mapstructure.Decode(creds, &conn); err != nil {
			return fmt.Errorf("failed to decode credentials: %w", err)
		}
		conn.Name = name
		env.Connections.Klaviyo = append(env.Connections.Klaviyo, conn)
	case "adjust":
		var conn AdjustConnection
		if err := mapstructure.Decode(creds, &conn); err != nil {
			return fmt.Errorf("failed to decode credentials: %w", err)
		}
		conn.Name = name
		env.Connections.Adjust = append(env.Connections.Adjust, conn)
	case "stripe":
		var conn StripeConnection
		if err := mapstructure.Decode(creds, &conn); err != nil {
			return fmt.Errorf("failed to decode credentials: %w", err)
		}
	case "generic":
		var conn GenericConnection
		if err := mapstructure.Decode(creds, &conn); err != nil {
			return fmt.Errorf("failed to decode credentials: %w", err)
		}
		conn.Name = name
		env.Connections.Generic = append(env.Connections.Generic, conn)
	case "facebookads":
		var conn FacebookAdsConnection
		if err := mapstructure.Decode(creds, &conn); err != nil {
			return fmt.Errorf("failed to decode credentials: %w", err)
		}
		conn.Name = name
		env.Connections.FacebookAds = append(env.Connections.FacebookAds, conn)
	case "appsflyer":
		var conn AppsflyerConnection
		if err := mapstructure.Decode(creds, &conn); err != nil {
			return fmt.Errorf("failed to decode credentials: %w", err)
		}
		conn.Name = name
		env.Connections.Appsflyer = append(env.Connections.Appsflyer, conn)
	case "kafka":
		var conn KafkaConnection
		if err := mapstructure.Decode(creds, &conn); err != nil {
			return fmt.Errorf("failed to decode credentials: %w", err)
		}
		conn.Name = name
		env.Connections.Kafka = append(env.Connections.Kafka, conn)
	case "hubspot":
		var conn HubspotConnection
		if err := mapstructure.Decode(creds, &conn); err != nil {
			return fmt.Errorf("failed to decode credentials: %w", err)
		}
		conn.Name = name
		env.Connections.Hubspot = append(env.Connections.Hubspot, conn)
	case "google_sheets":
		var conn GoogleSheetsConnection
		if err := mapstructure.Decode(creds, &conn); err != nil {
			return fmt.Errorf("failed to decode credentials: %w", err)
		}
	case "chess":
		var conn ChessConnection
		if err := mapstructure.Decode(creds, &conn); err != nil {
			return fmt.Errorf("failed to decode credentials: %w", err)
		}

	case "airtable":
		var conn AirtableConnection
		if err := mapstructure.Decode(creds, &conn); err != nil {
			return fmt.Errorf("failed to decode credentials: %w", err)
		}
		conn.Name = name
		env.Connections.Airtable = append(env.Connections.Airtable, conn)
<<<<<<< HEAD
	case "zendesk":
		var conn ZendeskConnection
		if err := mapstructure.Decode(creds, &conn); err != nil {
			return fmt.Errorf("failed to decode credentials: %w", err)
		}
=======

	case "s3":
		var conn S3Connection
		if err := mapstructure.Decode(creds, &conn); err != nil {
			return fmt.Errorf("failed to decode credentials: %w", err)
		}
		conn.Name = name
		env.Connections.S3 = append(env.Connections.S3, conn)
>>>>>>> 0a482a37
	default:
		return fmt.Errorf("unsupported connection type: %s", connType)
	}

	// Update the environment in the config
	c.Environments[environmentName] = env
	if environmentName == c.SelectedEnvironmentName {
		c.SelectedEnvironment = &env
		c.SelectedEnvironment.Connections.buildConnectionKeyMap()
	}

	return nil
}

func (c *Config) DeleteConnection(environmentName, connectionName string) error {
	err := c.SelectEnvironment(environmentName)
	if err != nil {
		return err
	}

	env, exists := c.Environments[environmentName]
	if !exists {
		return fmt.Errorf("environment '%s' does not exist", environmentName)
	}

	connType, exists := env.Connections.typeNameMap[connectionName]
	if !exists {
		return fmt.Errorf("connection '%s' does not exist in environment '%s'", connectionName, environmentName)
	}

	switch connType {
	case "google_cloud_platform":
		env.Connections.GoogleCloudPlatform = removeConnection(env.Connections.GoogleCloudPlatform, connectionName)
	case "mssql":
		env.Connections.MsSQL = removeConnection(env.Connections.MsSQL, connectionName)
	case "databricks":
		env.Connections.Databricks = removeConnection(env.Connections.Databricks, connectionName)
	case "mongo":
		env.Connections.Mongo = removeConnection(env.Connections.Mongo, connectionName)
	case "aws":
		env.Connections.AwsConnection = removeConnection(env.Connections.AwsConnection, connectionName)
	case "athena":
		env.Connections.AthenaConnection = removeConnection(env.Connections.AthenaConnection, connectionName)
	case "postgres":
		env.Connections.Postgres = removeConnection(env.Connections.Postgres, connectionName)
	case "redshift":
		env.Connections.RedShift = removeConnection(env.Connections.RedShift, connectionName)
	case "mysql":
		env.Connections.MySQL = removeConnection(env.Connections.MySQL, connectionName)
	case "notion":
		env.Connections.Notion = removeConnection(env.Connections.Notion, connectionName)
	case "hana":
		env.Connections.HANA = removeConnection(env.Connections.HANA, connectionName)
	case "shopify":
		env.Connections.Shopify = removeConnection(env.Connections.Shopify, connectionName)
	case "snowflake":
		env.Connections.Snowflake = removeConnection(env.Connections.Snowflake, connectionName)
	case "synapse":
		env.Connections.Synapse = removeConnection(env.Connections.Synapse, connectionName)
	case "gorgias":
		env.Connections.Gorgias = removeConnection(env.Connections.Gorgias, connectionName)
	case "klaviyo":
		env.Connections.Klaviyo = removeConnection(env.Connections.Klaviyo, connectionName)
	case "adjust":
		env.Connections.Adjust = removeConnection(env.Connections.Adjust, connectionName)
	case "generic":
		env.Connections.Generic = removeConnection(env.Connections.Generic, connectionName)
	case "facebookads":
		env.Connections.FacebookAds = removeConnection(env.Connections.FacebookAds, connectionName)
	case "stripe":
		env.Connections.Stripe = removeConnection(env.Connections.Stripe, connectionName)
	case "appsflyer":
		env.Connections.Appsflyer = removeConnection(env.Connections.Appsflyer, connectionName)
	case "kafka":
		env.Connections.Kafka = removeConnection(env.Connections.Kafka, connectionName)
	case "hubspot":
		env.Connections.Hubspot = removeConnection(env.Connections.Hubspot, connectionName)
	case "google_sheets":
		env.Connections.GoogleSheets = removeConnection(env.Connections.GoogleSheets, connectionName)
	case "chess":
		env.Connections.Chess = removeConnection(env.Connections.Chess, connectionName)
	case "airtable":
		env.Connections.Airtable = removeConnection(env.Connections.Airtable, connectionName)
<<<<<<< HEAD
	case "zendesk":
		env.Connections.Zendesk = removeConnection(env.Connections.Zendesk, connectionName)
=======
	case "s3":
		env.Connections.S3 = removeConnection(env.Connections.S3, connectionName)
>>>>>>> 0a482a37
	default:
		return fmt.Errorf("unsupported connection type: %s", connType)
	}

	// Update the environment in the config
	c.Environments[environmentName] = env
	if environmentName == c.SelectedEnvironmentName {
		c.SelectedEnvironment = &env
		c.SelectedEnvironment.Connections.buildConnectionKeyMap()
	}

	delete(env.Connections.typeNameMap, connectionName)

	return nil
}

type Named interface {
	GetName() string
}

func removeConnection[T interface{ GetName() string }](connections []T, name string) []T {
	for i, conn := range connections {
		if conn.GetName() == name {
			return append(connections[:i], connections[i+1:]...)
		}
	}
	return connections
}<|MERGE_RESOLUTION|>--- conflicted
+++ resolved
@@ -418,11 +418,8 @@
 	GoogleSheets        []GoogleSheetsConnection        `yaml:"google_sheets,omitempty" json:"google_sheets,omitempty" mapstructure:"google_sheets"`
 	Chess               []ChessConnection               `yaml:"chess,omitempty" json:"chess,omitempty" mapstructure:"chess"`
 	Airtable            []AirtableConnection            `yaml:"airtable,omitempty" json:"airtable,omitempty" mapstructure:"airtable"`
-<<<<<<< HEAD
 	Zendesk             []ZendeskConnection             `yaml:"zendesk,omitempty" json:"zendesk,omitempty" mapstructure:"zendesk"`
-=======
 	S3                  []S3Connection                  `yaml:"s3,omitempty" json:"s3,omitempty" mapstructure:"s3"`
->>>>>>> 0a482a37
 
 	byKey       map[string]any
 	typeNameMap map[string]string
@@ -584,15 +581,14 @@
 		c.typeNameMap[conn.Name] = "airtable"
 	}
 
-<<<<<<< HEAD
 	for i, conn := range c.Zendesk {
 		c.byKey[conn.Name] = &(c.Zendesk[i])
 		c.typeNameMap[conn.Name] = "zendesk"
-=======
+	}
+
 	for i, conn := range c.S3 {
 		c.byKey[conn.Name] = &(c.S3[i])
 		c.typeNameMap[conn.Name] = "s3"
->>>>>>> 0a482a37
 	}
 }
 
@@ -906,13 +902,11 @@
 		}
 		conn.Name = name
 		env.Connections.Airtable = append(env.Connections.Airtable, conn)
-<<<<<<< HEAD
 	case "zendesk":
 		var conn ZendeskConnection
 		if err := mapstructure.Decode(creds, &conn); err != nil {
 			return fmt.Errorf("failed to decode credentials: %w", err)
 		}
-=======
 
 	case "s3":
 		var conn S3Connection
@@ -921,7 +915,6 @@
 		}
 		conn.Name = name
 		env.Connections.S3 = append(env.Connections.S3, conn)
->>>>>>> 0a482a37
 	default:
 		return fmt.Errorf("unsupported connection type: %s", connType)
 	}
@@ -1005,13 +998,10 @@
 		env.Connections.Chess = removeConnection(env.Connections.Chess, connectionName)
 	case "airtable":
 		env.Connections.Airtable = removeConnection(env.Connections.Airtable, connectionName)
-<<<<<<< HEAD
+	case "s3":
+		env.Connections.S3 = removeConnection(env.Connections.S3, connectionName)
 	case "zendesk":
 		env.Connections.Zendesk = removeConnection(env.Connections.Zendesk, connectionName)
-=======
-	case "s3":
-		env.Connections.S3 = removeConnection(env.Connections.S3, connectionName)
->>>>>>> 0a482a37
 	default:
 		return fmt.Errorf("unsupported connection type: %s", connType)
 	}
