package config

import (
	"encoding/json"
	errors "errors"
	"fmt"
	fs2 "io/fs"
	"os"
	"path/filepath"

	"github.com/bruin-data/bruin/pkg/git"
	path2 "github.com/bruin-data/bruin/pkg/path"
	"github.com/go-viper/mapstructure/v2"
	"github.com/spf13/afero"
	"golang.org/x/oauth2/google"
)

type PostgresConnection struct {
	Name         string `yaml:"name" json:"name" mapstructure:"name"`
	Username     string `yaml:"username" json:"username" mapstructure:"username"`
	Password     string `yaml:"password" json:"password" mapstructure:"password"`
	Host         string `yaml:"host" json:"host" mapstructure:"host"`
	Port         int    `yaml:"port" json:"port" mapstructure:"port"`
	Database     string `yaml:"database" json:"database" mapstructure:"database"`
	Schema       string `yaml:"schema" json:"schema" mapstructure:"schema"`
	PoolMaxConns int    `yaml:"pool_max_conns" json:"pool_max_conns" mapstructure:"pool_max_conns" default:"10"`
	SslMode      string `yaml:"ssl_mode" json:"ssl_mode" mapstructure:"ssl_mode" default:"disable"`
}

func (c PostgresConnection) GetName() string {
	return c.Name
}

type MsSQLConnection struct {
	Name     string `yaml:"name" json:"name" mapstructure:"name"`
	Username string `yaml:"username" json:"username" mapstructure:"username"`
	Password string `yaml:"password" json:"password" mapstructure:"password"`
	Host     string `yaml:"host"     json:"host" mapstructure:"host"`
	Port     int    `yaml:"port"     json:"port" mapstructure:"port"`
	Database string `yaml:"database" json:"database" mapstructure:"database"`
}

func (c MsSQLConnection) GetName() string {
	return c.Name
}

type DatabricksConnection struct {
	Name    string `yaml:"name"  json:"name" mapstructure:"name"`
	Token   string `yaml:"token" json:"token" mapstructure:"token"`
	Path    string `yaml:"path"  json:"path" mapstructure:"path"`
	Host    string `yaml:"host"  json:"host" mapstructure:"host"`
	Port    int    `yaml:"port"  json:"port" mapstructure:"port"`
	Catalog string `yaml:"catalog"  json:"catalog" mapstructure:"catalog"`
	Schema  string `yaml:"schema"  json:"schema" mapstructure:"schema"`
}

func (c DatabricksConnection) GetName() string {
	return c.Name
}

type GoogleCloudPlatformConnection struct {
	Name               string `yaml:"name" json:"name" mapstructure:"name"`
	ServiceAccountJSON string `yaml:"service_account_json" json:"service_account_json" mapstructure:"service_account_json"`
	ServiceAccountFile string `yaml:"service_account_file" json:"service_account_file" mapstructure:"service_account_file"`
	ProjectID          string `yaml:"project_id" json:"project_id" mapstructure:"project_id"`
	Location           string `yaml:"location" json:"location" mapstructure:"location"`
	rawCredentials     *google.Credentials
}

func (c GoogleCloudPlatformConnection) GetName() string {
	return c.Name
}

func (c GoogleCloudPlatformConnection) MarshalYAML() (interface{}, error) {
	m := make(map[string]interface{})

	if c.Name != "" {
		m["name"] = c.Name
	}
	if c.ProjectID != "" {
		m["project_id"] = c.ProjectID
	}
	if c.Location != "" {
		m["location"] = c.Location
	}

	// Include only one of ServiceAccountJSON or ServiceAccountFile, whichever is not empty
	if c.ServiceAccountFile != "" {
		m["service_account_file"] = c.ServiceAccountFile
	} else if c.ServiceAccountJSON != "" {
		m["service_account_json"] = c.ServiceAccountJSON
	}
	return m, nil
}

func (c *GoogleCloudPlatformConnection) SetCredentials(cred *google.Credentials) {
	c.rawCredentials = cred
}

func (c *GoogleCloudPlatformConnection) GetCredentials() *google.Credentials {
	return c.rawCredentials
}

func (c GoogleCloudPlatformConnection) MarshalJSON() ([]byte, error) {
	if c.ServiceAccountJSON == "" && c.ServiceAccountFile != "" {
		contents, err := os.ReadFile(c.ServiceAccountFile)
		if err != nil {
			return []byte{}, err
		}

		c.ServiceAccountJSON = string(contents)
	}

	return json.Marshal(map[string]string{
		"name":                 c.Name,
		"service_account_json": c.ServiceAccountJSON,
		"service_account_file": c.ServiceAccountFile,
		"project_id":           c.ProjectID,
	})
}

type MongoConnection struct {
	Name     string `yaml:"name" json:"name" mapstructure:"name"`
	Username string `yaml:"username" json:"username" mapstructure:"username"`
	Password string `yaml:"password" json:"password" mapstructure:"password"`
	Host     string `yaml:"host"     json:"host" mapstructure:"host"`
	Port     int    `yaml:"port"     json:"port" mapstructure:"port"`
	Database string `yaml:"database" json:"database" mapstructure:"database"`
}

func (c MongoConnection) GetName() string {
	return c.Name
}

type ShopifyConnection struct {
	Name   string `yaml:"name" json:"name" mapstructure:"name"`
	URL    string `yaml:"url" json:"url" mapstructure:"url"`
	APIKey string `yaml:"api_key" json:"api_key" mapstructure:"api_key"`
}

func (c ShopifyConnection) GetName() string {
	return c.Name
}

type AwsConnection struct {
	Name      string `yaml:"name" json:"name" mapstructure:"name"`
	AccessKey string `yaml:"access_key" json:"access_key" mapstructure:"access_key"`
	SecretKey string `yaml:"secret_key" json:"secret_key" mapstructure:"secret_key"`
}

func (c AwsConnection) GetName() string {
	return c.Name
}

type AthenaConnection struct {
	Name             string `yaml:"name" json:"name" mapstructure:"name"`
	AccessKey        string `yaml:"access_key" json:"access_key" mapstructure:"access_key"`
	SecretKey        string `yaml:"secret_key" json:"secret_key" mapstructure:"secret_key"`
	QueryResultsPath string `yaml:"query_results_path" json:"query_results_path" mapstructure:"query_results_path"`
	Region           string `yaml:"region" json:"region" mapstructure:"region"`
	Database         string `yaml:"database" json:"database" mapstructure:"database"`
}

func (c AthenaConnection) GetName() string {
	return c.Name
}

type GorgiasConnection struct {
	Name   string `yaml:"name" json:"name" mapstructure:"name"`
	Domain string `yaml:"domain" json:"domain" mapstructure:"domain"`
	APIKey string `yaml:"api_key" json:"api_key" mapstructure:"api_key"`
	Email  string `yaml:"email" json:"email" mapstructure:"email"`
}

func (c GorgiasConnection) GetName() string {
	return c.Name
}

type KlaviyoConnection struct {
	Name   string `yaml:"name" json:"name" mapstructure:"name"`
	APIKey string `yaml:"api_key" json:"api_key" mapstructure:"api_key"`
}

func (c KlaviyoConnection) GetName() string {
	return c.Name
}

type AdjustConnection struct {
	Name   string `yaml:"name" json:"name" mapstructure:"name"`
	APIKey string `yaml:"api_key" json:"api_key" mapstructure:"api_key"`
}

func (c AdjustConnection) GetName() string {
	return c.Name
}

type DuckDBConnection struct {
	Name string `yaml:"name" json:"name" mapstructure:"name"`
	Path string `yaml:"path" json:"path" mapstructure:"path"`
}

func (d DuckDBConnection) GetName() string {
	return d.Name
}

type StripeConnection struct {
	Name   string `yaml:"name" json:"name" mapstructure:"name"`
	APIKey string `yaml:"api_key" json:"api_key" mapstructure:"api_key"`
}

func (c StripeConnection) GetName() string {
	return c.Name
}

type FacebookAdsConnection struct {
	Name        string `yaml:"name" json:"name" mapstructure:"name"`
	AccessToken string `yaml:"access_token" json:"access_token" mapstructure:"access_token"`
	AccountID   string `yaml:"account_id" json:"account_id" mapstructure:"account_id"`
}

func (c FacebookAdsConnection) GetName() string {
	return c.Name
}

type AppsflyerConnection struct {
	Name   string `yaml:"name" json:"name" mapstructure:"name"`
	ApiKey string `yaml:"api_key" json:"api_key" mapstructure:"api_key"`
}

func (c AppsflyerConnection) GetName() string {
	return c.Name
}

type KafkaConnection struct {
	Name             string `yaml:"name" json:"name" mapstructure:"name"`
	BootstrapServers string `yaml:"bootstrap_servers" json:"bootstrap_servers" mapstructure:"bootstrap_servers"`
	GroupId          string `yaml:"group_id" json:"group_id" mapstructure:"group_id"`
	SecurityProtocol string `yaml:"security_protocol" json:"security_protocol" mapstructure:"security_protocol"`
	SaslMechanisms   string `yaml:"sasl_mechanisms" json:"sasl_mechanisms" mapstructure:"sasl_mechanisms"`
	SaslUsername     string `yaml:"sasl_username" json:"sasl_username" mapstructure:"sasl_username"`
	SaslPassword     string `yaml:"sasl_password" json:"sasl_password" mapstructure:"sasl_password"`
	BatchSize        string `yaml:"batch_size" json:"batch_size" mapstructure:"batch_size"`
	BatchTimeout     string `yaml:"batch_timeout" json:"batch_timeout" mapstructure:"batch_timeout"`
}

func (c KafkaConnection) GetName() string {
	return c.Name
}

type HubspotConnection struct {
	Name   string `yaml:"name" json:"name" mapstructure:"name"`
	ApiKey string `yaml:"api_key" json:"api_key" mapstructure:"api_key"`
}

func (c HubspotConnection) GetName() string {
	return c.Name
}

type GoogleSheetsConnection struct {
	Name            string `yaml:"name" json:"name" mapstructure:"name"`
	CredentialsPath string `yaml:"credentials_path" json:"credentials_path" mapstructure:"credentials_path"`
}

func (c GoogleSheetsConnection) GetName() string {
	return c.Name
}

type MySQLConnection struct {
	Name     string `yaml:"name" json:"name" mapstructure:"name"`
	Username string `yaml:"username" json:"username" mapstructure:"username"`
	Password string `yaml:"password" json:"password" mapstructure:"password"`
	Host     string `yaml:"host"     json:"host" mapstructure:"host"`
	Port     int    `yaml:"port"     json:"port" mapstructure:"port"`
	Database string `yaml:"database" json:"database" mapstructure:"database"`
	Driver   string `yaml:"driver" json:"driver" mapstructure:"driver"`
}

func (c MySQLConnection) GetName() string {
	return c.Name
}

type NotionConnection struct {
	Name   string `yaml:"name" json:"name" mapstructure:"name"`
	APIKey string `yaml:"api_key" json:"api_key" mapstructure:"api_key"`
}

func (c NotionConnection) GetName() string {
	return c.Name
}

type HANAConnection struct {
	Name     string `yaml:"name" json:"name" mapstructure:"name"`
	Username string `yaml:"username" json:"username" mapstructure:"username"`
	Password string `yaml:"password" json:"password" mapstructure:"password"`
	Host     string `yaml:"host"     json:"host" mapstructure:"host"`
	Port     int    `yaml:"port"     json:"port" mapstructure:"port"`
	Database string `yaml:"database" json:"database" mapstructure:"database"`
}

func (c HANAConnection) GetName() string {
	return c.Name
}

type SnowflakeConnection struct {
	Name      string `yaml:"name" json:"name" mapstructure:"name"`
	Account   string `yaml:"account" json:"account" mapstructure:"account"`
	Username  string `yaml:"username" json:"username" mapstructure:"username"`
	Password  string `yaml:"password" json:"password" mapstructure:"password"`
	Region    string `yaml:"region" json:"region" mapstructure:"region"`
	Role      string `yaml:"role" json:"role" mapstructure:"role"`
	Database  string `yaml:"database" json:"database" mapstructure:"database"`
	Schema    string `yaml:"schema" json:"schema" mapstructure:"schema"`
	Warehouse string `yaml:"warehouse" json:"warehouse" mapstructure:"warehouse"`
}

func (c SnowflakeConnection) MarshalJSON() ([]byte, error) {
	return json.Marshal(map[string]string{
		"name":      c.Name,
		"account":   c.Account,
		"username":  c.Username,
		"password":  c.Password,
		"region":    c.Region,
		"role":      c.Role,
		"database":  c.Database,
		"schema":    c.Schema,
		"warehouse": c.Warehouse,
	})
}

func (c SnowflakeConnection) GetName() string {
	return c.Name
}

type GenericConnection struct {
	Name  string `yaml:"name" json:"name" mapstructure:"name"`
	Value string `yaml:"value" json:"value" mapstructure:"value"`
}

func (c GenericConnection) MarshalJSON() ([]byte, error) {
	return json.Marshal(map[string]string{
		"name":  c.Name,
		"value": c.Value,
	})
}

func (c GenericConnection) GetName() string {
	return c.Name
}

type Connections struct {
	AwsConnection       []AwsConnection                 `yaml:"aws,omitempty" json:"aws,omitempty" mapstructure:"aws"`
	AthenaConnection    []AthenaConnection              `yaml:"athena,omitempty" json:"athena,omitempty" mapstructure:"athena"`
	GoogleCloudPlatform []GoogleCloudPlatformConnection `yaml:"google_cloud_platform,omitempty" json:"google_cloud_platform,omitempty" mapstructure:"google_cloud_platform"`
	Snowflake           []SnowflakeConnection           `yaml:"snowflake,omitempty" json:"snowflake,omitempty" mapstructure:"snowflake"`
	Postgres            []PostgresConnection            `yaml:"postgres,omitempty" json:"postgres,omitempty" mapstructure:"postgres"`
	RedShift            []PostgresConnection            `yaml:"redshift,omitempty" json:"redshift,omitempty" mapstructure:"redshift"`
	MsSQL               []MsSQLConnection               `yaml:"mssql,omitempty" json:"mssql,omitempty" mapstructure:"mssql"`
	Databricks          []DatabricksConnection          `yaml:"databricks,omitempty" json:"databricks,omitempty" mapstructure:"databricks"`
	Synapse             []MsSQLConnection               `yaml:"synapse,omitempty" json:"synapse,omitempty" mapstructure:"synapse"`
	Mongo               []MongoConnection               `yaml:"mongo,omitempty" json:"mongo,omitempty" mapstructure:"mongo"`
	MySQL               []MySQLConnection               `yaml:"mysql,omitempty" json:"mysql,omitempty" mapstructure:"mysql"`
	Notion              []NotionConnection              `yaml:"notion,omitempty" json:"notion,omitempty" mapstructure:"notion"`
	HANA                []HANAConnection                `yaml:"hana,omitempty" json:"hana,omitempty" mapstructure:"hana"`
	Shopify             []ShopifyConnection             `yaml:"shopify,omitempty" json:"shopify,omitempty" mapstructure:"shopify"`
	Gorgias             []GorgiasConnection             `yaml:"gorgias,omitempty" json:"gorgias,omitempty" mapstructure:"gorgias"`
	Klaviyo             []KlaviyoConnection             `yaml:"klaviyo,omitempty" json:"klaviyo,omitempty" mapstructure:"klaviyo"`
	Adjust              []AdjustConnection              `yaml:"adjust,omitempty" json:"adjust,omitempty" mapstructure:"adjust"`
	Generic             []GenericConnection             `yaml:"generic,omitempty" json:"generic,omitempty" mapstructure:"generic"`
	FacebookAds         []FacebookAdsConnection         `yaml:"facebookads,omitempty" json:"facebookads,omitempty" mapstructure:"facebookads"`
	Stripe              []StripeConnection              `yaml:"stripe,omitempty" json:"stripe,omitempty" mapstructure:"stripe"`
	Appsflyer           []AppsflyerConnection           `yaml:"appsflyer,omitempty" json:"appsflyer,omitempty" mapstructure:"appsflyer"`
	Kafka               []KafkaConnection               `yaml:"kafka,omitempty" json:"kafka,omitempty" mapstructure:"kafka"`
	DuckDB              []DuckDBConnection              `yaml:"duckdb,omitempty" json:"duckdb,omitempty" mapstructure:"duckdb"`
	Hubspot             []HubspotConnection             `yaml:"hubspot,omitempty" json:"hubspot,omitempty" mapstructure:"hubspot"`
<<<<<<< HEAD
	GoogleSheets        []GoogleSheetsConnection        `yaml:"google_sheets,omitempty" json:"google_sheets,omitempty" mapstructure:"google_sheets"`
	byKey               map[string]any
	typeNameMap         map[string]string
=======

	byKey       map[string]any
	typeNameMap map[string]string
>>>>>>> 746c8553
}

func (c *Connections) ConnectionsSummaryList() map[string]string {
	if c.typeNameMap == nil {
		c.buildConnectionKeyMap()
	}

	return c.typeNameMap
}

func (c *Connections) Exists(name string) bool {
	if c.byKey == nil {
		c.buildConnectionKeyMap()
	}

	_, ok := c.typeNameMap[name]
	return ok
}

func (c *Connections) buildConnectionKeyMap() {
	c.byKey = make(map[string]any)
	c.typeNameMap = make(map[string]string)

	for i, conn := range c.AwsConnection {
		c.byKey[conn.Name] = &(c.AwsConnection[i])
		c.typeNameMap[conn.Name] = "aws"
	}

	for i, conn := range c.AthenaConnection {
		c.byKey[conn.Name] = &(c.AthenaConnection[i])
		c.typeNameMap[conn.Name] = "athena"
	}

	for i, conn := range c.GoogleCloudPlatform {
		c.byKey[conn.Name] = &(c.GoogleCloudPlatform[i])
		c.typeNameMap[conn.Name] = "google_cloud_platform"
	}

	for i, conn := range c.Snowflake {
		c.byKey[conn.Name] = &(c.Snowflake[i])
		c.typeNameMap[conn.Name] = "snowflake"
	}

	for i, conn := range c.Postgres {
		c.byKey[conn.Name] = &(c.Postgres[i])
		c.typeNameMap[conn.Name] = "postgres"
	}

	for i, conn := range c.RedShift {
		c.byKey[conn.Name] = &(c.RedShift[i])
		c.typeNameMap[conn.Name] = "redshift"
	}

	for i, conn := range c.MsSQL {
		c.byKey[conn.Name] = &(c.MsSQL[i])
		c.typeNameMap[conn.Name] = "mssql"
	}

	for i, conn := range c.Databricks {
		c.byKey[conn.Name] = &(c.Databricks[i])
		c.typeNameMap[conn.Name] = "databricks"
	}

	for i, conn := range c.Synapse {
		c.byKey[conn.Name] = &(c.Synapse[i])
		c.typeNameMap[conn.Name] = "synapse"
	}

	for i, conn := range c.Mongo {
		c.byKey[conn.Name] = &(c.Mongo[i])
		c.typeNameMap[conn.Name] = "mongo"
	}

	for i, conn := range c.MySQL {
		c.byKey[conn.Name] = &(c.MySQL[i])
		c.typeNameMap[conn.Name] = "mysql"
	}

	for i, conn := range c.Notion {
		c.byKey[conn.Name] = &(c.Notion[i])
		c.typeNameMap[conn.Name] = "notion"
	}

	for i, conn := range c.HANA {
		c.byKey[conn.Name] = &(c.HANA[i])
		c.typeNameMap[conn.Name] = "hana"
	}

	for i, conn := range c.Shopify {
		c.byKey[conn.Name] = &(c.Shopify[i])
		c.typeNameMap[conn.Name] = "shopify"
	}

	for i, conn := range c.Gorgias {
		c.byKey[conn.Name] = &(c.Gorgias[i])
		c.typeNameMap[conn.Name] = "gorgias"
	}

	for i, conn := range c.Klaviyo {
		c.byKey[conn.Name] = &(c.Klaviyo[i])
		c.typeNameMap[conn.Name] = "klaviyo"
	}

	for i, conn := range c.Adjust {
		c.byKey[conn.Name] = &(c.Adjust[i])
		c.typeNameMap[conn.Name] = "adjust"
	}

	for i, conn := range c.Generic {
		c.byKey[conn.Name] = &(c.Generic[i])
		c.typeNameMap[conn.Name] = "generic"
	}

	for i, conn := range c.FacebookAds {
		c.byKey[conn.Name] = &(c.FacebookAds[i])
		c.typeNameMap[conn.Name] = "facebookads"
	}

	for i, conn := range c.Stripe {
		c.byKey[conn.Name] = &(c.Stripe[i])
		c.typeNameMap[conn.Name] = "stripe"
	}

	for i, conn := range c.Appsflyer {
		c.byKey[conn.Name] = &(c.Appsflyer[i])
		c.typeNameMap[conn.Name] = "appsflyer"
	}

	for i, conn := range c.Kafka {
		c.byKey[conn.Name] = &(c.Kafka[i])
		c.typeNameMap[conn.Name] = "kafka"
	}

	for i, conn := range c.DuckDB {
		c.byKey[conn.Name] = &(c.DuckDB[i])
		c.typeNameMap[conn.Name] = "duckdb"
	}

	for i, conn := range c.Hubspot {
		c.byKey[conn.Name] = &(c.Hubspot[i])
		c.typeNameMap[conn.Name] = "hubspot"
	}

	for i, conn := range c.GoogleSheets {
		c.byKey[conn.Name] = &(c.GoogleSheets[i])
		c.typeNameMap[conn.Name] = "gsheets"
	}
}

type Environment struct {
	Connections *Connections `yaml:"connections" json:"connections" mapstructure:"connections"`
}

func (e *Environment) GetSecretByKey(key string) (string, error) {
	v, ok := e.Connections.byKey[key]
	if !ok {
		return "", nil
	}

	if v, ok := v.(*GenericConnection); ok {
		return v.Value, nil
	}

	res, err := json.Marshal(v)
	return string(res), err
}

type Config struct {
	fs   afero.Fs
	path string

	DefaultEnvironmentName  string                 `yaml:"default_environment" json:"default_environment_name" mapstructure:"default_environment_name"`
	SelectedEnvironmentName string                 `yaml:"-" json:"selected_environment_name" mapstructure:"selected_environment_name"`
	SelectedEnvironment     *Environment           `yaml:"-" json:"selected_environment" mapstructure:"selected_environment"`
	Environments            map[string]Environment `yaml:"environments" json:"environments" mapstructure:"environments"`
}

func (c *Config) GetEnvironmentNames() []string {
	envs := make([]string, len(c.Environments))
	i := 0
	for name := range c.Environments {
		envs[i] = name
		i++
	}

	return envs
}

func (c *Config) GetSecretByKey(key string) (string, error) {
	return c.SelectedEnvironment.GetSecretByKey(key)
}

func (c *Config) Persist() error {
	return c.PersistToFs(c.fs)
}

func (c *Config) PersistToFs(fs afero.Fs) error {
	return path2.WriteYaml(fs, c.path, c)
}

func (c *Config) SelectEnvironment(name string) error {
	e, ok := c.Environments[name]
	if !ok {
		return fmt.Errorf("environment '%s' not found in the configuration file", name)
	}

	c.SelectedEnvironment = &e
	c.SelectedEnvironmentName = name
	c.SelectedEnvironment.Connections.buildConnectionKeyMap()
	return nil
}

func LoadFromFile(fs afero.Fs, path string) (*Config, error) {
	var config Config

	err := path2.ReadYaml(fs, path, &config)
	if err != nil {
		return nil, err
	}

	config.fs = fs
	config.path = path

	if config.DefaultEnvironmentName == "" {
		config.DefaultEnvironmentName = "default"
	}

	err = config.SelectEnvironment(config.DefaultEnvironmentName)
	if err != nil {
		return nil, fmt.Errorf("failed to select default environment: %w", err)
	}

	return &config, nil
}

func LoadOrCreate(fs afero.Fs, path string) (*Config, error) {
	config, err := LoadFromFile(fs, path)
	if err != nil && !errors.Is(err, fs2.ErrNotExist) {
		return nil, err
	}

	if err == nil {
		return config, ensureConfigIsInGitignore(fs, path)
	}

	defaultEnv := Environment{
		Connections: &Connections{},
	}
	config = &Config{
		fs:   fs,
		path: path,

		DefaultEnvironmentName:  "default",
		SelectedEnvironment:     &defaultEnv,
		SelectedEnvironmentName: "default",
		Environments: map[string]Environment{
			"default": defaultEnv,
		},
	}

	err = config.Persist()
	if err != nil {
		return nil, fmt.Errorf("failed to persist config: %w", err)
	}

	config.SelectedEnvironment.Connections.buildConnectionKeyMap()

	return config, ensureConfigIsInGitignore(fs, path)
}

func ensureConfigIsInGitignore(fs afero.Fs, filePath string) error {
	return git.EnsureGivenPatternIsInGitignore(fs, filepath.Dir(filePath), filepath.Base(filePath))
}

func (c *Config) AddConnection(environmentName, name, connType string, creds map[string]interface{}) error {
	// Check if the environment exists
	env, exists := c.Environments[environmentName]
	if !exists {
		return fmt.Errorf("environment '%s' does not exist", environmentName)
	}

	switch connType {
	case "aws":
		var conn AwsConnection
		if err := mapstructure.Decode(creds, &conn); err != nil {
			return fmt.Errorf("failed to decode credentials: %w", err)
		}
		conn.Name = name
		env.Connections.AwsConnection = append(env.Connections.AwsConnection, conn)
	case "google_cloud_platform":
		var conn GoogleCloudPlatformConnection
		if err := mapstructure.Decode(creds, &conn); err != nil {
			return fmt.Errorf("failed to decode credentials: %w", err)
		}
		conn.Name = name
		env.Connections.GoogleCloudPlatform = append(env.Connections.GoogleCloudPlatform, conn)
	case "athena":
		var conn AthenaConnection
		if err := mapstructure.Decode(creds, &conn); err != nil {
			return fmt.Errorf("failed to decode credentials: %w", err)
		}
		conn.Name = name
		env.Connections.AthenaConnection = append(env.Connections.AthenaConnection, conn)
	case "snowflake":
		var conn SnowflakeConnection
		if err := mapstructure.Decode(creds, &conn); err != nil {
			return fmt.Errorf("failed to decode credentials: %w", err)
		}
		conn.Name = name
		env.Connections.Snowflake = append(env.Connections.Snowflake, conn)
	case "postgres":
		var conn PostgresConnection
		if err := mapstructure.Decode(creds, &conn); err != nil {
			return fmt.Errorf("failed to decode credentials: %w", err)
		}
		conn.Name = name
		env.Connections.Postgres = append(env.Connections.Postgres, conn)
	case "redshift":
		var conn PostgresConnection
		if err := mapstructure.Decode(creds, &conn); err != nil {
			return fmt.Errorf("failed to decode credentials: %w", err)
		}
		conn.Name = name
		env.Connections.RedShift = append(env.Connections.RedShift, conn)
	case "mssql":
		var conn MsSQLConnection
		if err := mapstructure.Decode(creds, &conn); err != nil {
			return fmt.Errorf("failed to decode credentials: %w", err)
		}
		conn.Name = name
		env.Connections.MsSQL = append(env.Connections.MsSQL, conn)
	case "databricks":
		var conn DatabricksConnection
		if err := mapstructure.Decode(creds, &conn); err != nil {
			return fmt.Errorf("failed to decode credentials: %w", err)
		}
		conn.Name = name
		env.Connections.Databricks = append(env.Connections.Databricks, conn)
	case "synapse":
		var conn MsSQLConnection
		if err := mapstructure.Decode(creds, &conn); err != nil {
			return fmt.Errorf("failed to decode credentials: %w", err)
		}
		conn.Name = name
		env.Connections.Synapse = append(env.Connections.Synapse, conn)
	case "mongo":
		var conn MongoConnection
		if err := mapstructure.Decode(creds, &conn); err != nil {
			return fmt.Errorf("failed to decode credentials: %w", err)
		}
		conn.Name = name
		env.Connections.Mongo = append(env.Connections.Mongo, conn)
	case "mysql":
		var conn MySQLConnection
		if err := mapstructure.Decode(creds, &conn); err != nil {
			return fmt.Errorf("failed to decode credentials: %w", err)
		}
		conn.Name = name
		env.Connections.MySQL = append(env.Connections.MySQL, conn)
	case "notion":
		var conn NotionConnection
		if err := mapstructure.Decode(creds, &conn); err != nil {
			return fmt.Errorf("failed to decode credentials: %w", err)
		}
		conn.Name = name
		env.Connections.Notion = append(env.Connections.Notion, conn)
	case "hana":
		var conn HANAConnection
		if err := mapstructure.Decode(creds, &conn); err != nil {
			return fmt.Errorf("failed to decode credentials: %w", err)
		}
		conn.Name = name
		env.Connections.HANA = append(env.Connections.HANA, conn)
	case "shopify":
		var conn ShopifyConnection
		if err := mapstructure.Decode(creds, &conn); err != nil {
			return fmt.Errorf("failed to decode credentials: %w", err)
		}
		conn.Name = name
		env.Connections.Shopify = append(env.Connections.Shopify, conn)
	case "gorgias":
		var conn GorgiasConnection
		if err := mapstructure.Decode(creds, &conn); err != nil {
			return fmt.Errorf("failed to decode credentials: %w", err)
		}
		conn.Name = name
		env.Connections.Gorgias = append(env.Connections.Gorgias, conn)
	case "klaviyo":
		var conn KlaviyoConnection
		if err := mapstructure.Decode(creds, &conn); err != nil {
			return fmt.Errorf("failed to decode credentials: %w", err)
		}
		conn.Name = name
		env.Connections.Klaviyo = append(env.Connections.Klaviyo, conn)
	case "adjust":
		var conn AdjustConnection
		if err := mapstructure.Decode(creds, &conn); err != nil {
			return fmt.Errorf("failed to decode credentials: %w", err)
		}
		conn.Name = name
		env.Connections.Adjust = append(env.Connections.Adjust, conn)
	case "stripe":
		var conn StripeConnection
		if err := mapstructure.Decode(creds, &conn); err != nil {
			return fmt.Errorf("failed to decode credentials: %w", err)
		}
	case "generic":
		var conn GenericConnection
		if err := mapstructure.Decode(creds, &conn); err != nil {
			return fmt.Errorf("failed to decode credentials: %w", err)
		}
		conn.Name = name
		env.Connections.Generic = append(env.Connections.Generic, conn)
	case "facebookads":
		var conn FacebookAdsConnection
		if err := mapstructure.Decode(creds, &conn); err != nil {
			return fmt.Errorf("failed to decode credentials: %w", err)
		}
		conn.Name = name
		env.Connections.FacebookAds = append(env.Connections.FacebookAds, conn)
	case "appsflyer":
		var conn AppsflyerConnection
		if err := mapstructure.Decode(creds, &conn); err != nil {
			return fmt.Errorf("failed to decode credentials: %w", err)
		}
		conn.Name = name
		env.Connections.Appsflyer = append(env.Connections.Appsflyer, conn)
	case "kafka":
		var conn KafkaConnection
		if err := mapstructure.Decode(creds, &conn); err != nil {
			return fmt.Errorf("failed to decode credentials: %w", err)
		}
		conn.Name = name
		env.Connections.Kafka = append(env.Connections.Kafka, conn)
	case "hubspot":
		var conn HubspotConnection
		if err := mapstructure.Decode(creds, &conn); err != nil {
			return fmt.Errorf("failed to decode credentials: %w", err)
		}
		conn.Name = name
		env.Connections.Hubspot = append(env.Connections.Hubspot, conn)
	case "google_sheets":
		var conn GoogleSheetsConnection
		if err := mapstructure.Decode(creds, &conn); err != nil {
			return fmt.Errorf("failed to decode credentials: %w", err)
		}
	default:
		return fmt.Errorf("unsupported connection type: %s", connType)
	}

	// Update the environment in the config
	c.Environments[environmentName] = env
	if environmentName == c.SelectedEnvironmentName {
		c.SelectedEnvironment = &env
		c.SelectedEnvironment.Connections.buildConnectionKeyMap()
	}

	return nil
}

func (c *Config) DeleteConnection(environmentName, connectionName string) error {
	err := c.SelectEnvironment(environmentName)
	if err != nil {
		return err
	}

	env, exists := c.Environments[environmentName]
	if !exists {
		return fmt.Errorf("environment '%s' does not exist", environmentName)
	}

	connType, exists := env.Connections.typeNameMap[connectionName]
	if !exists {
		return fmt.Errorf("connection '%s' does not exist in environment '%s'", connectionName, environmentName)
	}

	switch connType {
	case "google_cloud_platform":
		env.Connections.GoogleCloudPlatform = removeConnection(env.Connections.GoogleCloudPlatform, connectionName)
	case "mssql":
		env.Connections.MsSQL = removeConnection(env.Connections.MsSQL, connectionName)
	case "databricks":
		env.Connections.Databricks = removeConnection(env.Connections.Databricks, connectionName)
	case "mongo":
		env.Connections.Mongo = removeConnection(env.Connections.Mongo, connectionName)
	case "aws":
		env.Connections.AwsConnection = removeConnection(env.Connections.AwsConnection, connectionName)
	case "athena":
		env.Connections.AthenaConnection = removeConnection(env.Connections.AthenaConnection, connectionName)
	case "postgres":
		env.Connections.Postgres = removeConnection(env.Connections.Postgres, connectionName)
	case "redshift":
		env.Connections.RedShift = removeConnection(env.Connections.RedShift, connectionName)
	case "mysql":
		env.Connections.MySQL = removeConnection(env.Connections.MySQL, connectionName)
	case "notion":
		env.Connections.Notion = removeConnection(env.Connections.Notion, connectionName)
	case "hana":
		env.Connections.HANA = removeConnection(env.Connections.HANA, connectionName)
	case "shopify":
		env.Connections.Shopify = removeConnection(env.Connections.Shopify, connectionName)
	case "snowflake":
		env.Connections.Snowflake = removeConnection(env.Connections.Snowflake, connectionName)
	case "synapse":
		env.Connections.Synapse = removeConnection(env.Connections.Synapse, connectionName)
	case "gorgias":
		env.Connections.Gorgias = removeConnection(env.Connections.Gorgias, connectionName)
	case "klaviyo":
		env.Connections.Klaviyo = removeConnection(env.Connections.Klaviyo, connectionName)
	case "adjust":
		env.Connections.Adjust = removeConnection(env.Connections.Adjust, connectionName)
	case "generic":
		env.Connections.Generic = removeConnection(env.Connections.Generic, connectionName)
	case "facebookads":
		env.Connections.FacebookAds = removeConnection(env.Connections.FacebookAds, connectionName)
	case "stripe":
		env.Connections.Stripe = removeConnection(env.Connections.Stripe, connectionName)
	case "appsflyer":
		env.Connections.Appsflyer = removeConnection(env.Connections.Appsflyer, connectionName)
	case "kafka":
		env.Connections.Kafka = removeConnection(env.Connections.Kafka, connectionName)
	case "hubspot":
		env.Connections.Hubspot = removeConnection(env.Connections.Hubspot, connectionName)
	case "google_sheets":
		env.Connections.GoogleSheets = removeConnection(env.Connections.GoogleSheets, connectionName)
	default:
		return fmt.Errorf("unsupported connection type: %s", connType)
	}

	// Update the environment in the config
	c.Environments[environmentName] = env
	if environmentName == c.SelectedEnvironmentName {
		c.SelectedEnvironment = &env
		c.SelectedEnvironment.Connections.buildConnectionKeyMap()
	}

	delete(env.Connections.typeNameMap, connectionName)

	return nil
}

type Named interface {
	GetName() string
}

func removeConnection[T interface{ GetName() string }](connections []T, name string) []T {
	for i, conn := range connections {
		if conn.GetName() == name {
			return append(connections[:i], connections[i+1:]...)
		}
	}
	return connections
}<|MERGE_RESOLUTION|>--- conflicted
+++ resolved
@@ -372,15 +372,9 @@
 	Kafka               []KafkaConnection               `yaml:"kafka,omitempty" json:"kafka,omitempty" mapstructure:"kafka"`
 	DuckDB              []DuckDBConnection              `yaml:"duckdb,omitempty" json:"duckdb,omitempty" mapstructure:"duckdb"`
 	Hubspot             []HubspotConnection             `yaml:"hubspot,omitempty" json:"hubspot,omitempty" mapstructure:"hubspot"`
-<<<<<<< HEAD
 	GoogleSheets        []GoogleSheetsConnection        `yaml:"google_sheets,omitempty" json:"google_sheets,omitempty" mapstructure:"google_sheets"`
 	byKey               map[string]any
 	typeNameMap         map[string]string
-=======
-
-	byKey       map[string]any
-	typeNameMap map[string]string
->>>>>>> 746c8553
 }
 
 func (c *Connections) ConnectionsSummaryList() map[string]string {
