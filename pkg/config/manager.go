package config

import (
	"encoding/json"
	"errors"
	"fmt"
	fs2 "io/fs"
	"maps"
	"path/filepath"
	"reflect"
	"strings"

	"github.com/bruin-data/bruin/pkg/git"
	path2 "github.com/bruin-data/bruin/pkg/path"
	"github.com/bruin-data/bruin/pkg/pipeline"
	"github.com/bruin-data/bruin/pkg/scheduler"
	"github.com/go-viper/mapstructure/v2"
	"github.com/invopop/jsonschema"
	errors2 "github.com/pkg/errors"
	"github.com/spf13/afero"
)

type Connections struct {
	AwsConnection       []AwsConnection                 `yaml:"aws,omitempty" json:"aws,omitempty" mapstructure:"aws"`
	AthenaConnection    []AthenaConnection              `yaml:"athena,omitempty" json:"athena,omitempty" mapstructure:"athena"`
	GoogleCloudPlatform []GoogleCloudPlatformConnection `yaml:"google_cloud_platform,omitempty" json:"google_cloud_platform,omitempty" mapstructure:"google_cloud_platform"`
	Snowflake           []SnowflakeConnection           `yaml:"snowflake,omitempty" json:"snowflake,omitempty" mapstructure:"snowflake"`
	Postgres            []PostgresConnection            `yaml:"postgres,omitempty" json:"postgres,omitempty" mapstructure:"postgres"`
	RedShift            []RedshiftConnection            `yaml:"redshift,omitempty" json:"redshift,omitempty" mapstructure:"redshift"`
	MsSQL               []MsSQLConnection               `yaml:"mssql,omitempty" json:"mssql,omitempty" mapstructure:"mssql"`
	Databricks          []DatabricksConnection          `yaml:"databricks,omitempty" json:"databricks,omitempty" mapstructure:"databricks"`
	Synapse             []SynapseConnection             `yaml:"synapse,omitempty" json:"synapse,omitempty" mapstructure:"synapse"`
	Mongo               []MongoConnection               `yaml:"mongo,omitempty" json:"mongo,omitempty" mapstructure:"mongo"`
	MySQL               []MySQLConnection               `yaml:"mysql,omitempty" json:"mysql,omitempty" mapstructure:"mysql"`
	Notion              []NotionConnection              `yaml:"notion,omitempty" json:"notion,omitempty" mapstructure:"notion"`
	HANA                []HANAConnection                `yaml:"hana,omitempty" json:"hana,omitempty" mapstructure:"hana"`
	Shopify             []ShopifyConnection             `yaml:"shopify,omitempty" json:"shopify,omitempty" mapstructure:"shopify"`
	Gorgias             []GorgiasConnection             `yaml:"gorgias,omitempty" json:"gorgias,omitempty" mapstructure:"gorgias"`
	Klaviyo             []KlaviyoConnection             `yaml:"klaviyo,omitempty" json:"klaviyo,omitempty" mapstructure:"klaviyo"`
	Adjust              []AdjustConnection              `yaml:"adjust,omitempty" json:"adjust,omitempty" mapstructure:"adjust"`
	Generic             []GenericConnection             `yaml:"generic,omitempty" json:"generic,omitempty" mapstructure:"generic"`
	FacebookAds         []FacebookAdsConnection         `yaml:"facebookads,omitempty" json:"facebookads,omitempty" mapstructure:"facebookads"`
	Stripe              []StripeConnection              `yaml:"stripe,omitempty" json:"stripe,omitempty" mapstructure:"stripe"`
	Appsflyer           []AppsflyerConnection           `yaml:"appsflyer,omitempty" json:"appsflyer,omitempty" mapstructure:"appsflyer"`
	Kafka               []KafkaConnection               `yaml:"kafka,omitempty" json:"kafka,omitempty" mapstructure:"kafka"`
	DuckDB              []DuckDBConnection              `yaml:"duckdb,omitempty" json:"duckdb,omitempty" mapstructure:"duckdb"`
	ClickHouse          []ClickHouseConnection          `yaml:"clickhouse,omitempty" json:"clickhouse,omitempty" mapstructure:"clickhouse"`
	Hubspot             []HubspotConnection             `yaml:"hubspot,omitempty" json:"hubspot,omitempty" mapstructure:"hubspot"`
	GitHub              []GitHubConnection              `yaml:"github,omitempty" json:"github,omitempty" mapstructure:"github"`
	GoogleSheets        []GoogleSheetsConnection        `yaml:"google_sheets,omitempty" json:"google_sheets,omitempty" mapstructure:"google_sheets"`
	Chess               []ChessConnection               `yaml:"chess,omitempty" json:"chess,omitempty" mapstructure:"chess"`
	Airtable            []AirtableConnection            `yaml:"airtable,omitempty" json:"airtable,omitempty" mapstructure:"airtable"`
	Zendesk             []ZendeskConnection             `yaml:"zendesk,omitempty" json:"zendesk,omitempty" mapstructure:"zendesk"`
	TikTokAds           []TikTokAdsConnection           `yaml:"tiktokads,omitempty" json:"tiktokads,omitempty" mapstructure:"tiktokads"`
	S3                  []S3Connection                  `yaml:"s3,omitempty" json:"s3,omitempty" mapstructure:"s3"`
	Slack               []SlackConnection               `yaml:"slack,omitempty" json:"slack,omitempty" mapstructure:"slack"`
	Asana               []AsanaConnection               `yaml:"asana,omitempty" json:"asana,omitempty" mapstructure:"asana"`
	DynamoDB            []DynamoDBConnection            `yaml:"dynamodb,omitempty" json:"dynamodb,omitempty" mapstructure:"dynamodb"`
	GoogleAds           []GoogleAdsConnection           `yaml:"googleads,omitempty" json:"googleads,omitempty" mapstructure:"googleads"`
	AppStore            []AppStoreConnection            `yaml:"appstore,omitempty" json:"appstore,omitempty" mapstructure:"appstore"`
	LinkedInAds         []LinkedInAdsConnection         `yaml:"linkedinads,omitempty" json:"linkedinads,omitempty" mapstructure:"linkedinads"`
	GCS                 []GCSConnection                 `yaml:"gcs,omitempty" json:"gcs,omitempty" mapstructure:"gcs"`
	ApplovinMax         []ApplovinMaxConnection         `yaml:"applovinmax,omitempty" json:"applovinmax,omitempty" mapstructure:"applovinmax"`
	Personio            []PersonioConnection            `yaml:"personio,omitempty" json:"personio,omitempty" mapstructure:"personio"`
	Kinesis             []KinesisConnection             `yaml:"kinesis,omitempty" json:"kinesis,omitempty" mapstructure:"kinesis"`
	Pipedrive           []PipedriveConnection           `yaml:"pipedrive,omitempty" json:"pipedrive,omitempty" mapstructure:"pipedrive"`
	EMRServerless       []EMRServerlessConnection       `yaml:"emr_serverless,omitempty" json:"emr_serverless,omitempty" mapstructure:"emr_serverless"`
	GoogleAnalytics     []GoogleAnalyticsConnection     `yaml:"googleanalytics,omitempty" json:"googleanalytics,omitempty" mapstructure:"googleanalytics"`
	AppLovin            []AppLovinConnection            `yaml:"applovin,omitempty" json:"applovin,omitempty" mapstructure:"applovin"`
	Frankfurter         []FrankfurterConnection         `yaml:"frankfurter,omitempty" json:"frankfurter,omitempty" mapstructure:"frankfurter"`
	Salesforce          []SalesforceConnection          `yaml:"salesforce,omitempty" json:"salesforce,omitempty" mapstructure:"salesforce"`
	SQLite              []SQLiteConnection              `yaml:"sqlite,omitempty" json:"sqlite,omitempty" mapstructure:"sqlite"`
	DB2                 []DB2Connection                 `yaml:"db2,omitempty" json:"db2,omitempty" mapstructure:"db2"`
	Oracle              []OracleConnection              `yaml:"oracle,omitempty" json:"oracle,omitempty" mapstructure:"oracle"`
	Phantombuster       []PhantombusterConnection       `yaml:"phantombuster,omitempty" json:"phantombuster,omitempty" mapstructure:"phantombuster"`
	Elasticsearch       []ElasticsearchConnection       `yaml:"elasticsearch,omitempty" json:"elasticsearch,omitempty" mapstructure:"elasticsearch"`
	Solidgate           []SolidgateConnection           `yaml:"solidgate,omitempty" json:"solidgate,omitempty" mapstructure:"solidgate"`
	Spanner             []SpannerConnection             `yaml:"spanner,omitempty" json:"spanner,omitempty" mapstructure:"spanner"`
<<<<<<< HEAD
	Attio               []AttioConnection               `yaml:"attio,omitempty" json:"attio,omitempty" mapstructure:"attio"`
=======
	Smartsheet          []SmartsheetConnection          `yaml:"smartsheet,omitempty" json:"smartsheet,omitempty" mapstructure:"smartsheet"`
>>>>>>> f8237f5e
	byKey               map[string]any
	typeNameMap         map[string]string
}

func (c *Connections) ConnectionsSummaryList() map[string]string {
	if c.typeNameMap == nil {
		c.buildConnectionKeyMap()
	}

	return c.typeNameMap
}

func GetConnectionsSchema() (string, error) {
	schema := jsonschema.Reflect(&Connections{})
	jsonStringSchema, err := json.Marshal(schema)
	if err != nil {
		return "", err
	}

	return string(jsonStringSchema), nil
}

func (c *Connections) Exists(name string) bool {
	if c.byKey == nil {
		c.buildConnectionKeyMap()
	}

	_, ok := c.typeNameMap[name]
	return ok
}

func (c *Connections) buildConnectionKeyMap() {
	c.byKey = make(map[string]any)
	c.typeNameMap = make(map[string]string)

	connections := reflect.ValueOf(c).Elem()
	connectionsType := connections.Type()
	for i := range connectionsType.NumField() {
		field := connections.Field(i)
		if field.Type().Kind() != reflect.Slice {
			continue
		}

		yamlTag := connectionsType.Field(i).Tag.Get("yaml")
		if len(yamlTag) == 0 {
			// this is meant to be caught by our tests
			// this shouldn't happen during runtime.
			msg := fmt.Sprintf(
				"Expected field %s.%s to have a non-empty `yaml` tag",
				connectionsType.Name(),
				connectionsType.Field(i).Name,
			)
			panic(msg)
		}
		sep := strings.Index(yamlTag, ",")
		if sep > 0 {
			yamlTag = yamlTag[:sep]
		}

		for i := range field.Len() {
			fieldItem := field.Index(i)
			connection := fieldItem.Interface().(Named)
			c.byKey[connection.GetName()] = fieldItem.Addr().Interface()
			c.typeNameMap[connection.GetName()] = yamlTag
		}
	}
}

type Environment struct {
	Connections  *Connections `yaml:"connections" json:"connections" mapstructure:"connections"`
	SchemaPrefix string       `yaml:"schema_prefix,omitempty" json:"schema_prefix" mapstructure:"schema_prefix"`
}

func (e *Environment) GetSecretByKey(key string) (string, error) {
	v, ok := e.Connections.byKey[key]
	if !ok {
		return "", nil
	}

	if v, ok := v.(*GenericConnection); ok {
		return v.Value, nil
	}

	res, err := json.Marshal(v)
	return string(res), err
}

type EnvContextKey string

const (
	EnvironmentContextKey EnvContextKey = "environment"
)

type Config struct {
	fs   afero.Fs
	path string

	DefaultEnvironmentName  string                 `yaml:"default_environment" json:"default_environment_name" mapstructure:"default_environment_name"`
	SelectedEnvironmentName string                 `yaml:"-" json:"selected_environment_name" mapstructure:"selected_environment_name"`
	SelectedEnvironment     *Environment           `yaml:"-" json:"selected_environment" mapstructure:"selected_environment"`
	Environments            map[string]Environment `yaml:"environments" json:"environments" mapstructure:"environments"`
}

func (c *Config) CanRunTaskInstances(p *pipeline.Pipeline, tasks []scheduler.TaskInstance) error {
	for _, task := range tasks {
		asset := task.GetAsset()
		connNames, err := p.GetAllConnectionNamesForAsset(asset)
		if err != nil {
			return errors2.Wrap(err, "Could not find connection name for asset "+asset.Name)
		}

		for _, connName := range connNames {
			if !c.SelectedEnvironment.Connections.Exists(connName) {
				return errors2.Errorf("Connection '%s' does not exist in the selected environment and is needed for '%s'", connName, asset.Name)
			}
		}
	}

	return nil
}

func (c *Config) GetEnvironmentNames() []string {
	envs := make([]string, len(c.Environments))
	i := 0
	for name := range c.Environments {
		envs[i] = name
		i++
	}

	return envs
}

func (c *Config) GetSecretByKey(key string) (string, error) {
	return c.SelectedEnvironment.GetSecretByKey(key)
}

func (c *Config) Persist() error {
	return c.PersistToFs(c.fs)
}

func (c *Config) PersistToFs(fs afero.Fs) error {
	return path2.WriteYaml(fs, c.path, c)
}

func (c *Config) SelectEnvironment(name string) error {
	e, ok := c.Environments[name]
	if !ok {
		return fmt.Errorf("environment '%s' not found in the configuration file", name)
	}

	c.SelectedEnvironment = &e
	c.SelectedEnvironmentName = name
	c.SelectedEnvironment.Connections.buildConnectionKeyMap()
	if c.SelectedEnvironment.SchemaPrefix != "" && !strings.HasSuffix(c.SelectedEnvironment.SchemaPrefix, "_") {
		c.SelectedEnvironment.SchemaPrefix += "_"
	}
	return nil
}

func LoadFromFile(fs afero.Fs, path string) (*Config, error) {
	var config Config

	err := path2.ReadYaml(fs, path, &config)
	if err != nil {
		return nil, err
	}

	config.fs = fs
	config.path = path

	if config.DefaultEnvironmentName == "" {
		config.DefaultEnvironmentName = "default"
	}

	absoluteConfigPath, err := filepath.Abs(path)
	if err != nil {
		return nil, fmt.Errorf("failed to get absolute path: %w", err)
	}
	configLocation := filepath.Dir(absoluteConfigPath)

	// Make duckdb paths absolute
	for _, env := range config.Environments {
		for i, conn := range env.Connections.DuckDB {
			if filepath.IsAbs(conn.Path) {
				continue
			}
			env.Connections.DuckDB[i].Path = filepath.Join(configLocation, conn.Path)
		}
		// Make GoogleCloudPlatform service account file paths absolute
		for i, conn := range env.Connections.GoogleCloudPlatform {
			if conn.ServiceAccountFile == "" {
				continue
			}

			if filepath.IsAbs(conn.ServiceAccountFile) {
				continue
			}
			env.Connections.GoogleCloudPlatform[i].ServiceAccountFile = filepath.Join(configLocation, conn.ServiceAccountFile)
		}
		// Make MySQL SSL file paths absolute
		for i, conn := range env.Connections.MySQL {
			if conn.SslCaPath != "" && !filepath.IsAbs(conn.SslCaPath) {
				env.Connections.MySQL[i].SslCaPath = filepath.Join(configLocation, conn.SslCaPath)
			}

			if conn.SslCertPath != "" && !filepath.IsAbs(conn.SslCertPath) {
				env.Connections.MySQL[i].SslCertPath = filepath.Join(configLocation, conn.SslCertPath)
			}

			if conn.SslKeyPath != "" && !filepath.IsAbs(conn.SslKeyPath) {
				env.Connections.MySQL[i].SslKeyPath = filepath.Join(configLocation, conn.SslKeyPath)
			}
		}

		// Make Snowflake private key path absolute
		for i, conn := range env.Connections.Snowflake {
			if conn.PrivateKeyPath == "" {
				continue
			}

			if filepath.IsAbs(conn.PrivateKeyPath) {
				continue
			}

			env.Connections.Snowflake[i].PrivateKeyPath = filepath.Join(configLocation, conn.PrivateKeyPath)
		}
	}

	err = config.SelectEnvironment(config.DefaultEnvironmentName)
	if err != nil {
		return nil, fmt.Errorf("failed to select default environment: %w", err)
	}

	return &config, nil
}

func LoadOrCreate(fs afero.Fs, path string) (*Config, error) {
	config, err := LoadFromFile(fs, path)
	if err != nil && !errors.Is(err, fs2.ErrNotExist) {
		return nil, err
	}

	if err == nil {
		return config, ensureConfigIsInGitignore(fs, path)
	}

	defaultEnv := Environment{
		Connections: &Connections{},
	}
	config = &Config{
		fs:   fs,
		path: path,

		DefaultEnvironmentName:  "default",
		SelectedEnvironment:     &defaultEnv,
		SelectedEnvironmentName: "default",
		Environments: map[string]Environment{
			"default": defaultEnv,
		},
	}

	err = config.Persist()
	if err != nil {
		return nil, fmt.Errorf("failed to persist config: %w", err)
	}

	config.SelectedEnvironment.Connections.buildConnectionKeyMap()

	return config, ensureConfigIsInGitignore(fs, path)
}

func ensureConfigIsInGitignore(fs afero.Fs, filePath string) error {
	return git.EnsureGivenPatternIsInGitignore(fs, filepath.Dir(filePath), filepath.Base(filePath))
}

func LoadOrCreateWithoutPathAbsolutization(fs afero.Fs, path string) (*Config, error) {
	var config Config

	err := path2.ReadYaml(fs, path, &config)
	if err != nil && !errors.Is(err, fs2.ErrNotExist) {
		return nil, err
	}

	if err == nil {
		config.fs = fs
		config.path = path

		if config.DefaultEnvironmentName == "" {
			config.DefaultEnvironmentName = "default"
		}

		err = config.SelectEnvironment(config.DefaultEnvironmentName)
		if err != nil {
			return nil, fmt.Errorf("failed to select default environment: %w", err)
		}

		return &config, ensureConfigIsInGitignore(fs, path)
	}

	defaultEnv := Environment{
		Connections: &Connections{},
	}
	config = Config{
		fs:   fs,
		path: path,

		DefaultEnvironmentName:  "default",
		SelectedEnvironment:     &defaultEnv,
		SelectedEnvironmentName: "default",
		Environments: map[string]Environment{
			"default": defaultEnv,
		},
	}

	err = config.Persist()
	if err != nil {
		return nil, fmt.Errorf("failed to persist config: %w", err)
	}

	config.SelectedEnvironment.Connections.buildConnectionKeyMap()

	return &config, ensureConfigIsInGitignore(fs, path)
}

//nolint:maintidx
func (c *Config) AddConnection(environmentName, name, connType string, creds map[string]interface{}) error {
	// Check if the environment exists
	env, exists := c.Environments[environmentName]
	if !exists {
		return fmt.Errorf("environment '%s' does not exist", environmentName)
	}

	// todo(turtledev): refactor this. It's full of unnecessary repetition
	switch connType {
	case "aws":
		var conn AwsConnection
		creds = populateAwsConfigAliases(creds)
		if err := mapstructure.Decode(creds, &conn); err != nil {
			return fmt.Errorf("failed to decode credentials: %w", err)
		}
		conn.Name = name
		env.Connections.AwsConnection = append(env.Connections.AwsConnection, conn)
	case "google_cloud_platform":
		var conn GoogleCloudPlatformConnection
		if err := mapstructure.Decode(creds, &conn); err != nil {
			return fmt.Errorf("failed to decode credentials: %w", err)
		}
		conn.Name = name
		env.Connections.GoogleCloudPlatform = append(env.Connections.GoogleCloudPlatform, conn)
	case "athena":
		var conn AthenaConnection
		if err := mapstructure.Decode(creds, &conn); err != nil {
			return fmt.Errorf("failed to decode credentials: %w", err)
		}
		conn.Name = name
		env.Connections.AthenaConnection = append(env.Connections.AthenaConnection, conn)
	case "snowflake":
		var conn SnowflakeConnection
		if err := mapstructure.Decode(creds, &conn); err != nil {
			return fmt.Errorf("failed to decode credentials: %w", err)
		}
		conn.Name = name
		env.Connections.Snowflake = append(env.Connections.Snowflake, conn)
	case "postgres":
		var conn PostgresConnection
		if err := mapstructure.Decode(creds, &conn); err != nil {
			return fmt.Errorf("failed to decode credentials: %w", err)
		}
		conn.Name = name
		env.Connections.Postgres = append(env.Connections.Postgres, conn)
	case "redshift":
		var conn RedshiftConnection
		if err := mapstructure.Decode(creds, &conn); err != nil {
			return fmt.Errorf("failed to decode credentials: %w", err)
		}
		conn.Name = name
		env.Connections.RedShift = append(env.Connections.RedShift, conn)
	case "mssql":
		var conn MsSQLConnection
		if err := mapstructure.Decode(creds, &conn); err != nil {
			return fmt.Errorf("failed to decode credentials: %w", err)
		}
		conn.Name = name
		env.Connections.MsSQL = append(env.Connections.MsSQL, conn)
	case "databricks":
		var conn DatabricksConnection
		if err := mapstructure.Decode(creds, &conn); err != nil {
			return fmt.Errorf("failed to decode credentials: %w", err)
		}
		conn.Name = name
		env.Connections.Databricks = append(env.Connections.Databricks, conn)
	case "synapse":
		var conn SynapseConnection
		if err := mapstructure.Decode(creds, &conn); err != nil {
			return fmt.Errorf("failed to decode credentials: %w", err)
		}
		conn.Name = name
		env.Connections.Synapse = append(env.Connections.Synapse, conn)
	case "mongo":
		var conn MongoConnection
		if err := mapstructure.Decode(creds, &conn); err != nil {
			return fmt.Errorf("failed to decode credentials: %w", err)
		}
		conn.Name = name
		env.Connections.Mongo = append(env.Connections.Mongo, conn)
	case "mysql":
		var conn MySQLConnection
		if err := mapstructure.Decode(creds, &conn); err != nil {
			return fmt.Errorf("failed to decode credentials: %w", err)
		}
		conn.Name = name
		env.Connections.MySQL = append(env.Connections.MySQL, conn)
	case "notion":
		var conn NotionConnection
		if err := mapstructure.Decode(creds, &conn); err != nil {
			return fmt.Errorf("failed to decode credentials: %w", err)
		}
		conn.Name = name
		env.Connections.Notion = append(env.Connections.Notion, conn)
	case "hana":
		var conn HANAConnection
		if err := mapstructure.Decode(creds, &conn); err != nil {
			return fmt.Errorf("failed to decode credentials: %w", err)
		}
		conn.Name = name
		env.Connections.HANA = append(env.Connections.HANA, conn)
	case "shopify":
		var conn ShopifyConnection
		if err := mapstructure.Decode(creds, &conn); err != nil {
			return fmt.Errorf("failed to decode credentials: %w", err)
		}
		conn.Name = name
		env.Connections.Shopify = append(env.Connections.Shopify, conn)
	case "gorgias":
		var conn GorgiasConnection
		if err := mapstructure.Decode(creds, &conn); err != nil {
			return fmt.Errorf("failed to decode credentials: %w", err)
		}
		conn.Name = name
		env.Connections.Gorgias = append(env.Connections.Gorgias, conn)
	case "klaviyo":
		var conn KlaviyoConnection
		if err := mapstructure.Decode(creds, &conn); err != nil {
			return fmt.Errorf("failed to decode credentials: %w", err)
		}
		conn.Name = name
		env.Connections.Klaviyo = append(env.Connections.Klaviyo, conn)
	case "adjust":
		var conn AdjustConnection
		if err := mapstructure.Decode(creds, &conn); err != nil {
			return fmt.Errorf("failed to decode credentials: %w", err)
		}
		conn.Name = name
		env.Connections.Adjust = append(env.Connections.Adjust, conn)
	case "stripe":
		var conn StripeConnection
		if err := mapstructure.Decode(creds, &conn); err != nil {
			return fmt.Errorf("failed to decode credentials: %w", err)
		}
		conn.Name = name
		env.Connections.Stripe = append(env.Connections.Stripe, conn)
	case "generic":
		var conn GenericConnection
		if err := mapstructure.Decode(creds, &conn); err != nil {
			return fmt.Errorf("failed to decode credentials: %w", err)
		}
		conn.Name = name
		env.Connections.Generic = append(env.Connections.Generic, conn)
	case "facebookads":
		var conn FacebookAdsConnection
		if err := mapstructure.Decode(creds, &conn); err != nil {
			return fmt.Errorf("failed to decode credentials: %w", err)
		}
		conn.Name = name
		env.Connections.FacebookAds = append(env.Connections.FacebookAds, conn)
	case "appsflyer":
		var conn AppsflyerConnection
		if err := mapstructure.Decode(creds, &conn); err != nil {
			return fmt.Errorf("failed to decode credentials: %w", err)
		}
		conn.Name = name
		env.Connections.Appsflyer = append(env.Connections.Appsflyer, conn)
	case "kafka":
		var conn KafkaConnection
		if err := mapstructure.Decode(creds, &conn); err != nil {
			return fmt.Errorf("failed to decode credentials: %w", err)
		}
		conn.Name = name
		env.Connections.Kafka = append(env.Connections.Kafka, conn)
	case "hubspot":
		var conn HubspotConnection
		if err := mapstructure.Decode(creds, &conn); err != nil {
			return fmt.Errorf("failed to decode credentials: %w", err)
		}
		conn.Name = name
		env.Connections.Hubspot = append(env.Connections.Hubspot, conn)
	case "google_sheets":
		var conn GoogleSheetsConnection
		if err := mapstructure.Decode(creds, &conn); err != nil {
			return fmt.Errorf("failed to decode credentials: %w", err)
		}
		conn.Name = name
		env.Connections.GoogleSheets = append(env.Connections.GoogleSheets, conn)
	case "chess":
		var conn ChessConnection
		if err := mapstructure.Decode(creds, &conn); err != nil {
			return fmt.Errorf("failed to decode credentials: %w", err)
		}
		conn.Name = name
		env.Connections.Chess = append(env.Connections.Chess, conn)
	case "airtable":
		var conn AirtableConnection
		if err := mapstructure.Decode(creds, &conn); err != nil {
			return fmt.Errorf("failed to decode credentials: %w", err)
		}
		conn.Name = name
		env.Connections.Airtable = append(env.Connections.Airtable, conn)
	case "zendesk":
		var conn ZendeskConnection
		if err := mapstructure.Decode(creds, &conn); err != nil {
			return fmt.Errorf("failed to decode credentials: %w", err)
		}
		conn.Name = name
		env.Connections.Zendesk = append(env.Connections.Zendesk, conn)
	case "s3":
		var conn S3Connection
		if err := mapstructure.Decode(creds, &conn); err != nil {
			return fmt.Errorf("failed to decode credentials: %w", err)
		}
		conn.Name = name
		env.Connections.S3 = append(env.Connections.S3, conn)
	case "slack":
		var conn SlackConnection
		if err := mapstructure.Decode(creds, &conn); err != nil {
			return fmt.Errorf("failed to decode credentials: %w", err)
		}
		conn.Name = name
		env.Connections.Slack = append(env.Connections.Slack, conn)
	case "duckdb":
		var conn DuckDBConnection
		if err := mapstructure.Decode(creds, &conn); err != nil {
			return fmt.Errorf("failed to decode credentials: %w", err)
		}
		conn.Name = name
		env.Connections.DuckDB = append(env.Connections.DuckDB, conn)
	case "asana":
		var conn AsanaConnection
		if err := mapstructure.Decode(creds, &conn); err != nil {
			return fmt.Errorf("failed to decode credentials: %w", err)
		}
		conn.Name = name
		env.Connections.Asana = append(env.Connections.Asana, conn)
	case "dynamodb":
		var conn DynamoDBConnection
		if err := mapstructure.Decode(creds, &conn); err != nil {
			return fmt.Errorf("failed to decode credentials: %w", err)
		}
		conn.Name = name
		env.Connections.DynamoDB = append(env.Connections.DynamoDB, conn)

	case "googleads":
		var conn GoogleAdsConnection
		if err := mapstructure.Decode(creds, &conn); err != nil {
			return fmt.Errorf("failed to decode credentials: %w", err)
		}
		conn.Name = name
		env.Connections.GoogleAds = append(env.Connections.GoogleAds, conn)
	case "tiktokads":
		var conn TikTokAdsConnection
		if err := mapstructure.Decode(creds, &conn); err != nil {
			return fmt.Errorf("failed to decode credentials: %w", err)
		}
		conn.Name = name
		env.Connections.TikTokAds = append(env.Connections.TikTokAds, conn)
	case "github":
		var conn GitHubConnection
		if err := mapstructure.Decode(creds, &conn); err != nil {
			return fmt.Errorf("failed to decode credentials: %w", err)
		}
		conn.Name = name
		env.Connections.GitHub = append(env.Connections.GitHub, conn)
	case "appstore":
		var conn AppStoreConnection
		if err := mapstructure.Decode(creds, &conn); err != nil {
			return fmt.Errorf("failed to decode credentials: %w", err)
		}
		conn.Name = name
		env.Connections.AppStore = append(env.Connections.AppStore, conn)
	case "linkedinads":
		var conn LinkedInAdsConnection
		if err := mapstructure.Decode(creds, &conn); err != nil {
			return fmt.Errorf("failed to decode credentials: %w", err)
		}
		conn.Name = name
		env.Connections.LinkedInAds = append(env.Connections.LinkedInAds, conn)
	case "gcs":
		var conn GCSConnection
		if err := mapstructure.Decode(creds, &conn); err != nil {
			return fmt.Errorf("failed to decode credentials: %w", err)
		}
		conn.Name = name
		env.Connections.GCS = append(env.Connections.GCS, conn)
	case "clickhouse":
		var conn ClickHouseConnection
		if err := mapstructure.Decode(creds, &conn); err != nil {
			return fmt.Errorf("failed to decode credentials: %w", err)
		}
		conn.Name = name
		env.Connections.ClickHouse = append(env.Connections.ClickHouse, conn)
	case "applovinmax":
		var conn ApplovinMaxConnection
		if err := mapstructure.Decode(creds, &conn); err != nil {
			return fmt.Errorf("failed to decode credentials: %w", err)
		}
		conn.Name = name
		env.Connections.ApplovinMax = append(env.Connections.ApplovinMax, conn)
	case "personio":
		var conn PersonioConnection
		if err := mapstructure.Decode(creds, &conn); err != nil {
			return fmt.Errorf("failed to decode credentials: %w", err)
		}
		conn.Name = name
		env.Connections.Personio = append(env.Connections.Personio, conn)
	case "kinesis":
		var conn KinesisConnection
		if err := mapstructure.Decode(creds, &conn); err != nil {
			return fmt.Errorf("failed to decode credentials: %w", err)
		}
		conn.Name = name
		env.Connections.Kinesis = append(env.Connections.Kinesis, conn)
	case "pipedrive":
		var conn PipedriveConnection
		if err := mapstructure.Decode(creds, &conn); err != nil {
			return fmt.Errorf("failed to decode credentials: %w", err)
		}
		conn.Name = name
		env.Connections.Pipedrive = append(env.Connections.Pipedrive, conn)
	case "emr_serverless":
		var conn EMRServerlessConnection
		if err := mapstructure.Decode(creds, &conn); err != nil {
			return fmt.Errorf("failed to decode credentials: %w", err)
		}
		conn.Name = name
		env.Connections.EMRServerless = append(env.Connections.EMRServerless, conn)

	case "googleanalytics":
		var conn GoogleAnalyticsConnection
		if err := mapstructure.Decode(creds, &conn); err != nil {
			return fmt.Errorf("failed to decode credentials: %w", err)
		}
		conn.Name = name
		env.Connections.GoogleAnalytics = append(env.Connections.GoogleAnalytics, conn)
	case "frankfurter":
		var conn FrankfurterConnection
		if err := mapstructure.Decode(creds, &conn); err != nil {
			return fmt.Errorf("failed to decode credentials: %w", err)
		}
		conn.Name = name
		env.Connections.Frankfurter = append(env.Connections.Frankfurter, conn)
	case "applovin":
		var conn AppLovinConnection
		if err := mapstructure.Decode(creds, &conn); err != nil {
			return fmt.Errorf("failed to decode credentials: %w", err)
		}
		conn.Name = name
		env.Connections.AppLovin = append(env.Connections.AppLovin, conn)
	case "salesforce":
		var conn SalesforceConnection
		if err := mapstructure.Decode(creds, &conn); err != nil {
			return fmt.Errorf("failed to decode credentials: %w", err)
		}
		conn.Name = name
		env.Connections.Salesforce = append(env.Connections.Salesforce, conn)
	case "sqlite":
		var conn SQLiteConnection
		if err := mapstructure.Decode(creds, &conn); err != nil {
			return fmt.Errorf("failed to decode credentials: %w", err)
		}
		conn.Name = name
		env.Connections.SQLite = append(env.Connections.SQLite, conn)
	case "db2":
		var conn DB2Connection
		if err := mapstructure.Decode(creds, &conn); err != nil {
			return fmt.Errorf("failed to decode credentials: %w", err)
		}
		conn.Name = name
		env.Connections.DB2 = append(env.Connections.DB2, conn)
	case "oracle":
		var conn OracleConnection
		if err := mapstructure.Decode(creds, &conn); err != nil {
			return fmt.Errorf("failed to decode credentials: %w", err)
		}
		conn.Name = name
		env.Connections.Oracle = append(env.Connections.Oracle, conn)
	case "phantombuster":
		var conn PhantombusterConnection
		if err := mapstructure.Decode(creds, &conn); err != nil {
			return fmt.Errorf("failed to decode credentials: %w", err)
		}
		conn.Name = name
		env.Connections.Phantombuster = append(env.Connections.Phantombuster, conn)
	case "elasticsearch":
		var conn ElasticsearchConnection
		if err := mapstructure.Decode(creds, &conn); err != nil {
			return fmt.Errorf("failed to decode credentials: %w", err)
		}
		conn.Name = name
		env.Connections.Elasticsearch = append(env.Connections.Elasticsearch, conn)
	case "spanner":
		var conn SpannerConnection
		if err := mapstructure.Decode(creds, &conn); err != nil {
			return fmt.Errorf("failed to decode credentials: %w", err)
		}
		conn.Name = name
		env.Connections.Spanner = append(env.Connections.Spanner, conn)
<<<<<<< HEAD
	case "attio":
		var conn AttioConnection
=======
	case "solidgate":
		var conn SolidgateConnection
		err := mapstructure.Decode(creds, &conn)
		if err != nil {
			return fmt.Errorf("failed to decode credentials: %w", err)
		}
		conn.Name = name
		env.Connections.Solidgate = append(env.Connections.Solidgate, conn)
	case "smartsheet":
		var conn SmartsheetConnection
>>>>>>> f8237f5e
		if err := mapstructure.Decode(creds, &conn); err != nil {
			return fmt.Errorf("failed to decode credentials: %w", err)
		}
		conn.Name = name
<<<<<<< HEAD
		env.Connections.Attio = append(env.Connections.Attio, conn)
=======
		env.Connections.Smartsheet = append(env.Connections.Smartsheet, conn)
>>>>>>> f8237f5e
	default:
		return fmt.Errorf("unsupported connection type: %s", connType)
	}

	// Update the environment in the config
	c.Environments[environmentName] = env
	if environmentName == c.SelectedEnvironmentName {
		c.SelectedEnvironment = &env
		c.SelectedEnvironment.Connections.buildConnectionKeyMap()
	}

	return nil
}

func (c *Config) DeleteConnection(environmentName, connectionName string) error {
	err := c.SelectEnvironment(environmentName)
	if err != nil {
		return err
	}

	env, exists := c.Environments[environmentName]
	if !exists {
		return fmt.Errorf("environment '%s' does not exist", environmentName)
	}

	connType, exists := env.Connections.typeNameMap[connectionName]
	if !exists {
		return fmt.Errorf("connection '%s' does not exist in environment '%s'", connectionName, environmentName)
	}

	switch connType {
	case "google_cloud_platform":
		env.Connections.GoogleCloudPlatform = removeConnection(env.Connections.GoogleCloudPlatform, connectionName)
	case "mssql":
		env.Connections.MsSQL = removeConnection(env.Connections.MsSQL, connectionName)
	case "databricks":
		env.Connections.Databricks = removeConnection(env.Connections.Databricks, connectionName)
	case "mongo":
		env.Connections.Mongo = removeConnection(env.Connections.Mongo, connectionName)
	case "aws":
		env.Connections.AwsConnection = removeConnection(env.Connections.AwsConnection, connectionName)
	case "athena":
		env.Connections.AthenaConnection = removeConnection(env.Connections.AthenaConnection, connectionName)
	case "postgres":
		env.Connections.Postgres = removeConnection(env.Connections.Postgres, connectionName)
	case "redshift":
		env.Connections.RedShift = removeConnection(env.Connections.RedShift, connectionName)
	case "mysql":
		env.Connections.MySQL = removeConnection(env.Connections.MySQL, connectionName)
	case "notion":
		env.Connections.Notion = removeConnection(env.Connections.Notion, connectionName)
	case "hana":
		env.Connections.HANA = removeConnection(env.Connections.HANA, connectionName)
	case "shopify":
		env.Connections.Shopify = removeConnection(env.Connections.Shopify, connectionName)
	case "snowflake":
		env.Connections.Snowflake = removeConnection(env.Connections.Snowflake, connectionName)
	case "synapse":
		env.Connections.Synapse = removeConnection(env.Connections.Synapse, connectionName)
	case "gorgias":
		env.Connections.Gorgias = removeConnection(env.Connections.Gorgias, connectionName)
	case "klaviyo":
		env.Connections.Klaviyo = removeConnection(env.Connections.Klaviyo, connectionName)
	case "adjust":
		env.Connections.Adjust = removeConnection(env.Connections.Adjust, connectionName)
	case "generic":
		env.Connections.Generic = removeConnection(env.Connections.Generic, connectionName)
	case "facebookads":
		env.Connections.FacebookAds = removeConnection(env.Connections.FacebookAds, connectionName)
	case "stripe":
		env.Connections.Stripe = removeConnection(env.Connections.Stripe, connectionName)
	case "appsflyer":
		env.Connections.Appsflyer = removeConnection(env.Connections.Appsflyer, connectionName)
	case "kafka":
		env.Connections.Kafka = removeConnection(env.Connections.Kafka, connectionName)
	case "hubspot":
		env.Connections.Hubspot = removeConnection(env.Connections.Hubspot, connectionName)
	case "google_sheets":
		env.Connections.GoogleSheets = removeConnection(env.Connections.GoogleSheets, connectionName)
	case "chess":
		env.Connections.Chess = removeConnection(env.Connections.Chess, connectionName)
	case "airtable":
		env.Connections.Airtable = removeConnection(env.Connections.Airtable, connectionName)
	case "s3":
		env.Connections.S3 = removeConnection(env.Connections.S3, connectionName)
	case "slack":
		env.Connections.Slack = removeConnection(env.Connections.Slack, connectionName)
	case "zendesk":
		env.Connections.Zendesk = removeConnection(env.Connections.Zendesk, connectionName)
	case "duckdb":
		env.Connections.DuckDB = removeConnection(env.Connections.DuckDB, connectionName)
	case "asana":
		env.Connections.Asana = removeConnection(env.Connections.Asana, connectionName)
	case "dynamodb":
		env.Connections.DynamoDB = removeConnection(env.Connections.DynamoDB, connectionName)
	case "googleads":
		env.Connections.GoogleAds = removeConnection(env.Connections.GoogleAds, connectionName)
	case "tiktokads":
		env.Connections.TikTokAds = removeConnection(env.Connections.TikTokAds, connectionName)
	case "github":
		env.Connections.GitHub = removeConnection(env.Connections.GitHub, connectionName)
	case "appstore":
		env.Connections.AppStore = removeConnection(env.Connections.AppStore, connectionName)
	case "linkedinads":
		env.Connections.LinkedInAds = removeConnection(env.Connections.LinkedInAds, connectionName)
	case "gcs":
		env.Connections.GCS = removeConnection(env.Connections.GCS, connectionName)
	case "clickhouse":
		env.Connections.ClickHouse = removeConnection(env.Connections.ClickHouse, connectionName)
	case "applovinmax":
		env.Connections.ApplovinMax = removeConnection(env.Connections.ApplovinMax, connectionName)
	case "personio":
		env.Connections.Personio = removeConnection(env.Connections.Personio, connectionName)
	case "kinesis":
		env.Connections.Kinesis = removeConnection(env.Connections.Kinesis, connectionName)
	case "pipedrive":
		env.Connections.Pipedrive = removeConnection(env.Connections.Pipedrive, connectionName)
	case "emr_serverless":
		env.Connections.EMRServerless = removeConnection(env.Connections.EMRServerless, connectionName)
	case "googleanalytics":
		env.Connections.GoogleAnalytics = removeConnection(env.Connections.GoogleAnalytics, connectionName)
	case "applovin":
		env.Connections.AppLovin = removeConnection(env.Connections.AppLovin, connectionName)
	case "frankfurter":
		env.Connections.Frankfurter = removeConnection(env.Connections.Frankfurter, connectionName)
	case "salesforce":
		env.Connections.Salesforce = removeConnection(env.Connections.Salesforce, connectionName)
	case "sqlite":
		env.Connections.SQLite = removeConnection(env.Connections.SQLite, connectionName)
	case "db2":
		env.Connections.DB2 = removeConnection(env.Connections.DB2, connectionName)
	case "oracle":
		env.Connections.Oracle = removeConnection(env.Connections.Oracle, connectionName)
	case "phantombuster":
		env.Connections.Phantombuster = removeConnection(env.Connections.Phantombuster, connectionName)
	case "elasticsearch":
		env.Connections.Elasticsearch = removeConnection(env.Connections.Elasticsearch, connectionName)
	case "spanner":
		env.Connections.Spanner = removeConnection(env.Connections.Spanner, connectionName)
<<<<<<< HEAD
	case "attio":
		env.Connections.Attio = removeConnection(env.Connections.Attio, connectionName)
=======
	case "solidgate":
		env.Connections.Solidgate = removeConnection(env.Connections.Solidgate, connectionName)
	case "smartsheet":
		env.Connections.Smartsheet = removeConnection(env.Connections.Smartsheet, connectionName)
>>>>>>> f8237f5e
	default:
		return fmt.Errorf("unsupported connection type: %s", connType)
	}

	// Update the environment in the config
	c.Environments[environmentName] = env
	if environmentName == c.SelectedEnvironmentName {
		c.SelectedEnvironment = &env
		c.SelectedEnvironment.Connections.buildConnectionKeyMap()
	}

	delete(env.Connections.typeNameMap, connectionName)

	return nil
}

type Named interface {
	GetName() string
}

func removeConnection[T interface{ GetName() string }](connections []T, name string) []T {
	for i, conn := range connections {
		if conn.GetName() == name {
			return append(connections[:i], connections[i+1:]...)
		}
	}
	return connections
}

func mergeConnectionList[T interface{ GetName() string }](existing *[]T, newConnections []T) {
	if newConnections == nil {
		return
	}
	existingNames := make(map[string]bool)
	for _, conn := range *existing {
		existingNames[conn.GetName()] = true
	}

	for _, conn := range newConnections {
		if !existingNames[conn.GetName()] {
			*existing = append(*existing, conn)
		}
	}
}

// MergeFrom implements ConnectionMerger interface.
func (c *Connections) MergeFrom(source *Connections) error {
	if source == nil {
		return errors.New("source connections cannot be nil")
	}

	if c.typeNameMap == nil {
		c.buildConnectionKeyMap()
	}

	mergeConnectionList(&c.AwsConnection, source.AwsConnection)
	mergeConnectionList(&c.AthenaConnection, source.AthenaConnection)
	mergeConnectionList(&c.GoogleCloudPlatform, source.GoogleCloudPlatform)
	mergeConnectionList(&c.Snowflake, source.Snowflake)
	mergeConnectionList(&c.Postgres, source.Postgres)
	mergeConnectionList(&c.RedShift, source.RedShift)
	mergeConnectionList(&c.MsSQL, source.MsSQL)
	mergeConnectionList(&c.Databricks, source.Databricks)
	mergeConnectionList(&c.Synapse, source.Synapse)
	mergeConnectionList(&c.Mongo, source.Mongo)
	mergeConnectionList(&c.MySQL, source.MySQL)
	mergeConnectionList(&c.Notion, source.Notion)
	mergeConnectionList(&c.HANA, source.HANA)
	mergeConnectionList(&c.Shopify, source.Shopify)
	mergeConnectionList(&c.Gorgias, source.Gorgias)
	mergeConnectionList(&c.Klaviyo, source.Klaviyo)
	mergeConnectionList(&c.Adjust, source.Adjust)
	mergeConnectionList(&c.Generic, source.Generic)
	mergeConnectionList(&c.FacebookAds, source.FacebookAds)
	mergeConnectionList(&c.Stripe, source.Stripe)
	mergeConnectionList(&c.Appsflyer, source.Appsflyer)
	mergeConnectionList(&c.Kafka, source.Kafka)
	mergeConnectionList(&c.DuckDB, source.DuckDB)
	mergeConnectionList(&c.ClickHouse, source.ClickHouse)
	mergeConnectionList(&c.Hubspot, source.Hubspot)
	mergeConnectionList(&c.GitHub, source.GitHub)
	mergeConnectionList(&c.GoogleSheets, source.GoogleSheets)
	mergeConnectionList(&c.Chess, source.Chess)
	mergeConnectionList(&c.Airtable, source.Airtable)
	mergeConnectionList(&c.Zendesk, source.Zendesk)
	mergeConnectionList(&c.TikTokAds, source.TikTokAds)
	mergeConnectionList(&c.S3, source.S3)
	mergeConnectionList(&c.Slack, source.Slack)
	mergeConnectionList(&c.Asana, source.Asana)
	mergeConnectionList(&c.DynamoDB, source.DynamoDB)
	mergeConnectionList(&c.AppStore, source.AppStore)
	mergeConnectionList(&c.LinkedInAds, source.LinkedInAds)
	mergeConnectionList(&c.GCS, source.GCS)
	mergeConnectionList(&c.Personio, source.Personio)
	mergeConnectionList(&c.EMRServerless, source.EMRServerless)
	mergeConnectionList(&c.GoogleAnalytics, source.GoogleAnalytics)
	mergeConnectionList(&c.AppLovin, source.AppLovin)
	mergeConnectionList(&c.Salesforce, source.Salesforce)
	mergeConnectionList(&c.SQLite, source.SQLite)
	mergeConnectionList(&c.DB2, source.DB2)
	mergeConnectionList(&c.Oracle, source.Oracle)
	mergeConnectionList(&c.Phantombuster, source.Phantombuster)
	mergeConnectionList(&c.Frankfurter, source.Frankfurter)
	mergeConnectionList(&c.Elasticsearch, source.Elasticsearch)
	mergeConnectionList(&c.Spanner, source.Spanner)
<<<<<<< HEAD
	mergeConnectionList(&c.Attio, source.Attio)
=======
	mergeConnectionList(&c.Solidgate, source.Solidgate)
	mergeConnectionList(&c.Smartsheet, source.Smartsheet)

>>>>>>> f8237f5e
	c.buildConnectionKeyMap()
	return nil
}

func populateAwsConfigAliases(creds map[string]any) map[string]any {
	creds = maps.Clone(creds)

	if creds["access_key"] == nil {
		creds["access_key"] = creds["aws_access_key_id"]
	}
	if creds["secret_key"] == nil {
		creds["secret_key"] = creds["aws_secret_access_key"]
	}

	return creds
}<|MERGE_RESOLUTION|>--- conflicted
+++ resolved
@@ -76,11 +76,8 @@
 	Elasticsearch       []ElasticsearchConnection       `yaml:"elasticsearch,omitempty" json:"elasticsearch,omitempty" mapstructure:"elasticsearch"`
 	Solidgate           []SolidgateConnection           `yaml:"solidgate,omitempty" json:"solidgate,omitempty" mapstructure:"solidgate"`
 	Spanner             []SpannerConnection             `yaml:"spanner,omitempty" json:"spanner,omitempty" mapstructure:"spanner"`
-<<<<<<< HEAD
+	Smartsheet          []SmartsheetConnection          `yaml:"smartsheet,omitempty" json:"smartsheet,omitempty" mapstructure:"smartsheet"`
 	Attio               []AttioConnection               `yaml:"attio,omitempty" json:"attio,omitempty" mapstructure:"attio"`
-=======
-	Smartsheet          []SmartsheetConnection          `yaml:"smartsheet,omitempty" json:"smartsheet,omitempty" mapstructure:"smartsheet"`
->>>>>>> f8237f5e
 	byKey               map[string]any
 	typeNameMap         map[string]string
 }
@@ -796,10 +793,6 @@
 		}
 		conn.Name = name
 		env.Connections.Spanner = append(env.Connections.Spanner, conn)
-<<<<<<< HEAD
-	case "attio":
-		var conn AttioConnection
-=======
 	case "solidgate":
 		var conn SolidgateConnection
 		err := mapstructure.Decode(creds, &conn)
@@ -810,16 +803,18 @@
 		env.Connections.Solidgate = append(env.Connections.Solidgate, conn)
 	case "smartsheet":
 		var conn SmartsheetConnection
->>>>>>> f8237f5e
-		if err := mapstructure.Decode(creds, &conn); err != nil {
-			return fmt.Errorf("failed to decode credentials: %w", err)
-		}
-		conn.Name = name
-<<<<<<< HEAD
+		if err := mapstructure.Decode(creds, &conn); err != nil {
+			return fmt.Errorf("failed to decode credentials: %w", err)
+		}
+		conn.Name = name
+		env.Connections.Smartsheet = append(env.Connections.Smartsheet, conn)
+	case "attio":
+		var conn AttioConnection
+		if err := mapstructure.Decode(creds, &conn); err != nil {
+			return fmt.Errorf("failed to decode credentials: %w", err)
+		}
+		conn.Name = name
 		env.Connections.Attio = append(env.Connections.Attio, conn)
-=======
-		env.Connections.Smartsheet = append(env.Connections.Smartsheet, conn)
->>>>>>> f8237f5e
 	default:
 		return fmt.Errorf("unsupported connection type: %s", connType)
 	}
@@ -959,15 +954,12 @@
 		env.Connections.Elasticsearch = removeConnection(env.Connections.Elasticsearch, connectionName)
 	case "spanner":
 		env.Connections.Spanner = removeConnection(env.Connections.Spanner, connectionName)
-<<<<<<< HEAD
-	case "attio":
-		env.Connections.Attio = removeConnection(env.Connections.Attio, connectionName)
-=======
 	case "solidgate":
 		env.Connections.Solidgate = removeConnection(env.Connections.Solidgate, connectionName)
 	case "smartsheet":
 		env.Connections.Smartsheet = removeConnection(env.Connections.Smartsheet, connectionName)
->>>>>>> f8237f5e
+	case "attio":
+		env.Connections.Attio = removeConnection(env.Connections.Attio, connectionName)
 	default:
 		return fmt.Errorf("unsupported connection type: %s", connType)
 	}
@@ -1073,13 +1065,10 @@
 	mergeConnectionList(&c.Frankfurter, source.Frankfurter)
 	mergeConnectionList(&c.Elasticsearch, source.Elasticsearch)
 	mergeConnectionList(&c.Spanner, source.Spanner)
-<<<<<<< HEAD
-	mergeConnectionList(&c.Attio, source.Attio)
-=======
 	mergeConnectionList(&c.Solidgate, source.Solidgate)
 	mergeConnectionList(&c.Smartsheet, source.Smartsheet)
 
->>>>>>> f8237f5e
+	mergeConnectionList(&c.Attio, source.Attio)
 	c.buildConnectionKeyMap()
 	return nil
 }
