--- conflicted
+++ resolved
@@ -75,12 +75,8 @@
 	Phantombuster       []PhantombusterConnection       `yaml:"phantombuster,omitempty" json:"phantombuster,omitempty" mapstructure:"phantombuster"`
 	Elasticsearch       []ElasticsearchConnection       `yaml:"elasticsearch,omitempty" json:"elasticsearch,omitempty" mapstructure:"elasticsearch"`
 	Solidgate           []SolidgateConnection           `yaml:"solidgate,omitempty" json:"solidgate,omitempty" mapstructure:"solidgate"`
-<<<<<<< HEAD
+	Smartsheet          []SmartsheetConnection          `yaml:"smartsheet,omitempty" json:"smartsheet,omitempty" mapstructure:"smartsheet"`
 	GCPSpanner          []GCPSpannerConnection          `yaml:"gcp_spanner,omitempty" json:"gcp_spanner,omitempty" mapstructure:"gcp_spanner"`
-=======
-	Spanner             []SpannerConnection             `yaml:"gcp_spanner,omitempty" json:"gcp_spanner,omitempty" mapstructure:"gcp_spanner"`
-	Smartsheet          []SmartsheetConnection          `yaml:"smartsheet,omitempty" json:"smartsheet,omitempty" mapstructure:"smartsheet"`
->>>>>>> eefe1d2c
 	byKey               map[string]any
 	typeNameMap         map[string]string
 }
