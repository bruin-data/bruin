--- conflicted
+++ resolved
@@ -14,384 +14,6 @@
 	"github.com/spf13/afero"
 )
 
-<<<<<<< HEAD
-type PostgresConnection struct {
-	Name         string `yaml:"name" json:"name" mapstructure:"name"`
-	Username     string `yaml:"username" json:"username" mapstructure:"username"`
-	Password     string `yaml:"password" json:"password" mapstructure:"password"`
-	Host         string `yaml:"host" json:"host" mapstructure:"host"`
-	Port         int    `yaml:"port" json:"port" mapstructure:"port"`
-	Database     string `yaml:"database" json:"database" mapstructure:"database"`
-	Schema       string `yaml:"schema" json:"schema" mapstructure:"schema"`
-	PoolMaxConns int    `yaml:"pool_max_conns" json:"pool_max_conns" mapstructure:"pool_max_conns" default:"10"`
-	SslMode      string `yaml:"ssl_mode" json:"ssl_mode" mapstructure:"ssl_mode" default:"disable"`
-}
-
-func (c PostgresConnection) GetName() string {
-	return c.Name
-}
-
-type MsSQLConnection struct {
-	Name     string `yaml:"name" json:"name" mapstructure:"name"`
-	Username string `yaml:"username" json:"username" mapstructure:"username"`
-	Password string `yaml:"password" json:"password" mapstructure:"password"`
-	Host     string `yaml:"host"     json:"host" mapstructure:"host"`
-	Port     int    `yaml:"port"     json:"port" mapstructure:"port"`
-	Database string `yaml:"database" json:"database" mapstructure:"database"`
-}
-
-func (c MsSQLConnection) GetName() string {
-	return c.Name
-}
-
-type DatabricksConnection struct {
-	Name    string `yaml:"name"  json:"name" mapstructure:"name"`
-	Token   string `yaml:"token" json:"token" mapstructure:"token"`
-	Path    string `yaml:"path"  json:"path" mapstructure:"path"`
-	Host    string `yaml:"host"  json:"host" mapstructure:"host"`
-	Port    int    `yaml:"port"  json:"port" mapstructure:"port"`
-	Catalog string `yaml:"catalog"  json:"catalog" mapstructure:"catalog"`
-	Schema  string `yaml:"schema"  json:"schema" mapstructure:"schema"`
-}
-
-func (c DatabricksConnection) GetName() string {
-	return c.Name
-}
-
-type GoogleCloudPlatformConnection struct {
-	Name               string `yaml:"name" json:"name" mapstructure:"name"`
-	ServiceAccountJSON string `yaml:"service_account_json" json:"service_account_json" mapstructure:"service_account_json"`
-	ServiceAccountFile string `yaml:"service_account_file" json:"service_account_file" mapstructure:"service_account_file"`
-	ProjectID          string `yaml:"project_id" json:"project_id" mapstructure:"project_id"`
-	Location           string `yaml:"location" json:"location" mapstructure:"location"`
-	rawCredentials     *google.Credentials
-}
-
-func (c GoogleCloudPlatformConnection) GetName() string {
-	return c.Name
-}
-
-func (c GoogleCloudPlatformConnection) MarshalYAML() (interface{}, error) {
-	m := make(map[string]interface{})
-
-	if c.Name != "" {
-		m["name"] = c.Name
-	}
-	if c.ProjectID != "" {
-		m["project_id"] = c.ProjectID
-	}
-	if c.Location != "" {
-		m["location"] = c.Location
-	}
-
-	// Include only one of ServiceAccountJSON or ServiceAccountFile, whichever is not empty
-	if c.ServiceAccountFile != "" {
-		m["service_account_file"] = c.ServiceAccountFile
-	} else if c.ServiceAccountJSON != "" {
-		m["service_account_json"] = c.ServiceAccountJSON
-	}
-	return m, nil
-}
-
-func (c *GoogleCloudPlatformConnection) SetCredentials(cred *google.Credentials) {
-	c.rawCredentials = cred
-}
-
-func (c *GoogleCloudPlatformConnection) GetCredentials() *google.Credentials {
-	return c.rawCredentials
-}
-
-func (c GoogleCloudPlatformConnection) MarshalJSON() ([]byte, error) {
-	if c.ServiceAccountJSON == "" && c.ServiceAccountFile != "" {
-		contents, err := os.ReadFile(c.ServiceAccountFile)
-		if err != nil {
-			return []byte{}, err
-		}
-
-		c.ServiceAccountJSON = string(contents)
-	}
-
-	return json.Marshal(map[string]string{
-		"name":                 c.Name,
-		"service_account_json": c.ServiceAccountJSON,
-		"service_account_file": c.ServiceAccountFile,
-		"project_id":           c.ProjectID,
-	})
-}
-
-type MongoConnection struct {
-	Name     string `yaml:"name" json:"name" mapstructure:"name"`
-	Username string `yaml:"username" json:"username" mapstructure:"username"`
-	Password string `yaml:"password" json:"password" mapstructure:"password"`
-	Host     string `yaml:"host"     json:"host" mapstructure:"host"`
-	Port     int    `yaml:"port"     json:"port" mapstructure:"port"`
-	Database string `yaml:"database" json:"database" mapstructure:"database"`
-}
-
-func (c MongoConnection) GetName() string {
-	return c.Name
-}
-
-type ShopifyConnection struct {
-	Name   string `yaml:"name" json:"name" mapstructure:"name"`
-	URL    string `yaml:"url" json:"url" mapstructure:"url"`
-	APIKey string `yaml:"api_key" json:"api_key" mapstructure:"api_key"`
-}
-
-func (c ShopifyConnection) GetName() string {
-	return c.Name
-}
-
-type AwsConnection struct {
-	Name      string `yaml:"name" json:"name" mapstructure:"name"`
-	AccessKey string `yaml:"access_key" json:"access_key" mapstructure:"access_key"`
-	SecretKey string `yaml:"secret_key" json:"secret_key" mapstructure:"secret_key"`
-}
-
-func (c AwsConnection) GetName() string {
-	return c.Name
-}
-
-type AthenaConnection struct {
-	Name             string `yaml:"name" json:"name" mapstructure:"name"`
-	AccessKey        string `yaml:"access_key" json:"access_key" mapstructure:"access_key"`
-	SecretKey        string `yaml:"secret_key" json:"secret_key" mapstructure:"secret_key"`
-	QueryResultsPath string `yaml:"query_results_path" json:"query_results_path" mapstructure:"query_results_path"`
-	Region           string `yaml:"region" json:"region" mapstructure:"region"`
-	Database         string `yaml:"database" json:"database" mapstructure:"database"`
-}
-
-func (c AthenaConnection) GetName() string {
-	return c.Name
-}
-
-type GorgiasConnection struct {
-	Name   string `yaml:"name" json:"name" mapstructure:"name"`
-	Domain string `yaml:"domain" json:"domain" mapstructure:"domain"`
-	APIKey string `yaml:"api_key" json:"api_key" mapstructure:"api_key"`
-	Email  string `yaml:"email" json:"email" mapstructure:"email"`
-}
-
-func (c GorgiasConnection) GetName() string {
-	return c.Name
-}
-
-type KlaviyoConnection struct {
-	Name   string `yaml:"name" json:"name" mapstructure:"name"`
-	APIKey string `yaml:"api_key" json:"api_key" mapstructure:"api_key"`
-}
-
-func (c KlaviyoConnection) GetName() string {
-	return c.Name
-}
-
-type AdjustConnection struct {
-	Name   string `yaml:"name" json:"name" mapstructure:"name"`
-	APIKey string `yaml:"api_key" json:"api_key" mapstructure:"api_key"`
-}
-
-func (c AdjustConnection) GetName() string {
-	return c.Name
-}
-
-type DuckDBConnection struct {
-	Name string `yaml:"name" json:"name" mapstructure:"name"`
-	Path string `yaml:"path" json:"path" mapstructure:"path"`
-}
-
-func (d DuckDBConnection) GetName() string {
-	return d.Name
-}
-
-type StripeConnection struct {
-	Name   string `yaml:"name" json:"name" mapstructure:"name"`
-	APIKey string `yaml:"api_key" json:"api_key" mapstructure:"api_key"`
-}
-
-func (c StripeConnection) GetName() string {
-	return c.Name
-}
-
-type FacebookAdsConnection struct {
-	Name        string `yaml:"name" json:"name" mapstructure:"name"`
-	AccessToken string `yaml:"access_token" json:"access_token" mapstructure:"access_token"`
-	AccountID   string `yaml:"account_id" json:"account_id" mapstructure:"account_id"`
-}
-
-func (c FacebookAdsConnection) GetName() string {
-	return c.Name
-}
-
-type AppsflyerConnection struct {
-	Name   string `yaml:"name" json:"name" mapstructure:"name"`
-	APIKey string `yaml:"api_key" json:"api_key" mapstructure:"api_key"`
-}
-
-func (c AppsflyerConnection) GetName() string {
-	return c.Name
-}
-
-type AirtableConnection struct {
-	Name        string `yaml:"name" json:"name" mapstructure:"name"`
-	BaseID      string `yaml:"base_id" json:"base_id" mapstructure:"base_id"`
-	AccessToken string `yaml:"access_token" json:"access_token" mapstructure:"access_token"`
-}
-
-func (c AirtableConnection) GetName() string {
-	return c.Name
-}
-
-type ZendeskConnection struct {
-	Name       string `yaml:"name" json:"name" mapstructure:"name"`
-	ApiToken   string `yaml:"api_token" json:"api_token" mapstructure:"api_token"`
-	Email      string `yaml:"email" json:"email" mapstructure:"email"`
-	OAuthToken string `yaml:"oauth_token" json:"oauth_token" mapstructure:"oauth_token"`
-	Subdomain  string `yaml:"subdomain" json:"subdomain" mapstructure:"subdomain"`
-}
-
-func (c ZendeskConnection) GetName() string {
-	return c.Name
-}
-
-type KafkaConnection struct {
-	Name             string `yaml:"name" json:"name" mapstructure:"name"`
-	BootstrapServers string `yaml:"bootstrap_servers" json:"bootstrap_servers" mapstructure:"bootstrap_servers"`
-	GroupID          string `yaml:"group_id" json:"group_id" mapstructure:"group_id"`
-	SecurityProtocol string `yaml:"security_protocol" json:"security_protocol" mapstructure:"security_protocol"`
-	SaslMechanisms   string `yaml:"sasl_mechanisms" json:"sasl_mechanisms" mapstructure:"sasl_mechanisms"`
-	SaslUsername     string `yaml:"sasl_username" json:"sasl_username" mapstructure:"sasl_username"`
-	SaslPassword     string `yaml:"sasl_password" json:"sasl_password" mapstructure:"sasl_password"`
-	BatchSize        string `yaml:"batch_size" json:"batch_size" mapstructure:"batch_size"`
-	BatchTimeout     string `yaml:"batch_timeout" json:"batch_timeout" mapstructure:"batch_timeout"`
-}
-
-func (c KafkaConnection) GetName() string {
-	return c.Name
-}
-
-type HubspotConnection struct {
-	Name   string `yaml:"name" json:"name" mapstructure:"name"`
-	APIKey string `yaml:"api_key" json:"api_key" mapstructure:"api_key"`
-}
-
-func (c HubspotConnection) GetName() string {
-	return c.Name
-}
-
-type GoogleSheetsConnection struct {
-	Name            string `yaml:"name" json:"name" mapstructure:"name"`
-	CredentialsPath string `yaml:"credentials_path" json:"credentials_path" mapstructure:"credentials_path"`
-}
-
-func (c GoogleSheetsConnection) GetName() string {
-	return c.Name
-}
-
-type ChessConnection struct {
-	Name    string   `yaml:"name" json:"name" mapstructure:"name"`
-	Players []string `yaml:"players" json:"players" mapstructure:"players"`
-}
-
-func (c ChessConnection) GetName() string {
-	return c.Name
-}
-
-type S3Connection struct {
-	Name            string `yaml:"name" json:"name" mapstructure:"name"`
-	BucketName      string `yaml:"bucket_name" json:"bucket_name" mapstructure:"bucket_name"`
-	PathToFile      string `yaml:"path_to_file" json:"path_to_file" mapstructure:"path_to_file"`
-	AccessKeyID     string `yaml:"access_key_id" json:"access_key_id" mapstructure:"access_key_id"`
-	SecretAccessKey string `yaml:"secret_access_key" json:"secret_access_key" mapstructure:"secret_access_key"`
-}
-
-func (c S3Connection) GetName() string {
-	return c.Name
-}
-
-type MySQLConnection struct {
-	Name     string `yaml:"name" json:"name" mapstructure:"name"`
-	Username string `yaml:"username" json:"username" mapstructure:"username"`
-	Password string `yaml:"password" json:"password" mapstructure:"password"`
-	Host     string `yaml:"host"     json:"host" mapstructure:"host"`
-	Port     int    `yaml:"port"     json:"port" mapstructure:"port"`
-	Database string `yaml:"database" json:"database" mapstructure:"database"`
-	Driver   string `yaml:"driver" json:"driver" mapstructure:"driver"`
-}
-
-func (c MySQLConnection) GetName() string {
-	return c.Name
-}
-
-type NotionConnection struct {
-	Name   string `yaml:"name" json:"name" mapstructure:"name"`
-	APIKey string `yaml:"api_key" json:"api_key" mapstructure:"api_key"`
-}
-
-func (c NotionConnection) GetName() string {
-	return c.Name
-}
-
-type HANAConnection struct {
-	Name     string `yaml:"name" json:"name" mapstructure:"name"`
-	Username string `yaml:"username" json:"username" mapstructure:"username"`
-	Password string `yaml:"password" json:"password" mapstructure:"password"`
-	Host     string `yaml:"host"     json:"host" mapstructure:"host"`
-	Port     int    `yaml:"port"     json:"port" mapstructure:"port"`
-	Database string `yaml:"database" json:"database" mapstructure:"database"`
-}
-
-func (c HANAConnection) GetName() string {
-	return c.Name
-}
-
-type SnowflakeConnection struct {
-	Name      string `yaml:"name" json:"name" mapstructure:"name"`
-	Account   string `yaml:"account" json:"account" mapstructure:"account"`
-	Username  string `yaml:"username" json:"username" mapstructure:"username"`
-	Password  string `yaml:"password" json:"password" mapstructure:"password"`
-	Region    string `yaml:"region" json:"region" mapstructure:"region"`
-	Role      string `yaml:"role" json:"role" mapstructure:"role"`
-	Database  string `yaml:"database" json:"database" mapstructure:"database"`
-	Schema    string `yaml:"schema" json:"schema" mapstructure:"schema"`
-	Warehouse string `yaml:"warehouse" json:"warehouse" mapstructure:"warehouse"`
-}
-
-func (c SnowflakeConnection) MarshalJSON() ([]byte, error) {
-	return json.Marshal(map[string]string{
-		"name":      c.Name,
-		"account":   c.Account,
-		"username":  c.Username,
-		"password":  c.Password,
-		"region":    c.Region,
-		"role":      c.Role,
-		"database":  c.Database,
-		"schema":    c.Schema,
-		"warehouse": c.Warehouse,
-	})
-}
-
-func (c SnowflakeConnection) GetName() string {
-	return c.Name
-}
-
-type GenericConnection struct {
-	Name  string `yaml:"name" json:"name" mapstructure:"name"`
-	Value string `yaml:"value" json:"value" mapstructure:"value"`
-}
-
-func (c GenericConnection) MarshalJSON() ([]byte, error) {
-	return json.Marshal(map[string]string{
-		"name":  c.Name,
-		"value": c.Value,
-	})
-}
-
-func (c GenericConnection) GetName() string {
-	return c.Name
-}
-
-=======
->>>>>>> 7bf08c67
 type Connections struct {
 	AwsConnection       []AwsConnection                 `yaml:"aws,omitempty" json:"aws,omitempty" mapstructure:"aws"`
 	AthenaConnection    []AthenaConnection              `yaml:"athena,omitempty" json:"athena,omitempty" mapstructure:"athena"`
@@ -422,9 +44,8 @@
 	Airtable            []AirtableConnection            `yaml:"airtable,omitempty" json:"airtable,omitempty" mapstructure:"airtable"`
 	Zendesk             []ZendeskConnection             `yaml:"zendesk,omitempty" json:"zendesk,omitempty" mapstructure:"zendesk"`
 	S3                  []S3Connection                  `yaml:"s3,omitempty" json:"s3,omitempty" mapstructure:"s3"`
-
-	byKey       map[string]any
-	typeNameMap map[string]string
+	byKey               map[string]any
+	typeNameMap         map[string]string
 }
 
 func (c *Connections) ConnectionsSummaryList() map[string]string {
