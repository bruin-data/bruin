package config

import (
	"encoding/json"
	"errors"
	"fmt"
	fs2 "io/fs"
	"maps"
	"path/filepath"
	"reflect"
	"strings"

	"github.com/bruin-data/bruin/pkg/git"
	path2 "github.com/bruin-data/bruin/pkg/path"
	"github.com/bruin-data/bruin/pkg/pipeline"
	"github.com/bruin-data/bruin/pkg/scheduler"
	"github.com/go-viper/mapstructure/v2"
	"github.com/invopop/jsonschema"
	errors2 "github.com/pkg/errors"
	"github.com/spf13/afero"
)

type Connections struct {
	AwsConnection       []AwsConnection                 `yaml:"aws,omitempty" json:"aws,omitempty" mapstructure:"aws"`
	AthenaConnection    []AthenaConnection              `yaml:"athena,omitempty" json:"athena,omitempty" mapstructure:"athena"`
	GoogleCloudPlatform []GoogleCloudPlatformConnection `yaml:"google_cloud_platform,omitempty" json:"google_cloud_platform,omitempty" mapstructure:"google_cloud_platform"`
	Snowflake           []SnowflakeConnection           `yaml:"snowflake,omitempty" json:"snowflake,omitempty" mapstructure:"snowflake"`
	Postgres            []PostgresConnection            `yaml:"postgres,omitempty" json:"postgres,omitempty" mapstructure:"postgres"`
	RedShift            []RedshiftConnection            `yaml:"redshift,omitempty" json:"redshift,omitempty" mapstructure:"redshift"`
	MsSQL               []MsSQLConnection               `yaml:"mssql,omitempty" json:"mssql,omitempty" mapstructure:"mssql"`
	Databricks          []DatabricksConnection          `yaml:"databricks,omitempty" json:"databricks,omitempty" mapstructure:"databricks"`
	Synapse             []SynapseConnection             `yaml:"synapse,omitempty" json:"synapse,omitempty" mapstructure:"synapse"`
	Mongo               []MongoConnection               `yaml:"mongo,omitempty" json:"mongo,omitempty" mapstructure:"mongo"`
	MySQL               []MySQLConnection               `yaml:"mysql,omitempty" json:"mysql,omitempty" mapstructure:"mysql"`
	Notion              []NotionConnection              `yaml:"notion,omitempty" json:"notion,omitempty" mapstructure:"notion"`
	HANA                []HANAConnection                `yaml:"hana,omitempty" json:"hana,omitempty" mapstructure:"hana"`
	Shopify             []ShopifyConnection             `yaml:"shopify,omitempty" json:"shopify,omitempty" mapstructure:"shopify"`
	Gorgias             []GorgiasConnection             `yaml:"gorgias,omitempty" json:"gorgias,omitempty" mapstructure:"gorgias"`
	Klaviyo             []KlaviyoConnection             `yaml:"klaviyo,omitempty" json:"klaviyo,omitempty" mapstructure:"klaviyo"`
	Adjust              []AdjustConnection              `yaml:"adjust,omitempty" json:"adjust,omitempty" mapstructure:"adjust"`
	Generic             []GenericConnection             `yaml:"generic,omitempty" json:"generic,omitempty" mapstructure:"generic"`
	FacebookAds         []FacebookAdsConnection         `yaml:"facebookads,omitempty" json:"facebookads,omitempty" mapstructure:"facebookads"`
	Stripe              []StripeConnection              `yaml:"stripe,omitempty" json:"stripe,omitempty" mapstructure:"stripe"`
	Appsflyer           []AppsflyerConnection           `yaml:"appsflyer,omitempty" json:"appsflyer,omitempty" mapstructure:"appsflyer"`
	Kafka               []KafkaConnection               `yaml:"kafka,omitempty" json:"kafka,omitempty" mapstructure:"kafka"`
	DuckDB              []DuckDBConnection              `yaml:"duckdb,omitempty" json:"duckdb,omitempty" mapstructure:"duckdb"`
	ClickHouse          []ClickHouseConnection          `yaml:"clickhouse,omitempty" json:"clickhouse,omitempty" mapstructure:"clickhouse"`
	Hubspot             []HubspotConnection             `yaml:"hubspot,omitempty" json:"hubspot,omitempty" mapstructure:"hubspot"`
	GitHub              []GitHubConnection              `yaml:"github,omitempty" json:"github,omitempty" mapstructure:"github"`
	GoogleSheets        []GoogleSheetsConnection        `yaml:"google_sheets,omitempty" json:"google_sheets,omitempty" mapstructure:"google_sheets"`
	Chess               []ChessConnection               `yaml:"chess,omitempty" json:"chess,omitempty" mapstructure:"chess"`
	Airtable            []AirtableConnection            `yaml:"airtable,omitempty" json:"airtable,omitempty" mapstructure:"airtable"`
	Zendesk             []ZendeskConnection             `yaml:"zendesk,omitempty" json:"zendesk,omitempty" mapstructure:"zendesk"`
	TikTokAds           []TikTokAdsConnection           `yaml:"tiktokads,omitempty" json:"tiktokads,omitempty" mapstructure:"tiktokads"`
	S3                  []S3Connection                  `yaml:"s3,omitempty" json:"s3,omitempty" mapstructure:"s3"`
	Slack               []SlackConnection               `yaml:"slack,omitempty" json:"slack,omitempty" mapstructure:"slack"`
	Asana               []AsanaConnection               `yaml:"asana,omitempty" json:"asana,omitempty" mapstructure:"asana"`
	DynamoDB            []DynamoDBConnection            `yaml:"dynamodb,omitempty" json:"dynamodb,omitempty" mapstructure:"dynamodb"`
	GoogleAds           []GoogleAdsConnection           `yaml:"googleads,omitempty" json:"googleads,omitempty" mapstructure:"googleads"`
	AppStore            []AppStoreConnection            `yaml:"appstore,omitempty" json:"appstore,omitempty" mapstructure:"appstore"`
	LinkedInAds         []LinkedInAdsConnection         `yaml:"linkedinads,omitempty" json:"linkedinads,omitempty" mapstructure:"linkedinads"`
	GCS                 []GCSConnection                 `yaml:"gcs,omitempty" json:"gcs,omitempty" mapstructure:"gcs"`
	ApplovinMax         []ApplovinMaxConnection         `yaml:"applovinmax,omitempty" json:"applovinmax,omitempty" mapstructure:"applovinmax"`
	Personio            []PersonioConnection            `yaml:"personio,omitempty" json:"personio,omitempty" mapstructure:"personio"`
	Kinesis             []KinesisConnection             `yaml:"kinesis,omitempty" json:"kinesis,omitempty" mapstructure:"kinesis"`
	Pipedrive           []PipedriveConnection           `yaml:"pipedrive,omitempty" json:"pipedrive,omitempty" mapstructure:"pipedrive"`
	EMRServerless       []EMRServerlessConnection       `yaml:"emr_serverless,omitempty" json:"emr_serverless,omitempty" mapstructure:"emr_serverless"`
	GoogleAnalytics     []GoogleAnalyticsConnection     `yaml:"googleanalytics,omitempty" json:"googleanalytics,omitempty" mapstructure:"googleanalytics"`
	AppLovin            []AppLovinConnection            `yaml:"applovin,omitempty" json:"applovin,omitempty" mapstructure:"applovin"`
<<<<<<< HEAD
	Frankfurter         []FrankfurterConnection         `yaml:"frankfurter,omitempty" json:"frankfurter,omitempty" mapstructure:"frankfurter"`
=======
	Salesforce          []SalesforceConnection          `yaml:"salesforce,omitempty" json:"salesforce,omitempty" mapstructure:"salesforce"`
>>>>>>> bc1efdbc
	byKey               map[string]any
	typeNameMap         map[string]string
}

func (c *Connections) ConnectionsSummaryList() map[string]string {
	if c.typeNameMap == nil {
		c.buildConnectionKeyMap()
	}

	return c.typeNameMap
}

func GetConnectionsSchema() (string, error) {
	schema := jsonschema.Reflect(&Connections{})
	jsonStringSchema, err := json.Marshal(schema)
	if err != nil {
		return "", err
	}

	return string(jsonStringSchema), nil
}

func (c *Connections) Exists(name string) bool {
	if c.byKey == nil {
		c.buildConnectionKeyMap()
	}

	_, ok := c.typeNameMap[name]
	return ok
}

func (c *Connections) buildConnectionKeyMap() {
	c.byKey = make(map[string]any)
	c.typeNameMap = make(map[string]string)

	connections := reflect.ValueOf(c).Elem()
	connectionsType := connections.Type()
	for i := range connectionsType.NumField() {
		field := connections.Field(i)
		if field.Type().Kind() != reflect.Slice {
			continue
		}

		yamlTag := connectionsType.Field(i).Tag.Get("yaml")
		if len(yamlTag) == 0 {
			// this is meant to be caught by our tests
			// this shouldn't happen during runtime.
			msg := fmt.Sprintf(
				"Expected field %s.%s to have a non-empty `yaml` tag",
				connectionsType.Name(),
				connectionsType.Field(i).Name,
			)
			panic(msg)
		}
		sep := strings.Index(yamlTag, ",")
		if sep > 0 {
			yamlTag = yamlTag[:sep]
		}

		for i := range field.Len() {
			fieldItem := field.Index(i)
			connection := fieldItem.Interface().(Named)
			c.byKey[connection.GetName()] = fieldItem.Addr().Interface()
			c.typeNameMap[connection.GetName()] = yamlTag
		}
	}
}

type Environment struct {
	Connections  *Connections `yaml:"connections" json:"connections" mapstructure:"connections"`
	SchemaPrefix string       `yaml:"schema_prefix,omitempty" json:"schema_prefix" mapstructure:"schema_prefix"`
}

func (e *Environment) GetSecretByKey(key string) (string, error) {
	v, ok := e.Connections.byKey[key]
	if !ok {
		return "", nil
	}

	if v, ok := v.(*GenericConnection); ok {
		return v.Value, nil
	}

	res, err := json.Marshal(v)
	return string(res), err
}

type EnvContextKey string

const (
	EnvironmentContextKey EnvContextKey = "environment"
)

type Config struct {
	fs   afero.Fs
	path string

	DefaultEnvironmentName  string                 `yaml:"default_environment" json:"default_environment_name" mapstructure:"default_environment_name"`
	SelectedEnvironmentName string                 `yaml:"-" json:"selected_environment_name" mapstructure:"selected_environment_name"`
	SelectedEnvironment     *Environment           `yaml:"-" json:"selected_environment" mapstructure:"selected_environment"`
	Environments            map[string]Environment `yaml:"environments" json:"environments" mapstructure:"environments"`
}

func (c *Config) CanRunTaskInstances(p *pipeline.Pipeline, tasks []scheduler.TaskInstance) error {
	for _, task := range tasks {
		asset := task.GetAsset()
		connNames, err := p.GetAllConnectionNamesForAsset(asset)
		if err != nil {
			return errors2.Wrap(err, "Could not find connection name for asset "+asset.Name)
		}

		for _, connName := range connNames {
			if !c.SelectedEnvironment.Connections.Exists(connName) {
				return errors2.Errorf("Connection '%s' does not exist in the selected environment and is needed for '%s'", connName, asset.Name)
			}
		}
	}

	return nil
}

func (c *Config) GetEnvironmentNames() []string {
	envs := make([]string, len(c.Environments))
	i := 0
	for name := range c.Environments {
		envs[i] = name
		i++
	}

	return envs
}

func (c *Config) GetSecretByKey(key string) (string, error) {
	return c.SelectedEnvironment.GetSecretByKey(key)
}

func (c *Config) Persist() error {
	return c.PersistToFs(c.fs)
}

func (c *Config) PersistToFs(fs afero.Fs) error {
	return path2.WriteYaml(fs, c.path, c)
}

func (c *Config) SelectEnvironment(name string) error {
	e, ok := c.Environments[name]
	if !ok {
		return fmt.Errorf("environment '%s' not found in the configuration file", name)
	}

	c.SelectedEnvironment = &e
	c.SelectedEnvironmentName = name
	c.SelectedEnvironment.Connections.buildConnectionKeyMap()
	if c.SelectedEnvironment.SchemaPrefix != "" && !strings.HasSuffix(c.SelectedEnvironment.SchemaPrefix, "_") {
		c.SelectedEnvironment.SchemaPrefix += "_"
	}
	return nil
}

func LoadFromFile(fs afero.Fs, path string) (*Config, error) {
	var config Config

	err := path2.ReadYaml(fs, path, &config)
	if err != nil {
		return nil, err
	}

	config.fs = fs
	config.path = path

	if config.DefaultEnvironmentName == "" {
		config.DefaultEnvironmentName = "default"
	}

	absoluteConfigPath, err := filepath.Abs(path)
	if err != nil {
		return nil, fmt.Errorf("failed to get absolute path: %w", err)
	}
	configLocation := filepath.Dir(absoluteConfigPath)

	// Make duckdb paths absolute
	for _, env := range config.Environments {
		for i, conn := range env.Connections.DuckDB {
			if filepath.IsAbs(conn.Path) {
				continue
			}
			env.Connections.DuckDB[i].Path = filepath.Join(configLocation, conn.Path)
		}
		// Make GoogleCloudPlatform service account file paths absolute
		for i, conn := range env.Connections.GoogleCloudPlatform {
			if conn.ServiceAccountFile == "" {
				continue
			}

			if filepath.IsAbs(conn.ServiceAccountFile) {
				continue
			}
			env.Connections.GoogleCloudPlatform[i].ServiceAccountFile = filepath.Join(configLocation, conn.ServiceAccountFile)
		}
		// Make MySQL SSL file paths absolute
		for i, conn := range env.Connections.MySQL {
			if conn.SslCaPath != "" && !filepath.IsAbs(conn.SslCaPath) {
				env.Connections.MySQL[i].SslCaPath = filepath.Join(configLocation, conn.SslCaPath)
			}

			if conn.SslCertPath != "" && !filepath.IsAbs(conn.SslCertPath) {
				env.Connections.MySQL[i].SslCertPath = filepath.Join(configLocation, conn.SslCertPath)
			}

			if conn.SslKeyPath != "" && !filepath.IsAbs(conn.SslKeyPath) {
				env.Connections.MySQL[i].SslKeyPath = filepath.Join(configLocation, conn.SslKeyPath)
			}
		}

		// Make Snowflake private key path absolute
		for i, conn := range env.Connections.Snowflake {
			if conn.PrivateKeyPath == "" {
				continue
			}

			if filepath.IsAbs(conn.PrivateKeyPath) {
				continue
			}

			env.Connections.Snowflake[i].PrivateKeyPath = filepath.Join(configLocation, conn.PrivateKeyPath)
		}
	}

	err = config.SelectEnvironment(config.DefaultEnvironmentName)
	if err != nil {
		return nil, fmt.Errorf("failed to select default environment: %w", err)
	}

	return &config, nil
}

func LoadOrCreate(fs afero.Fs, path string) (*Config, error) {
	config, err := LoadFromFile(fs, path)
	if err != nil && !errors.Is(err, fs2.ErrNotExist) {
		return nil, err
	}

	if err == nil {
		return config, ensureConfigIsInGitignore(fs, path)
	}

	defaultEnv := Environment{
		Connections: &Connections{},
	}
	config = &Config{
		fs:   fs,
		path: path,

		DefaultEnvironmentName:  "default",
		SelectedEnvironment:     &defaultEnv,
		SelectedEnvironmentName: "default",
		Environments: map[string]Environment{
			"default": defaultEnv,
		},
	}

	err = config.Persist()
	if err != nil {
		return nil, fmt.Errorf("failed to persist config: %w", err)
	}

	config.SelectedEnvironment.Connections.buildConnectionKeyMap()

	return config, ensureConfigIsInGitignore(fs, path)
}

func ensureConfigIsInGitignore(fs afero.Fs, filePath string) error {
	return git.EnsureGivenPatternIsInGitignore(fs, filepath.Dir(filePath), filepath.Base(filePath))
}

func LoadOrCreateWithoutPathAbsolutization(fs afero.Fs, path string) (*Config, error) {
	var config Config

	err := path2.ReadYaml(fs, path, &config)
	if err != nil && !errors.Is(err, fs2.ErrNotExist) {
		return nil, err
	}

	if err == nil {
		config.fs = fs
		config.path = path

		if config.DefaultEnvironmentName == "" {
			config.DefaultEnvironmentName = "default"
		}

		err = config.SelectEnvironment(config.DefaultEnvironmentName)
		if err != nil {
			return nil, fmt.Errorf("failed to select default environment: %w", err)
		}

		return &config, ensureConfigIsInGitignore(fs, path)
	}

	defaultEnv := Environment{
		Connections: &Connections{},
	}
	config = Config{
		fs:   fs,
		path: path,

		DefaultEnvironmentName:  "default",
		SelectedEnvironment:     &defaultEnv,
		SelectedEnvironmentName: "default",
		Environments: map[string]Environment{
			"default": defaultEnv,
		},
	}

	err = config.Persist()
	if err != nil {
		return nil, fmt.Errorf("failed to persist config: %w", err)
	}

	config.SelectedEnvironment.Connections.buildConnectionKeyMap()

	return &config, ensureConfigIsInGitignore(fs, path)
}

//nolint:maintidx
func (c *Config) AddConnection(environmentName, name, connType string, creds map[string]interface{}) error {
	// Check if the environment exists
	env, exists := c.Environments[environmentName]
	if !exists {
		return fmt.Errorf("environment '%s' does not exist", environmentName)
	}

	// todo(turtledev): refactor this. It's full of unnecessary repetition
	switch connType {
	case "aws":
		var conn AwsConnection
		creds = populateAwsConfigAliases(creds)
		if err := mapstructure.Decode(creds, &conn); err != nil {
			return fmt.Errorf("failed to decode credentials: %w", err)
		}
		conn.Name = name
		env.Connections.AwsConnection = append(env.Connections.AwsConnection, conn)
	case "google_cloud_platform":
		var conn GoogleCloudPlatformConnection
		if err := mapstructure.Decode(creds, &conn); err != nil {
			return fmt.Errorf("failed to decode credentials: %w", err)
		}
		conn.Name = name
		env.Connections.GoogleCloudPlatform = append(env.Connections.GoogleCloudPlatform, conn)
	case "athena":
		var conn AthenaConnection
		if err := mapstructure.Decode(creds, &conn); err != nil {
			return fmt.Errorf("failed to decode credentials: %w", err)
		}
		conn.Name = name
		env.Connections.AthenaConnection = append(env.Connections.AthenaConnection, conn)
	case "snowflake":
		var conn SnowflakeConnection
		if err := mapstructure.Decode(creds, &conn); err != nil {
			return fmt.Errorf("failed to decode credentials: %w", err)
		}
		conn.Name = name
		env.Connections.Snowflake = append(env.Connections.Snowflake, conn)
	case "postgres":
		var conn PostgresConnection
		if err := mapstructure.Decode(creds, &conn); err != nil {
			return fmt.Errorf("failed to decode credentials: %w", err)
		}
		conn.Name = name
		env.Connections.Postgres = append(env.Connections.Postgres, conn)
	case "redshift":
		var conn RedshiftConnection
		if err := mapstructure.Decode(creds, &conn); err != nil {
			return fmt.Errorf("failed to decode credentials: %w", err)
		}
		conn.Name = name
		env.Connections.RedShift = append(env.Connections.RedShift, conn)
	case "mssql":
		var conn MsSQLConnection
		if err := mapstructure.Decode(creds, &conn); err != nil {
			return fmt.Errorf("failed to decode credentials: %w", err)
		}
		conn.Name = name
		env.Connections.MsSQL = append(env.Connections.MsSQL, conn)
	case "databricks":
		var conn DatabricksConnection
		if err := mapstructure.Decode(creds, &conn); err != nil {
			return fmt.Errorf("failed to decode credentials: %w", err)
		}
		conn.Name = name
		env.Connections.Databricks = append(env.Connections.Databricks, conn)
	case "synapse":
		var conn SynapseConnection
		if err := mapstructure.Decode(creds, &conn); err != nil {
			return fmt.Errorf("failed to decode credentials: %w", err)
		}
		conn.Name = name
		env.Connections.Synapse = append(env.Connections.Synapse, conn)
	case "mongo":
		var conn MongoConnection
		if err := mapstructure.Decode(creds, &conn); err != nil {
			return fmt.Errorf("failed to decode credentials: %w", err)
		}
		conn.Name = name
		env.Connections.Mongo = append(env.Connections.Mongo, conn)
	case "mysql":
		var conn MySQLConnection
		if err := mapstructure.Decode(creds, &conn); err != nil {
			return fmt.Errorf("failed to decode credentials: %w", err)
		}
		conn.Name = name
		env.Connections.MySQL = append(env.Connections.MySQL, conn)
	case "notion":
		var conn NotionConnection
		if err := mapstructure.Decode(creds, &conn); err != nil {
			return fmt.Errorf("failed to decode credentials: %w", err)
		}
		conn.Name = name
		env.Connections.Notion = append(env.Connections.Notion, conn)
	case "hana":
		var conn HANAConnection
		if err := mapstructure.Decode(creds, &conn); err != nil {
			return fmt.Errorf("failed to decode credentials: %w", err)
		}
		conn.Name = name
		env.Connections.HANA = append(env.Connections.HANA, conn)
	case "shopify":
		var conn ShopifyConnection
		if err := mapstructure.Decode(creds, &conn); err != nil {
			return fmt.Errorf("failed to decode credentials: %w", err)
		}
		conn.Name = name
		env.Connections.Shopify = append(env.Connections.Shopify, conn)
	case "gorgias":
		var conn GorgiasConnection
		if err := mapstructure.Decode(creds, &conn); err != nil {
			return fmt.Errorf("failed to decode credentials: %w", err)
		}
		conn.Name = name
		env.Connections.Gorgias = append(env.Connections.Gorgias, conn)
	case "klaviyo":
		var conn KlaviyoConnection
		if err := mapstructure.Decode(creds, &conn); err != nil {
			return fmt.Errorf("failed to decode credentials: %w", err)
		}
		conn.Name = name
		env.Connections.Klaviyo = append(env.Connections.Klaviyo, conn)
	case "adjust":
		var conn AdjustConnection
		if err := mapstructure.Decode(creds, &conn); err != nil {
			return fmt.Errorf("failed to decode credentials: %w", err)
		}
		conn.Name = name
		env.Connections.Adjust = append(env.Connections.Adjust, conn)
	case "stripe":
		var conn StripeConnection
		if err := mapstructure.Decode(creds, &conn); err != nil {
			return fmt.Errorf("failed to decode credentials: %w", err)
		}
		conn.Name = name
		env.Connections.Stripe = append(env.Connections.Stripe, conn)
	case "generic":
		var conn GenericConnection
		if err := mapstructure.Decode(creds, &conn); err != nil {
			return fmt.Errorf("failed to decode credentials: %w", err)
		}
		conn.Name = name
		env.Connections.Generic = append(env.Connections.Generic, conn)
	case "facebookads":
		var conn FacebookAdsConnection
		if err := mapstructure.Decode(creds, &conn); err != nil {
			return fmt.Errorf("failed to decode credentials: %w", err)
		}
		conn.Name = name
		env.Connections.FacebookAds = append(env.Connections.FacebookAds, conn)
	case "appsflyer":
		var conn AppsflyerConnection
		if err := mapstructure.Decode(creds, &conn); err != nil {
			return fmt.Errorf("failed to decode credentials: %w", err)
		}
		conn.Name = name
		env.Connections.Appsflyer = append(env.Connections.Appsflyer, conn)
	case "kafka":
		var conn KafkaConnection
		if err := mapstructure.Decode(creds, &conn); err != nil {
			return fmt.Errorf("failed to decode credentials: %w", err)
		}
		conn.Name = name
		env.Connections.Kafka = append(env.Connections.Kafka, conn)
	case "hubspot":
		var conn HubspotConnection
		if err := mapstructure.Decode(creds, &conn); err != nil {
			return fmt.Errorf("failed to decode credentials: %w", err)
		}
		conn.Name = name
		env.Connections.Hubspot = append(env.Connections.Hubspot, conn)
	case "google_sheets":
		var conn GoogleSheetsConnection
		if err := mapstructure.Decode(creds, &conn); err != nil {
			return fmt.Errorf("failed to decode credentials: %w", err)
		}
		conn.Name = name
		env.Connections.GoogleSheets = append(env.Connections.GoogleSheets, conn)
	case "chess":
		var conn ChessConnection
		if err := mapstructure.Decode(creds, &conn); err != nil {
			return fmt.Errorf("failed to decode credentials: %w", err)
		}
		conn.Name = name
		env.Connections.Chess = append(env.Connections.Chess, conn)
	case "airtable":
		var conn AirtableConnection
		if err := mapstructure.Decode(creds, &conn); err != nil {
			return fmt.Errorf("failed to decode credentials: %w", err)
		}
		conn.Name = name
		env.Connections.Airtable = append(env.Connections.Airtable, conn)
	case "zendesk":
		var conn ZendeskConnection
		if err := mapstructure.Decode(creds, &conn); err != nil {
			return fmt.Errorf("failed to decode credentials: %w", err)
		}
		conn.Name = name
		env.Connections.Zendesk = append(env.Connections.Zendesk, conn)
	case "s3":
		var conn S3Connection
		if err := mapstructure.Decode(creds, &conn); err != nil {
			return fmt.Errorf("failed to decode credentials: %w", err)
		}
		conn.Name = name
		env.Connections.S3 = append(env.Connections.S3, conn)
	case "slack":
		var conn SlackConnection
		if err := mapstructure.Decode(creds, &conn); err != nil {
			return fmt.Errorf("failed to decode credentials: %w", err)
		}
		conn.Name = name
		env.Connections.Slack = append(env.Connections.Slack, conn)
	case "duckdb":
		var conn DuckDBConnection
		if err := mapstructure.Decode(creds, &conn); err != nil {
			return fmt.Errorf("failed to decode credentials: %w", err)
		}
		conn.Name = name
		env.Connections.DuckDB = append(env.Connections.DuckDB, conn)
	case "asana":
		var conn AsanaConnection
		if err := mapstructure.Decode(creds, &conn); err != nil {
			return fmt.Errorf("failed to decode credentials: %w", err)
		}
		conn.Name = name
		env.Connections.Asana = append(env.Connections.Asana, conn)
	case "dynamodb":
		var conn DynamoDBConnection
		if err := mapstructure.Decode(creds, &conn); err != nil {
			return fmt.Errorf("failed to decode credentials: %w", err)
		}
		conn.Name = name
		env.Connections.DynamoDB = append(env.Connections.DynamoDB, conn)

	case "googleads":
		var conn GoogleAdsConnection
		if err := mapstructure.Decode(creds, &conn); err != nil {
			return fmt.Errorf("failed to decode credentials: %w", err)
		}
		conn.Name = name
		env.Connections.GoogleAds = append(env.Connections.GoogleAds, conn)
	case "tiktokads":
		var conn TikTokAdsConnection
		if err := mapstructure.Decode(creds, &conn); err != nil {
			return fmt.Errorf("failed to decode credentials: %w", err)
		}
		conn.Name = name
		env.Connections.TikTokAds = append(env.Connections.TikTokAds, conn)
	case "github":
		var conn GitHubConnection
		if err := mapstructure.Decode(creds, &conn); err != nil {
			return fmt.Errorf("failed to decode credentials: %w", err)
		}
		conn.Name = name
		env.Connections.GitHub = append(env.Connections.GitHub, conn)
	case "appstore":
		var conn AppStoreConnection
		if err := mapstructure.Decode(creds, &conn); err != nil {
			return fmt.Errorf("failed to decode credentials: %w", err)
		}
		conn.Name = name
		env.Connections.AppStore = append(env.Connections.AppStore, conn)
	case "linkedinads":
		var conn LinkedInAdsConnection
		if err := mapstructure.Decode(creds, &conn); err != nil {
			return fmt.Errorf("failed to decode credentials: %w", err)
		}
		conn.Name = name
		env.Connections.LinkedInAds = append(env.Connections.LinkedInAds, conn)
	case "gcs":
		var conn GCSConnection
		if err := mapstructure.Decode(creds, &conn); err != nil {
			return fmt.Errorf("failed to decode credentials: %w", err)
		}
		conn.Name = name
		env.Connections.GCS = append(env.Connections.GCS, conn)
	case "clickhouse":
		var conn ClickHouseConnection
		if err := mapstructure.Decode(creds, &conn); err != nil {
			return fmt.Errorf("failed to decode credentials: %w", err)
		}
		conn.Name = name
		env.Connections.ClickHouse = append(env.Connections.ClickHouse, conn)
	case "applovinmax":
		var conn ApplovinMaxConnection
		if err := mapstructure.Decode(creds, &conn); err != nil {
			return fmt.Errorf("failed to decode credentials: %w", err)
		}
		conn.Name = name
		env.Connections.ApplovinMax = append(env.Connections.ApplovinMax, conn)
	case "personio":
		var conn PersonioConnection
		if err := mapstructure.Decode(creds, &conn); err != nil {
			return fmt.Errorf("failed to decode credentials: %w", err)
		}
		conn.Name = name
		env.Connections.Personio = append(env.Connections.Personio, conn)
	case "kinesis":
		var conn KinesisConnection
		if err := mapstructure.Decode(creds, &conn); err != nil {
			return fmt.Errorf("failed to decode credentials: %w", err)
		}
		conn.Name = name
		env.Connections.Kinesis = append(env.Connections.Kinesis, conn)
	case "pipedrive":
		var conn PipedriveConnection
		if err := mapstructure.Decode(creds, &conn); err != nil {
			return fmt.Errorf("failed to decode credentials: %w", err)
		}
		conn.Name = name
		env.Connections.Pipedrive = append(env.Connections.Pipedrive, conn)
	case "emr_serverless":
		var conn EMRServerlessConnection
		if err := mapstructure.Decode(creds, &conn); err != nil {
			return fmt.Errorf("failed to decode credentials: %w", err)
		}
		conn.Name = name
		env.Connections.EMRServerless = append(env.Connections.EMRServerless, conn)

	case "googleanalytics":
		var conn GoogleAnalyticsConnection
		if err := mapstructure.Decode(creds, &conn); err != nil {
			return fmt.Errorf("failed to decode credentials: %w", err)
		}
		conn.Name = name
		env.Connections.GoogleAnalytics = append(env.Connections.GoogleAnalytics, conn)
	case "frankfurter":
		var conn FrankfurterConnection
		if err := mapstructure.Decode(creds, &conn); err != nil {
			return fmt.Errorf("failed to decode credentials: %w", err)
		}
		conn.Name = name
		env.Connections.Frankfurter = append(env.Connections.Frankfurter, conn)
	case "applovin":
		var conn AppLovinConnection
		if err := mapstructure.Decode(creds, &conn); err != nil {
			return fmt.Errorf("failed to decode credentials: %w", err)
		}
		conn.Name = name
		env.Connections.AppLovin = append(env.Connections.AppLovin, conn)
	case "salesforce":
		var conn SalesforceConnection
		if err := mapstructure.Decode(creds, &conn); err != nil {
			return fmt.Errorf("failed to decode credentials: %w", err)
		}
		conn.Name = name
		env.Connections.Salesforce = append(env.Connections.Salesforce, conn)
	default:
		return fmt.Errorf("unsupported connection type: %s", connType)
	}

	// Update the environment in the config
	c.Environments[environmentName] = env
	if environmentName == c.SelectedEnvironmentName {
		c.SelectedEnvironment = &env
		c.SelectedEnvironment.Connections.buildConnectionKeyMap()
	}

	return nil
}

func (c *Config) DeleteConnection(environmentName, connectionName string) error {
	err := c.SelectEnvironment(environmentName)
	if err != nil {
		return err
	}

	env, exists := c.Environments[environmentName]
	if !exists {
		return fmt.Errorf("environment '%s' does not exist", environmentName)
	}

	connType, exists := env.Connections.typeNameMap[connectionName]
	if !exists {
		return fmt.Errorf("connection '%s' does not exist in environment '%s'", connectionName, environmentName)
	}

	switch connType {
	case "google_cloud_platform":
		env.Connections.GoogleCloudPlatform = removeConnection(env.Connections.GoogleCloudPlatform, connectionName)
	case "mssql":
		env.Connections.MsSQL = removeConnection(env.Connections.MsSQL, connectionName)
	case "databricks":
		env.Connections.Databricks = removeConnection(env.Connections.Databricks, connectionName)
	case "mongo":
		env.Connections.Mongo = removeConnection(env.Connections.Mongo, connectionName)
	case "aws":
		env.Connections.AwsConnection = removeConnection(env.Connections.AwsConnection, connectionName)
	case "athena":
		env.Connections.AthenaConnection = removeConnection(env.Connections.AthenaConnection, connectionName)
	case "postgres":
		env.Connections.Postgres = removeConnection(env.Connections.Postgres, connectionName)
	case "redshift":
		env.Connections.RedShift = removeConnection(env.Connections.RedShift, connectionName)
	case "mysql":
		env.Connections.MySQL = removeConnection(env.Connections.MySQL, connectionName)
	case "notion":
		env.Connections.Notion = removeConnection(env.Connections.Notion, connectionName)
	case "hana":
		env.Connections.HANA = removeConnection(env.Connections.HANA, connectionName)
	case "shopify":
		env.Connections.Shopify = removeConnection(env.Connections.Shopify, connectionName)
	case "snowflake":
		env.Connections.Snowflake = removeConnection(env.Connections.Snowflake, connectionName)
	case "synapse":
		env.Connections.Synapse = removeConnection(env.Connections.Synapse, connectionName)
	case "gorgias":
		env.Connections.Gorgias = removeConnection(env.Connections.Gorgias, connectionName)
	case "klaviyo":
		env.Connections.Klaviyo = removeConnection(env.Connections.Klaviyo, connectionName)
	case "adjust":
		env.Connections.Adjust = removeConnection(env.Connections.Adjust, connectionName)
	case "generic":
		env.Connections.Generic = removeConnection(env.Connections.Generic, connectionName)
	case "facebookads":
		env.Connections.FacebookAds = removeConnection(env.Connections.FacebookAds, connectionName)
	case "stripe":
		env.Connections.Stripe = removeConnection(env.Connections.Stripe, connectionName)
	case "appsflyer":
		env.Connections.Appsflyer = removeConnection(env.Connections.Appsflyer, connectionName)
	case "kafka":
		env.Connections.Kafka = removeConnection(env.Connections.Kafka, connectionName)
	case "hubspot":
		env.Connections.Hubspot = removeConnection(env.Connections.Hubspot, connectionName)
	case "google_sheets":
		env.Connections.GoogleSheets = removeConnection(env.Connections.GoogleSheets, connectionName)
	case "chess":
		env.Connections.Chess = removeConnection(env.Connections.Chess, connectionName)
	case "airtable":
		env.Connections.Airtable = removeConnection(env.Connections.Airtable, connectionName)
	case "s3":
		env.Connections.S3 = removeConnection(env.Connections.S3, connectionName)
	case "slack":
		env.Connections.Slack = removeConnection(env.Connections.Slack, connectionName)
	case "zendesk":
		env.Connections.Zendesk = removeConnection(env.Connections.Zendesk, connectionName)
	case "duckdb":
		env.Connections.DuckDB = removeConnection(env.Connections.DuckDB, connectionName)
	case "asana":
		env.Connections.Asana = removeConnection(env.Connections.Asana, connectionName)
	case "dynamodb":
		env.Connections.DynamoDB = removeConnection(env.Connections.DynamoDB, connectionName)
	case "googleads":
		env.Connections.GoogleAds = removeConnection(env.Connections.GoogleAds, connectionName)
	case "tiktokads":
		env.Connections.TikTokAds = removeConnection(env.Connections.TikTokAds, connectionName)
	case "github":
		env.Connections.GitHub = removeConnection(env.Connections.GitHub, connectionName)
	case "appstore":
		env.Connections.AppStore = removeConnection(env.Connections.AppStore, connectionName)
	case "linkedinads":
		env.Connections.LinkedInAds = removeConnection(env.Connections.LinkedInAds, connectionName)
	case "gcs":
		env.Connections.GCS = removeConnection(env.Connections.GCS, connectionName)
	case "clickhouse":
		env.Connections.ClickHouse = removeConnection(env.Connections.ClickHouse, connectionName)
	case "applovinmax":
		env.Connections.ApplovinMax = removeConnection(env.Connections.ApplovinMax, connectionName)
	case "personio":
		env.Connections.Personio = removeConnection(env.Connections.Personio, connectionName)
	case "kinesis":
		env.Connections.Kinesis = removeConnection(env.Connections.Kinesis, connectionName)
	case "pipedrive":
		env.Connections.Pipedrive = removeConnection(env.Connections.Pipedrive, connectionName)
	case "emr_serverless":
		env.Connections.EMRServerless = removeConnection(env.Connections.EMRServerless, connectionName)
	case "googleanalytics":
		env.Connections.GoogleAnalytics = removeConnection(env.Connections.GoogleAnalytics, connectionName)
	case "applovin":
		env.Connections.AppLovin = removeConnection(env.Connections.AppLovin, connectionName)
<<<<<<< HEAD
	case "frankfurter":
		env.Connections.Frankfurter = removeConnection(env.Connections.Frankfurter, connectionName)
=======
	case "salesforce":
		env.Connections.Salesforce = removeConnection(env.Connections.Salesforce, connectionName)
>>>>>>> bc1efdbc
	default:
		return fmt.Errorf("unsupported connection type: %s", connType)
	}

	// Update the environment in the config
	c.Environments[environmentName] = env
	if environmentName == c.SelectedEnvironmentName {
		c.SelectedEnvironment = &env
		c.SelectedEnvironment.Connections.buildConnectionKeyMap()
	}

	delete(env.Connections.typeNameMap, connectionName)

	return nil
}

type Named interface {
	GetName() string
}

func removeConnection[T interface{ GetName() string }](connections []T, name string) []T {
	for i, conn := range connections {
		if conn.GetName() == name {
			return append(connections[:i], connections[i+1:]...)
		}
	}
	return connections
}

func mergeConnectionList[T interface{ GetName() string }](existing *[]T, newConnections []T) {
	if newConnections == nil {
		return
	}
	existingNames := make(map[string]bool)
	for _, conn := range *existing {
		existingNames[conn.GetName()] = true
	}

	for _, conn := range newConnections {
		if !existingNames[conn.GetName()] {
			*existing = append(*existing, conn)
		}
	}
}

// MergeFrom implements ConnectionMerger interface.
func (c *Connections) MergeFrom(source *Connections) error {
	if source == nil {
		return errors.New("source connections cannot be nil")
	}

	if c.typeNameMap == nil {
		c.buildConnectionKeyMap()
	}

	mergeConnectionList(&c.AwsConnection, source.AwsConnection)
	mergeConnectionList(&c.AthenaConnection, source.AthenaConnection)
	mergeConnectionList(&c.GoogleCloudPlatform, source.GoogleCloudPlatform)
	mergeConnectionList(&c.Snowflake, source.Snowflake)
	mergeConnectionList(&c.Postgres, source.Postgres)
	mergeConnectionList(&c.RedShift, source.RedShift)
	mergeConnectionList(&c.MsSQL, source.MsSQL)
	mergeConnectionList(&c.Databricks, source.Databricks)
	mergeConnectionList(&c.Synapse, source.Synapse)
	mergeConnectionList(&c.Mongo, source.Mongo)
	mergeConnectionList(&c.MySQL, source.MySQL)
	mergeConnectionList(&c.Notion, source.Notion)
	mergeConnectionList(&c.HANA, source.HANA)
	mergeConnectionList(&c.Shopify, source.Shopify)
	mergeConnectionList(&c.Gorgias, source.Gorgias)
	mergeConnectionList(&c.Klaviyo, source.Klaviyo)
	mergeConnectionList(&c.Adjust, source.Adjust)
	mergeConnectionList(&c.Generic, source.Generic)
	mergeConnectionList(&c.FacebookAds, source.FacebookAds)
	mergeConnectionList(&c.Stripe, source.Stripe)
	mergeConnectionList(&c.Appsflyer, source.Appsflyer)
	mergeConnectionList(&c.Kafka, source.Kafka)
	mergeConnectionList(&c.DuckDB, source.DuckDB)
	mergeConnectionList(&c.ClickHouse, source.ClickHouse)
	mergeConnectionList(&c.Hubspot, source.Hubspot)
	mergeConnectionList(&c.GitHub, source.GitHub)
	mergeConnectionList(&c.GoogleSheets, source.GoogleSheets)
	mergeConnectionList(&c.Chess, source.Chess)
	mergeConnectionList(&c.Airtable, source.Airtable)
	mergeConnectionList(&c.Zendesk, source.Zendesk)
	mergeConnectionList(&c.TikTokAds, source.TikTokAds)
	mergeConnectionList(&c.S3, source.S3)
	mergeConnectionList(&c.Slack, source.Slack)
	mergeConnectionList(&c.Asana, source.Asana)
	mergeConnectionList(&c.DynamoDB, source.DynamoDB)
	mergeConnectionList(&c.AppStore, source.AppStore)
	mergeConnectionList(&c.LinkedInAds, source.LinkedInAds)
	mergeConnectionList(&c.GCS, source.GCS)
	mergeConnectionList(&c.Personio, source.Personio)
	mergeConnectionList(&c.EMRServerless, source.EMRServerless)
	mergeConnectionList(&c.GoogleAnalytics, source.GoogleAnalytics)
	mergeConnectionList(&c.AppLovin, source.AppLovin)
	mergeConnectionList(&c.Salesforce, source.Salesforce)
	c.buildConnectionKeyMap()
	return nil
}

func populateAwsConfigAliases(creds map[string]any) map[string]any {
	creds = maps.Clone(creds)

	if creds["access_key"] == nil {
		creds["access_key"] = creds["aws_access_key_id"]
	}
	if creds["secret_key"] == nil {
		creds["secret_key"] = creds["aws_secret_access_key"]
	}

	return creds
}<|MERGE_RESOLUTION|>--- conflicted
+++ resolved
@@ -67,11 +67,8 @@
 	EMRServerless       []EMRServerlessConnection       `yaml:"emr_serverless,omitempty" json:"emr_serverless,omitempty" mapstructure:"emr_serverless"`
 	GoogleAnalytics     []GoogleAnalyticsConnection     `yaml:"googleanalytics,omitempty" json:"googleanalytics,omitempty" mapstructure:"googleanalytics"`
 	AppLovin            []AppLovinConnection            `yaml:"applovin,omitempty" json:"applovin,omitempty" mapstructure:"applovin"`
-<<<<<<< HEAD
 	Frankfurter         []FrankfurterConnection         `yaml:"frankfurter,omitempty" json:"frankfurter,omitempty" mapstructure:"frankfurter"`
-=======
 	Salesforce          []SalesforceConnection          `yaml:"salesforce,omitempty" json:"salesforce,omitempty" mapstructure:"salesforce"`
->>>>>>> bc1efdbc
 	byKey               map[string]any
 	typeNameMap         map[string]string
 }
@@ -868,13 +865,10 @@
 		env.Connections.GoogleAnalytics = removeConnection(env.Connections.GoogleAnalytics, connectionName)
 	case "applovin":
 		env.Connections.AppLovin = removeConnection(env.Connections.AppLovin, connectionName)
-<<<<<<< HEAD
 	case "frankfurter":
 		env.Connections.Frankfurter = removeConnection(env.Connections.Frankfurter, connectionName)
-=======
 	case "salesforce":
 		env.Connections.Salesforce = removeConnection(env.Connections.Salesforce, connectionName)
->>>>>>> bc1efdbc
 	default:
 		return fmt.Errorf("unsupported connection type: %s", connType)
 	}
