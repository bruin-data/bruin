--- conflicted
+++ resolved
@@ -361,11 +361,9 @@
 	Stripe              []StripeConnection              `yaml:"stripe,omitempty" json:"stripe,omitempty" mapstructure:"stripe"`
 	Appsflyer           []AppsflyerConnection           `yaml:"appsflyer,omitempty" json:"appsflyer,omitempty" mapstructure:"appsflyer"`
 	Kafka               []KafkaConnection               `yaml:"kafka,omitempty" json:"kafka,omitempty" mapstructure:"kafka"`
-<<<<<<< HEAD
 	DuckDB              []DuckDBConnection              `yaml:"duckdb,omitempty" json:"duckdb,omitempty" mapstructure:"duckdb"`
-=======
 	Hubspot             []HubspotConnection             `yaml:"hubspot,omitempty" json:"hubspot,omitempty" mapstructure:"hubspot"`
->>>>>>> 134b8906
+
 	byKey               map[string]any
 	typeNameMap         map[string]string
 }
@@ -501,15 +499,13 @@
 		c.typeNameMap[conn.Name] = "kafka"
 	}
 
-<<<<<<< HEAD
 	for i, conn := range c.DuckDB {
 		c.byKey[conn.Name] = &(c.DuckDB[i])
 		c.typeNameMap[conn.Name] = "duckdb"
-=======
 	for i, conn := range c.Hubspot {
 		c.byKey[conn.Name] = &(c.Hubspot[i])
 		c.typeNameMap[conn.Name] = "hubspot"
->>>>>>> 134b8906
+
 	}
 }
 
