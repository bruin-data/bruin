--- conflicted
+++ resolved
@@ -268,22 +268,20 @@
       sqlite:
         - name: "sqlite-1"
           path: "C:\\path\\to\\sqlite.db"
-<<<<<<< HEAD
-      oracle:
-        - name: "oracle-1"
-=======
       db2:
         - name: "db2-default"
->>>>>>> a79d6000
           username: "username-123"
           password: "password-123"
           host: "host-123"
           port: "1234"
-<<<<<<< HEAD
+          database: "dbname-123"
+      oracle:
+        - name: "oracle-1"
+          username: "username-123"
+          password: "password-123"
+          host: "host-123"
+          port: "1234"
           dbname: "dbname-123"
-=======
-          database: "dbname-123"
->>>>>>> a79d6000
 
   prod:
     connections:
