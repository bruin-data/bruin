--- conflicted
+++ resolved
@@ -298,13 +298,6 @@
           project_id: "project-id-123"
           instance_id: "instance-id-123"
           database: "database-id-123"
-<<<<<<< HEAD
-          credentials_path: "path/to/service_account.json"
-      attio:
-        - name: "attio-1"
-          api_key: "api-key-123"
-          
-=======
           service_account_json: "{\"key1\": \"value1\"}"
         - name: "spanner-2"
           project_id: "project-id-123"
@@ -318,9 +311,10 @@
       smartsheet:
         - name: "smartsheet-1"
           access_token: "access-token-123"
-
-
->>>>>>> f8237f5e
+      attio:
+        - name: "attio-1"
+          api_key: "api-key-123"
+
   prod:
     connections:
       google_cloud_platform:
