default_environment: dev
environments:
  dev:
    connections:
      google_cloud_platform:
        - name: conn1
          service_account_json: "{\"key1\": \"value1\"}"
          service_account_file: "D:\\path\\to\\service_account.json"
          project_id: "my-project"

      snowflake:
        - name: conn2
          username: "user"
          password: "pass"
          account: "account"
          database: "db"
          warehouse: "wh"
          schema: "schema"
          role: "role"
          region: "region"

      postgres:
        - name: conn3
          username: "pguser"
          password: "pgpass"
          host: "somehost"
          port: 5432
          database: "pgdb"
          schema: "non_public_schema"
          pool_max_conns: 5
          ssl_mode: "require"

      redshift:
        - name: conn4
          username: "rsuser"
          password: "rspass"
          host: "someredshift"
          port: 5433
          database: "rsdb"
          pool_max_conns: 4
          ssl_mode: "disable"

      mssql:
        - name: conn5
          username: "msuser"
          password: "mspass"
          host: "somemssql"
          port: 1433
          database: "mssqldb"

      databricks:
        - name: conn55
          host: "hostbricks"
          path: "sql"
          token: "aaaaaaaa"
          port: 443

      synapse:
        - name: conn6
          username: "syuser"
          password: "sypass"
          host: "somemsynapse"
          port: 1434
          database: "sydb"

      mongo:
        - name: conn7
          username: "mongouser"
          password: "mongopass"
          host: "mongohost"
          port: 27017
          database: "mongodb"

      mysql:
        - name: conn8
          username: "mysqluser"
          password: "mysqlpass"
          host: "mysqlhost"
          port: 3306
          database: "mysqldb"

      notion:
        - name: conn9
          api_key: "XXXXYYYYZZZZ"

      hana:
        - name: conn10
          username: "hanauser"
          password: "hanapass"
          host: "hanahost"
          port: 39013
          database: "hanadb"

      shopify:
        - name: conn11
          api_key: "shopifykey"
          url: "shopifyurl"

      gorgias:
        - name: conn12
          api_key: "gorgiaskey"
          domain: "gorgiasurl"
          email: "gorgiasemail"

      aws:
        - name: conn13
          access_key: "awskey"
          secret_key: "awssecret"
      athena:
        - name: conn14
          access_key_id: "athena_key"
          secret_access_key: "athena_secret"
          query_results_path: "s3://bucket/prefix"
          region: "us-west-2"
          database: "athena_db"
      klaviyo:
        - name: conn15
          api_key: "klaviyokey"
      adjust:
        - name: conn16
          api_key: "adjustokey"
      facebookads:
        - name: conn17
          access_token: "Facebookkey"
          account_id: "Id123"
      stripe:
        - name: conn18
          api_key: "stripekey"
      appsflyer:
        - name: conn19
          api_key: "appsflyerkey"
      kafka:
        - name: conn20
          bootstrap_servers: "localhost:9093"
          group_id: "kafka123"
      duckdb:
        - name: conn20
          path: "C:\\path\\to\\duck.db"
      hubspot:
        - name: conn21
          api_key: "hubspotkey"
      google_sheets:
        - name: conn22
          service_account_json: "{\"key1\": \"value1\"}"

        - name: conn22-1
          service_account_file: "D:\\path\\to\\service_account.json"
      chess:
        - name: conn24
          players:
            - "Max"
            - "Peter"
      airtable:
        - name: conn23
          base_id: "123"
          access_token: "accessKey"
      asana:
        - name: "asana-workspace-1337"
          workspace: "1337"
          access_token: "access_token_pawn3d"
      dynamodb:
        - name: "dynamodb-432123"
          access_key_id: "access-key-786"
          secret_access_key: "shhh,secret"
          region: "ap-south-1"
      zendesk:
        - name: conn25
          api_token: "zendeskKey"
          email: "zendeskemail"
          sub_domain: "zendeskUrl"

        - name: conn25-1
          oauth_token: "zendeskToken"
          sub_domain: "zendeskUrl"
      s3:
        - name: conn25
          bucket_name:  "my-bucket"
          path_to_file:  "/folder1/file.csv"
          access_key_id: "123Key"
          secret_access_key: "secretKey123"
      slack:
        - name: conn26
          api_key: "slackkey"
      googleads:
        - name: googleads-0
          dev_token: dev-0
          customer_id: "1234567890"
          service_account_json: '{"email": "no-reply@googleads-0.com"}'
      generic:
        - name: key1
          value: value1
        - name: key2
          value: value2
      tiktokads:
        - name: "tiktokads-1"
          access_token: "access-token-123"
          advertiser_ids: "advertiser-id-123,advertiser-id-456"
          timezone: "UTC"

      github:
        - name: "github-1"
          owner: "owner-456"
          repo: "repo-456"

        - name: "github-2"
          access_token: "token-123"
          owner: "owner-456"
          repo: "repo-456"
      appstore:
        - name: "appstore-1"
          key_id: "key-id-123"
          key_path: "/path/to/key.pem"
          issuer_id: "issuer-id-123"
      linkedinads:
        - name: "linkedinads-1"
          access_token: "access-token-123"
          account_ids: "account-id-123,account-id-456"
      clickhouse:
        - name: "conn-clickhouse"
          host: "clickhousehost"
          port: 8123
          username: "clickhouseuser"
          password: "clickhousepass"
          database: "clickhousedb"
          http_port: 8124
          secure: 0
      gcs:
        - name: "gcs-1"
          service_account_file: "/path/to/service_account.json"
      applovinmax:
        - name: "applovinmax-1"
          api_key: "api-key-123"
          application: "application-123"
      personio:
        - name: "personio-1"
          client_id: "client-id-123"
          client_secret: "client-secret-123"
      kinesis:
        - name: "kinesis-1"
          access_key_id: "aws-access-key-id-123"
          secret_access_key: "aws-secret-access-key-123"
          region: "us-east-1"
      pipedrive:
        - name: "pipedrive-1"
          api_token: "token-123"
      emr_serverless:
        - name: emr_serverless-test
          access_key: AKIAEXAMPLE
          secret_key: SECRETKEYEXAMPLE
          region: us-west-2
          application_id: emr-app_123
          execution_role: arn:aws:iam::123456789012:role/example_role
          workspace: s3://amzn-test-bucket/bruin-workspace/
      googleanalytics:
        - name: "googleanalytics-1"
          service_account_file: "path/to/service_account.json"
          property_id: "12345"
      applovin:
        - name: "applovin-1"
          api_key: "key-123"
<<<<<<< HEAD
      salesforce:
        - name: "salesforce-1"
          username: "username-123"
          password: "password-123"
          token: "token-123"
=======

>>>>>>> c6e6a926
  prod:
    connections:
      google_cloud_platform:
        - name: conn1
          service_account_file: "D:\\path\\to\\service_account.json"
          project_id: "my-project"<|MERGE_RESOLUTION|>--- conflicted
+++ resolved
@@ -258,15 +258,12 @@
       applovin:
         - name: "applovin-1"
           api_key: "key-123"
-<<<<<<< HEAD
       salesforce:
         - name: "salesforce-1"
           username: "username-123"
           password: "password-123"
           token: "token-123"
-=======
-
->>>>>>> c6e6a926
+
   prod:
     connections:
       google_cloud_platform:
