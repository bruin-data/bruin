--- conflicted
+++ resolved
@@ -298,21 +298,17 @@
           project_id: "project-id-123"
           instance_id: "instance-id-123"
           database: "database-id-123"
-<<<<<<< HEAD
           service_account_json: "{\"key1\": \"value1\"}"
         - name: "spanner-2"
           project_id: "project-id-123"
           instance_id: "instance-id-123"
           database: "database-id-123"
           service_account_file: "/path/to/service_account.json"
-=======
-          credentials_path: "path/to/service_account.json"
       solidgate:
         - name: "solidgate-1"
           secret_key: "secret-key-123"
           public_key: "public-key-123"
->>>>>>> 0fe7e72d
-          
+
   prod:
     connections:
       google_cloud_platform:
