--- conflicted
+++ resolved
@@ -133,15 +133,12 @@
         - name: conn20
           bootstrap_servers: "localhost:9093"
           group_id: "kafka123"
-<<<<<<< HEAD
       duckdb:
         - name: conn20
           path: "/path/to/duck.db"
-=======
       hubspot:
         - name: conn21
           api_key: "hubspotkey"
->>>>>>> 134b8906
       generic:
         - name: key1
           value: value1
