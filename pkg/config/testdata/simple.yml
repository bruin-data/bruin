default_environment: dev
environments:
  dev:
    connections:
      google_cloud_platform:
        - name: conn1
          service_account_json: "{\"key1\": \"value1\"}"
          service_account_file: "/path/to/service_account.json"
          project_id: "my-project"

      snowflake:
        - name: conn2
          username: "user"
          password: "pass"
          account: "account"
          database: "db"
          warehouse: "wh"
          schema: "schema"
          role: "role"
          region: "region"

      postgres:
        - name: conn3
          username: "pguser"
          password: "pgpass"
          host: "somehost"
          port: 5432
          database: "pgdb"
          schema: "non_public_schema"
          pool_max_conns: 5
          ssl_mode: "require"

      redshift:
        - name: conn4
          username: "rsuser"
          password: "rspass"
          host: "someredshift"
          port: 5433
          database: "rsdb"
          pool_max_conns: 4
          ssl_mode: "disable"

      mssql:
        - name: conn5
          username: "msuser"
          password: "mspass"
          host: "somemssql"
          port: 1433
          database: "mssqldb"

      databricks:
        - name: conn55
          host: "hostbricks"
          path: "sql"
          token: "aaaaaaaa"
          port: 443

      synapse:
        - name: conn6
          username: "syuser"
          password: "sypass"
          host: "somemsynapse"
          port: 1434
          database: "sydb"

      mongo:
        - name: conn7
          username: "mongouser"
          password: "mongopass"
          host: "mongohost"
          port: 27017
          database: "mongodb"

      mysql:
        - name: conn8
          username: "mysqluser"
          password: "mysqlpass"
          host: "mysqlhost"
          port: 3306
          database: "mysqldb"

      notion:
        - name: conn9
          api_key: "XXXXYYYYZZZZ"

      hana:
        - name: conn10
          username: "hanauser"
          password: "hanapass"
          host: "hanahost"
          port: 39013
          database: "hanadb"

      shopify:
        - name: conn11
          api_key: "shopifykey"
          url: "shopifyurl"

      gorgias:
        - name: conn12
          api_key: "gorgiaskey"
          domain: "gorgiasurl"
          email: "gorgiasemail"

      aws:
        - name: conn13
          access_key: "awskey"
          secret_key: "awssecret"
      athena:
        - name: conn14
          access_key_id: "athena_key"
          secret_access_key: "athena_secret"
          query_results_path: "s3://bucket/prefix"
          region: "us-west-2"
          database: "athena_db"
      klaviyo:
        - name: conn15
          api_key: "klaviyokey"
      adjust:
        - name: conn16
          api_key: "adjustokey"
      facebookads:
        - name: conn17
          access_token: "Facebookkey"
          account_id: "Id123"
      stripe:
        - name: conn18
          api_key: "stripekey"
      appsflyer:
        - name: conn19
          api_key: "appsflyerkey"
      kafka:
        - name: conn20
          bootstrap_servers: "localhost:9093"
          group_id: "kafka123"
      duckdb:
        - name: conn20
          path: "/path/to/duck.db"
      hubspot:
        - name: conn21
          api_key: "hubspotkey"
      google_sheets:
          - name: conn22
            service_account_json: "{\"key1\": \"value1\"}"

          - name: conn22-1
            service_account_file: "/path/to/service_account.json"
      chess:
        - name: conn24
          players:
            - "Max"
            - "Peter"
      airtable:
        - name: conn23
          base_id: "123"
          access_token: "accessKey"
      zendesk:
        - name: conn25
          api_token: "zendeskKey"
          email: "zendeskemail"
          sub_domain: "zendeskUrl"

        - name: conn25-1
          oauth_token: "zendeskToken"
          sub_domain: "zendeskUrl"
      s3:
        - name: conn25
          bucket_name:  "my-bucket"
          path_to_file:  "/folder1/file.csv"
          access_key_id: "123Key"
          secret_access_key: "secretKey123"
      slack:
        - name: conn26
          api_key: "slackkey"
      asana:
        - name: "asana-workspace-1337"
          access_token: "access_token_pawn3d"
          workspace: "1337"
      dynamodb:
        - name: "dynamodb-432123"
          access_key_id: "access-key-786"
          secret_access_key: "shhh,secret"
          region: "ap-south-1"
      googleads:
        - name: googleads-0
          dev_token: dev-0
          customer_id: "1234567890"
          service_account_json: '{"email": "no-reply@googleads-0.com"}'
      generic:
        - name: key1
          value: value1
        - name: key2
          value: value2
      tiktokads:
        - name: "tiktokads-1"
          access_token: "access-token-123"
          advertiser_ids: "advertiser-id-123,advertiser-id-456"
          timezone: "UTC"
      github:
        - name: "github-1"
          owner: "owner-456"
          repo: "repo-456"

        - name: "github-2"
          access_token: "token-123"
          owner: "owner-456"
          repo: "repo-456"
      appstore:
        - name: "appstore-1"
          key_id: "key-id-123"
          key_path: "/path/to/key.pem"
          issuer_id: "issuer-id-123"
      linkedinads:
        - name: "linkedinads-1"
          access_token: "access-token-123"
          account_ids: "account-id-123,account-id-456"
      clickhouse:
        - name: "conn-clickhouse"
          host: "clickhousehost"
          port: 8123
          username: "clickhouseuser"
          password: "clickhousepass"
          database: "clickhousedb"
          http_port: 8124
          secure: 0
      gcs:
        - name: "gcs-1"
          service_account_file: "/path/to/service_account.json"
      applovinmax:
        - name: "applovinmax-1"
          api_key: "api-key-123"
          application: "application-123"
      personio:
        - name: "personio-1"
          client_id: "client-id-123"
          client_secret: "client-secret-123"
      kinesis:
        - name: "kinesis-1"
          access_key_id: "aws-access-key-id-123"
          secret_access_key: "aws-secret-access-key-123"
          region: "us-east-1"
      pipedrive:
        - name: "pipedrive-1"
          api_token: "token-123"
      emr_serverless:
        - name: emr_serverless-test
          access_key: AKIAEXAMPLE
          secret_key: SECRETKEYEXAMPLE
          region: us-west-2
          application_id: emr-app_123
          execution_role: arn:aws:iam::123456789012:role/example_role
          workspace: s3://amzn-test-bucket/bruin-workspace/
      googleanalytics:
        - name: "googleanalytics-1"
          service_account_file: "path/to/service_account.json"
          property_id: "12345"
      applovin:
        - name: "applovin-1"
          api_key: "key-123"
<<<<<<< HEAD
=======
      frankfurter:
        - name: "frankfurter-1"

>>>>>>> 3c806ff5
      salesforce:
        - name: "salesforce-1"
          username: "username-123"
          password: "password-123"
          token: "token-123"
<<<<<<< HEAD
      sqlite:
        - name: "sqlite-1"
          path: "C:\\path\\to\\sqlite.db"
=======
>>>>>>> 3c806ff5
  prod:
    connections:
      google_cloud_platform:
        - name: conn1
          service_account_file: "/path/to/service_account.json"
          project_id: "my-project"<|MERGE_RESOLUTION|>--- conflicted
+++ resolved
@@ -257,23 +257,17 @@
       applovin:
         - name: "applovin-1"
           api_key: "key-123"
-<<<<<<< HEAD
-=======
       frankfurter:
         - name: "frankfurter-1"
 
->>>>>>> 3c806ff5
       salesforce:
         - name: "salesforce-1"
           username: "username-123"
           password: "password-123"
           token: "token-123"
-<<<<<<< HEAD
       sqlite:
         - name: "sqlite-1"
           path: "C:\\path\\to\\sqlite.db"
-=======
->>>>>>> 3c806ff5
   prod:
     connections:
       google_cloud_platform:
