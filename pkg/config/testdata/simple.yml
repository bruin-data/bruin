default_environment: dev
environments:
  dev:
    connections:
      google_cloud_platform:
        - name: conn1
          service_account_json: "{\"key1\": \"value1\"}"
          service_account_file: "/path/to/service_account.json"
          project_id: "my-project"

      snowflake:
        - name: conn2
          username: "user"
          password: "pass"
          account: "account"
          database: "db"
          warehouse: "wh"
          schema: "schema"
          role: "role"
          region: "region"

      postgres:
        - name: conn3
          username: "pguser"
          password: "pgpass"
          host: "somehost"
          port: 5432
          database: "pgdb"
          schema: "non_public_schema"
          pool_max_conns: 5
          ssl_mode: "require"

      redshift:
        - name: conn4
          username: "rsuser"
          password: "rspass"
          host: "someredshift"
          port: 5433
          database: "rsdb"
          pool_max_conns: 4
          ssl_mode: "disable"

      mssql:
        - name: conn5
          username: "msuser"
          password: "mspass"
          host: "somemssql"
          port: 1433
          database: "mssqldb"

      databricks:
        - name: conn55
          host: "hostbricks"
          path: "sql"
          token: "aaaaaaaa"
          port: 443

      synapse:
        - name: conn6
          username: "syuser"
          password: "sypass"
          host: "somemsynapse"
          port: 1434
          database: "sydb"

      mongo:
        - name: conn7
          username: "mongouser"
          password: "mongopass"
          host: "mongohost"
          port: 27017
          database: "mongodb"

      mysql:
        - name: conn8
          username: "mysqluser"
          password: "mysqlpass"
          host: "mysqlhost"
          port: 3306
          database: "mysqldb"

      notion:
        - name: conn9
          api_key: "XXXXYYYYZZZZ"

      hana:
        - name: conn10
          username: "hanauser"
          password: "hanapass"
          host: "hanahost"
          port: 39013
          database: "hanadb"

      shopify:
        - name: conn11
          api_key: "shopifykey"
          url: "shopifyurl"

      gorgias:
        - name: conn12
          api_key: "gorgiaskey"
          domain: "gorgiasurl"
          email: "gorgiasemail"

      aws:
        - name: conn13
          access_key: "awskey"
          secret_key: "awssecret"
      athena:
        - name: conn14
          access_key_id: "athena_key"
          secret_access_key: "athena_secret"
          query_results_path: "s3://bucket/prefix"
          region: "us-west-2"
          database: "athena_db"
      klaviyo:
        - name: conn15
          api_key: "klaviyokey"
      adjust:
        - name: conn16
          api_key: "adjustokey"
      facebookads:
        - name: conn17
          access_token: "Facebookkey"
          account_id: "Id123"
      stripe:
        - name: conn18
          api_key: "stripekey"
      appsflyer:
        - name: conn19
          api_key: "appsflyerkey"
      kafka:
        - name: conn20
          bootstrap_servers: "localhost:9093"
          group_id: "kafka123"
      duckdb:
        - name: conn20
          path: "/path/to/duck.db"
      hubspot:
        - name: conn21
          api_key: "hubspotkey"
      google_sheets:
          - name: conn22
            service_account_json: "{\"key1\": \"value1\"}"

          - name: conn22-1
            service_account_file: "/path/to/service_account.json"
      chess:
        - name: conn24
          players:
            - "Max"
            - "Peter"
      airtable:
        - name: conn23
          base_id: "123"
          access_token: "accessKey"
      zendesk:
        - name: conn25
          api_token: "zendeskKey"
          email: "zendeskemail"
          sub_domain: "zendeskUrl"

        - name: conn25-1
          oauth_token: "zendeskToken"
          sub_domain: "zendeskUrl"
      s3:
        - name: conn25
          bucket_name:  "my-bucket"
          path_to_file:  "/folder1/file.csv"
          access_key_id: "123Key"
          secret_access_key: "secretKey123"
      slack:
        - name: conn26
          api_key: "slackkey"
      asana:
        - name: "asana-workspace-1337"
          access_token: "access_token_pawn3d"
          workspace: "1337"
      dynamodb:
        - name: "dynamodb-432123"
          access_key_id: "access-key-786"
          secret_access_key: "shhh,secret"
          region: "ap-south-1"
      googleads:
        - name: googleads-0
          dev_token: dev-0
          customer_id: "1234567890"
          service_account_json: '{"email": "no-reply@googleads-0.com"}'
      generic:
        - name: key1
          value: value1
        - name: key2
          value: value2
      tiktokads:
        - name: "tiktokads-1"
          access_token: "access-token-123"
          advertiser_ids: "advertiser-id-123,advertiser-id-456"
          timezone: "UTC"
      github:
        - name: "github-1"
          owner: "owner-456"
          repo: "repo-456"

        - name: "github-2"
          access_token: "token-123"
          owner: "owner-456"
          repo: "repo-456"
      appstore:
        - name: "appstore-1"
          key_id: "key-id-123"
          key_path: "/path/to/key.pem"
          issuer_id: "issuer-id-123"
      linkedinads:
        - name: "linkedinads-1"
          access_token: "access-token-123"
          account_ids: "account-id-123,account-id-456"
      clickhouse:
        - name: "conn-clickhouse"
          host: "clickhousehost"
          port: 8123
          username: "clickhouseuser"
          password: "clickhousepass"
          database: "clickhousedb"
          http_port: 8124
          secure: 0
      gcs:
        - name: "gcs-1"
          service_account_file: "/path/to/service_account.json"
      applovinmax:
        - name: "applovinmax-1"
          api_key: "api-key-123"
          application: "application-123"
      personio:
        - name: "personio-1"
          client_id: "client-id-123"
          client_secret: "client-secret-123"
      kinesis:
        - name: "kinesis-1"
          access_key_id: "aws-access-key-id-123"
          secret_access_key: "aws-secret-access-key-123"
          region: "us-east-1"
      pipedrive:
        - name: "pipedrive-1"
          api_token: "token-123"
<<<<<<< HEAD
      quickbooks:
        - name: "quickbooks-1"
          company_id: "123456"
          client_id: "cid"
          client_secret: "csecret"
          refresh_token: "rtoken"
=======
      mixpanel:
        - name: "mixpanel-1"
          username: "user-123"
          password: "secret-123"
          project_id: "12345"
          server: "eu"
>>>>>>> b9d55fcc
      emr_serverless:
        - name: emr_serverless-test
          access_key: AKIAEXAMPLE
          secret_key: SECRETKEYEXAMPLE
          region: us-west-2
          application_id: emr-app_123
          execution_role: arn:aws:iam::123456789012:role/example_role
          workspace: s3://amzn-test-bucket/bruin-workspace/
      googleanalytics:
        - name: "googleanalytics-1"
          service_account_file: "path/to/service_account.json"
          property_id: "12345"
      applovin:
        - name: "applovin-1"
          api_key: "key-123"
      frankfurter:
        - name: "frankfurter-1"

      salesforce:
        - name: "salesforce-1"
          username: "username-123"
          password: "password-123"
          token: "token-123"
      sqlite:
        - name: "sqlite-1"
          path: "C:\\path\\to\\sqlite.db"
      oracle:
        - name: "oracle-1"
          username: "username-123"
          password: "password-123"
          host: "host-123"
          port: "1234"
          dbname: "dbname-123"
      db2:
        - name: "db2-default"
          username: "username-123"
          password: "password-123"
          host: "host-123"
          port: "1234"
          database: "dbname-123"
      phantombuster:
        - name: "phantombuster-1"
          api_key: "api-key-123"
      elasticsearch:
        - name: "elasticsearch-1"
          username: "username-123"
          password: "password-123"
          host: "host-123"
          port: 9200
          secure: "true"
          verify_certs: "true"
      spanner:
        - name: "spanner-1"
          project_id: "project-id-123"
          instance_id: "instance-id-123"
          database: "database-id-123"
          service_account_json: "{\"key1\": \"value1\"}"
        - name: "spanner-2"
          project_id: "project-id-123"
          instance_id: "instance-id-123"
          database: "database-id-123"
          service_account_file: "/path/to/service_account.json"
      solidgate:
        - name: "solidgate-1"
          secret_key: "secret-key-123"
          public_key: "public-key-123"
      smartsheet:
        - name: "smartsheet-1"
          access_token: "access-token-123"
      attio:
        - name: "attio-1"
          api_key: "api-key-123"
      sftp:
        - name: "sftp-1"
          host: "sftp-host"
          port: 22
          username: "sftp-user"
          password: "sftp-password"

  prod:
    connections:
      google_cloud_platform:
        - name: conn1
          service_account_file: "/path/to/service_account.json"
          project_id: "my-project"
<|MERGE_RESOLUTION|>--- conflicted
+++ resolved
@@ -242,21 +242,18 @@
       pipedrive:
         - name: "pipedrive-1"
           api_token: "token-123"
-<<<<<<< HEAD
+      mixpanel:
+        - name: "mixpanel-1"
+          username: "user-123"
+          password: "secret-123"
+          project_id: "12345"
+          server: "eu"
       quickbooks:
         - name: "quickbooks-1"
           company_id: "123456"
           client_id: "cid"
           client_secret: "csecret"
           refresh_token: "rtoken"
-=======
-      mixpanel:
-        - name: "mixpanel-1"
-          username: "user-123"
-          password: "secret-123"
-          project_id: "12345"
-          server: "eu"
->>>>>>> b9d55fcc
       emr_serverless:
         - name: emr_serverless-test
           access_key: AKIAEXAMPLE
