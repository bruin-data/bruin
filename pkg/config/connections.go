package config

import (
	"context"
	"encoding/json"
	"fmt"
	"os"

	"github.com/aws/aws-sdk-go-v2/config"
	"golang.org/x/oauth2/google"
)

type AwsConnection struct {
	Name      string `yaml:"name,omitempty" json:"name" mapstructure:"name"`
	AccessKey string `yaml:"access_key,omitempty" json:"access_key" mapstructure:"access_key"`
	SecretKey string `yaml:"secret_key,omitempty" json:"secret_key" mapstructure:"secret_key"`
}

func (c AwsConnection) GetName() string {
	return c.Name
}

type GoogleCloudPlatformConnection struct { //nolint:recvcheck
	Name               string `yaml:"name,omitempty" json:"name" mapstructure:"name"`
	ServiceAccountJSON string `yaml:"service_account_json,omitempty" json:"service_account_json,omitempty" mapstructure:"service_account_json"`
	ServiceAccountFile string `yaml:"service_account_file,omitempty" json:"service_account_file,omitempty" mapstructure:"service_account_file"`
	ProjectID          string `yaml:"project_id,omitempty" json:"project_id" mapstructure:"project_id"`
	Location           string `yaml:"location,omitempty" json:"location,omitempty" mapstructure:"location"`
	rawCredentials     *google.Credentials
}

func (c GoogleCloudPlatformConnection) GetName() string {
	return c.Name
}

func (c GoogleCloudPlatformConnection) MarshalYAML() (interface{}, error) {
	m := make(map[string]interface{})

	if c.Name != "" {
		m["name"] = c.Name
	}
	if c.ProjectID != "" {
		m["project_id"] = c.ProjectID
	}
	if c.Location != "" {
		m["location"] = c.Location
	}

	// Include only one of ServiceAccountJSON or ServiceAccountFile, whichever is not empty
	if c.ServiceAccountFile != "" {
		m["service_account_file"] = c.ServiceAccountFile
	} else if c.ServiceAccountJSON != "" {
		m["service_account_json"] = c.ServiceAccountJSON
	}
	return m, nil
}

func (c *GoogleCloudPlatformConnection) SetCredentials(cred *google.Credentials) {
	c.rawCredentials = cred
}

func (c *GoogleCloudPlatformConnection) GetCredentials() *google.Credentials {
	return c.rawCredentials
}

func (c GoogleCloudPlatformConnection) MarshalJSON() ([]byte, error) {
	if c.ServiceAccountJSON == "" && c.ServiceAccountFile != "" {
		contents, err := os.ReadFile(c.ServiceAccountFile)
		if err != nil {
			return []byte{}, err
		}

		c.ServiceAccountJSON = string(contents)
	}

	return json.Marshal(map[string]string{
		"name":                 c.Name,
		"service_account_json": c.ServiceAccountJSON,
		"service_account_file": c.ServiceAccountFile,
		"project_id":           c.ProjectID,
	})
}

type AthenaConnection struct { //nolint:recvcheck
	Name             string `yaml:"name,omitempty" json:"name" mapstructure:"name"`
	AccessKey        string `yaml:"access_key_id,omitempty" json:"access_key_id" mapstructure:"access_key_id"`
	SecretKey        string `yaml:"secret_access_key,omitempty" json:"secret_access_key" mapstructure:"secret_access_key"`
	SessionToken     string `yaml:"session_token,omitempty" json:"session_token" mapstructure:"session_token"`
	QueryResultsPath string `yaml:"query_results_path,omitempty" json:"query_results_path" mapstructure:"query_results_path"`
	Region           string `yaml:"region,omitempty" json:"region" mapstructure:"region"`
	Database         string `yaml:"database,omitempty" json:"database,omitempty" mapstructure:"database"`
	Profile          string `yaml:"profile,omitempty" json:"profile,omitempty" mapstructure:"profile"`

	regionSetFromProfile bool
}

func (c AthenaConnection) GetName() string {
	return c.Name
}

func (c *AthenaConnection) LoadCredentialsFromProfile(ctx context.Context) error {
	cfg, err := config.LoadDefaultConfig(ctx,
		config.WithSharedConfigProfile(c.Profile),
	)
	if err != nil {
		return fmt.Errorf("failed to load AWS credentials from profile %s: %w", c.Profile, err)
	}
	creds, err := cfg.Credentials.Retrieve(ctx)
	if err != nil {
		return fmt.Errorf("failed to retrieve AWS credentials: %w", err)
	}

	c.AccessKey = creds.AccessKeyID
	c.SecretKey = creds.SecretAccessKey
	c.SessionToken = creds.SessionToken

	if c.Region == "" {
		c.Region = cfg.Region
		c.regionSetFromProfile = true
	}

	return nil
}

func (c AthenaConnection) MarshalYAML() (interface{}, error) {
	m := make(map[string]interface{})

	if c.Name != "" {
		m["name"] = c.Name
	}

	if c.QueryResultsPath != "" {
		m["query_results_path"] = c.QueryResultsPath
	}

	if c.Database != "" {
		m["database"] = c.Database
	}

	if c.Region != "" && !c.regionSetFromProfile {
		m["region"] = c.Region
	}

	if c.Profile != "" {
		m["profile"] = c.Profile
		return m, nil
	}

	if c.AccessKey != "" {
		m["access_key_id"] = c.AccessKey
	}

	if c.SecretKey != "" {
		m["secret_access_key"] = c.SecretKey
	}

	return m, nil
}

type SynapseConnection struct {
	Name     string `yaml:"name,omitempty" json:"name" mapstructure:"name"`
	Username string `yaml:"username,omitempty" json:"username" mapstructure:"username"`
	Password string `yaml:"password,omitempty" json:"password" mapstructure:"password"`
	Host     string `yaml:"host,omitempty"     json:"host" mapstructure:"host"`
	Port     int    `yaml:"port,omitempty"     json:"port" mapstructure:"port" jsonschema:"default=1433"`
	Database string `yaml:"database,omitempty" json:"database" mapstructure:"database"`
}

func (c SynapseConnection) GetName() string {
	return c.Name
}

type DatabricksConnection struct {
	Name    string `yaml:"name,omitempty"  json:"name" mapstructure:"name"`
	Token   string `yaml:"token,omitempty" json:"token" mapstructure:"token"`
	Path    string `yaml:"path,omitempty"  json:"path" mapstructure:"path"`
	Host    string `yaml:"host,omitempty"  json:"host" mapstructure:"host"`
	Port    int    `yaml:"port,omitempty"  json:"port" mapstructure:"port" jsonschema:"default=443"`
	Catalog string `yaml:"catalog,omitempty"  json:"catalog" mapstructure:"catalog"`
	Schema  string `yaml:"schema,omitempty"  json:"schema" mapstructure:"schema"`
}

func (c DatabricksConnection) GetName() string {
	return c.Name
}

type MongoConnection struct {
	Name     string `yaml:"name,omitempty" json:"name" mapstructure:"name"`
	Username string `yaml:"username,omitempty" json:"username" mapstructure:"username"`
	Password string `yaml:"password,omitempty" json:"password" mapstructure:"password"`
	Host     string `yaml:"host,omitempty"     json:"host" mapstructure:"host"`
	Port     int    `yaml:"port,omitempty"     json:"port" mapstructure:"port" jsonschema:"default=27017"`
	Database string `yaml:"database,omitempty" json:"database" mapstructure:"database"`
}

func (c MongoConnection) GetName() string {
	return c.Name
}

type MsSQLConnection struct {
	Name     string `yaml:"name,omitempty" json:"name" mapstructure:"name"`
	Username string `yaml:"username,omitempty" json:"username" mapstructure:"username"`
	Password string `yaml:"password,omitempty" json:"password" mapstructure:"password"`
	Host     string `yaml:"host,omitempty"     json:"host" mapstructure:"host"`
	Port     int    `yaml:"port,omitempty"     json:"port" mapstructure:"port" jsonschema:"default=1433"`
	Database string `yaml:"database,omitempty" json:"database" mapstructure:"database"`
}

func (c MsSQLConnection) GetName() string {
	return c.Name
}

type MySQLConnection struct {
	Name        string `yaml:"name,omitempty" json:"name" mapstructure:"name"`
	Username    string `yaml:"username,omitempty" json:"username" mapstructure:"username"`
	Password    string `yaml:"password,omitempty" json:"password" mapstructure:"password"`
	Host        string `yaml:"host,omitempty"     json:"host" mapstructure:"host"`
	Port        int    `yaml:"port,omitempty"     json:"port" mapstructure:"port" jsonschema:"default=3306"`
	Database    string `yaml:"database,omitempty" json:"database" mapstructure:"database"`
	Driver      string `yaml:"driver,omitempty" json:"driver,omitempty" mapstructure:"driver"`
	SslCaPath   string `yaml:"ssl_ca_path,omitempty" json:"ssl_ca_path,omitempty" mapstructure:"ssl_ca_path"`
	SslCertPath string `yaml:"ssl_cert_path,omitempty" json:"ssl_cert_path,omitempty" mapstructure:"ssl_cert_path"`
	SslKeyPath  string `yaml:"ssl_key_path,omitempty" json:"ssl_key_path,omitempty" mapstructure:"ssl_key_path"`
}

func (c MySQLConnection) GetName() string {
	return c.Name
}

type PostgresConnection struct {
	Name         string `yaml:"name,omitempty" json:"name" mapstructure:"name"`
	Username     string `yaml:"username,omitempty" json:"username" mapstructure:"username"`
	Password     string `yaml:"password,omitempty" json:"password" mapstructure:"password"`
	Host         string `yaml:"host,omitempty" json:"host" mapstructure:"host"`
	Port         int    `yaml:"port,omitempty" json:"port" mapstructure:"port" jsonschema:"default=5432"`
	Database     string `yaml:"database,omitempty" json:"database" mapstructure:"database"`
	Schema       string `yaml:"schema,omitempty" json:"schema" mapstructure:"schema"`
	PoolMaxConns int    `yaml:"pool_max_conns,omitempty" json:"pool_max_conns" mapstructure:"pool_max_conns" default:"10"`
	SslMode      string `yaml:"ssl_mode,omitempty" json:"ssl_mode" mapstructure:"ssl_mode" default:"disable"`
}

func (c PostgresConnection) GetName() string {
	return c.Name
}

type RedshiftConnection struct {
	Name         string `yaml:"name,omitempty" json:"name" mapstructure:"name"`
	Username     string `yaml:"username,omitempty" json:"username" mapstructure:"username"`
	Password     string `yaml:"password,omitempty" json:"password" mapstructure:"password"`
	Host         string `yaml:"host,omitempty" json:"host" mapstructure:"host"`
	Port         int    `yaml:"port,omitempty" json:"port" mapstructure:"port" jsonschema:"default=5439"`
	Database     string `yaml:"database,omitempty" json:"database" mapstructure:"database"`
	Schema       string `yaml:"schema,omitempty" json:"schema" mapstructure:"schema"`
	PoolMaxConns int    `yaml:"pool_max_conns,omitempty" json:"pool_max_conns" mapstructure:"pool_max_conns" default:"10"`
	SslMode      string `yaml:"ssl_mode,omitempty" json:"ssl_mode" mapstructure:"ssl_mode" default:"disable"`
}

func (c RedshiftConnection) GetName() string {
	return c.Name
}

type SnowflakeConnection struct {
	Name           string `yaml:"name,omitempty" json:"name" mapstructure:"name"`
	Account        string `yaml:"account,omitempty" json:"account" mapstructure:"account"`
	Username       string `yaml:"username,omitempty" json:"username" mapstructure:"username"`
	Password       string `yaml:"password,omitempty" json:"password" mapstructure:"password"`
	Region         string `yaml:"region,omitempty" json:"region" mapstructure:"region"`
	Role           string `yaml:"role,omitempty" json:"role" mapstructure:"role"`
	Database       string `yaml:"database,omitempty" json:"database" mapstructure:"database"`
	Schema         string `yaml:"schema,omitempty" json:"schema" mapstructure:"schema"`
	Warehouse      string `yaml:"warehouse,omitempty" json:"warehouse" mapstructure:"warehouse"`
	PrivateKeyPath string `yaml:"private_key_path,omitempty" json:"private_key_path" mapstructure:"private_key_path"`
}

func (c SnowflakeConnection) MarshalJSON() ([]byte, error) {
	return json.Marshal(map[string]string{
		"name":             c.Name,
		"account":          c.Account,
		"username":         c.Username,
		"password":         c.Password,
		"region":           c.Region,
		"role":             c.Role,
		"database":         c.Database,
		"schema":           c.Schema,
		"warehouse":        c.Warehouse,
		"private_key_path": c.PrivateKeyPath,
	})
}

func (c SnowflakeConnection) GetName() string {
	return c.Name
}

type HANAConnection struct {
	Name     string `yaml:"name,omitempty" json:"name" mapstructure:"name"`
	Username string `yaml:"username,omitempty" json:"username" mapstructure:"username"`
	Password string `yaml:"password,omitempty" json:"password" mapstructure:"password"`
	Host     string `yaml:"host,omitempty"     json:"host" mapstructure:"host"`
	Port     int    `yaml:"port,omitempty"     json:"port" mapstructure:"port"`
	Database string `yaml:"database,omitempty" json:"database" mapstructure:"database"`
}

func (c HANAConnection) GetName() string {
	return c.Name
}

type GorgiasConnection struct {
	Name   string `yaml:"name,omitempty" json:"name" mapstructure:"name"`
	Domain string `yaml:"domain,omitempty" json:"domain" mapstructure:"domain"`
	APIKey string `yaml:"api_key,omitempty" json:"api_key" mapstructure:"api_key"`
	Email  string `yaml:"email,omitempty" json:"email" mapstructure:"email"`
}

func (c GorgiasConnection) GetName() string {
	return c.Name
}

type KlaviyoConnection struct {
	Name   string `yaml:"name,omitempty" json:"name" mapstructure:"name"`
	APIKey string `yaml:"api_key,omitempty" json:"api_key" mapstructure:"api_key"`
}

func (c KlaviyoConnection) GetName() string {
	return c.Name
}

type AdjustConnection struct {
	Name   string `yaml:"name,omitempty" json:"name" mapstructure:"name"`
	APIKey string `yaml:"api_key,omitempty" json:"api_key" mapstructure:"api_key"`
}

func (c AdjustConnection) GetName() string {
	return c.Name
}

type FacebookAdsConnection struct {
	Name        string `yaml:"name,omitempty" json:"name" mapstructure:"name"`
	AccessToken string `yaml:"access_token,omitempty" json:"access_token" mapstructure:"access_token"`
	AccountID   string `yaml:"account_id,omitempty" json:"account_id" mapstructure:"account_id"`
}

func (c FacebookAdsConnection) GetName() string {
	return c.Name
}

type StripeConnection struct {
	Name   string `yaml:"name,omitempty" json:"name" mapstructure:"name"`
	APIKey string `yaml:"api_key,omitempty" json:"api_key" mapstructure:"api_key"`
}

func (c StripeConnection) GetName() string {
	return c.Name
}

type NotionConnection struct {
	Name   string `yaml:"name,omitempty" json:"name" mapstructure:"name"`
	APIKey string `yaml:"api_key,omitempty" json:"api_key" mapstructure:"api_key"`
}

func (c NotionConnection) GetName() string {
	return c.Name
}

type ShopifyConnection struct {
	Name   string `yaml:"name,omitempty" json:"name" mapstructure:"name"`
	URL    string `yaml:"url,omitempty" json:"url" mapstructure:"url"`
	APIKey string `yaml:"api_key,omitempty" json:"api_key" mapstructure:"api_key"`
}

func (c ShopifyConnection) GetName() string {
	return c.Name
}

type KafkaConnection struct {
	Name             string `yaml:"name,omitempty" json:"name" mapstructure:"name"`
	BootstrapServers string `yaml:"bootstrap_servers,omitempty" json:"bootstrap_servers" mapstructure:"bootstrap_servers"`
	GroupID          string `yaml:"group_id,omitempty" json:"group_id" mapstructure:"group_id"`
	SecurityProtocol string `yaml:"security_protocol,omitempty" json:"security_protocol,omitempty" mapstructure:"security_protocol"`
	SaslMechanisms   string `yaml:"sasl_mechanisms,omitempty" json:"sasl_mechanisms,omitempty" mapstructure:"sasl_mechanisms"`
	SaslUsername     string `yaml:"sasl_username,omitempty" json:"sasl_username,omitempty" mapstructure:"sasl_username"`
	SaslPassword     string `yaml:"sasl_password,omitempty" json:"sasl_password,omitempty" mapstructure:"sasl_password"`
	BatchSize        string `yaml:"batch_size,omitempty" json:"batch_size,omitempty" mapstructure:"batch_size"`
	BatchTimeout     string `yaml:"batch_timeout,omitempty" json:"batch_timeout,omitempty" mapstructure:"batch_timeout"`
}

func (c KafkaConnection) GetName() string {
	return c.Name
}

type AirtableConnection struct {
	Name        string `yaml:"name,omitempty" json:"name" mapstructure:"name"`
	BaseID      string `yaml:"base_id,omitempty" json:"base_id" mapstructure:"base_id"`
	AccessToken string `yaml:"access_token,omitempty" json:"access_token" mapstructure:"access_token"`
}

func (c AirtableConnection) GetName() string {
	return c.Name
}

type DuckDBConnection struct {
	Name string `yaml:"name,omitempty" json:"name" mapstructure:"name"`
	Path string `yaml:"path,omitempty" json:"path" mapstructure:"path"`
}

func (d DuckDBConnection) GetName() string {
	return d.Name
}

type ClickHouseConnection struct {
	Name     string `yaml:"name" json:"name" mapstructure:"name"`
	Username string `yaml:"username" json:"username" mapstructure:"username"`
	Password string `yaml:"password" json:"password" mapstructure:"password"`
	Host     string `yaml:"host"     json:"host" mapstructure:"host"`
	Port     int    `yaml:"port"     json:"port" mapstructure:"port"`
	Database string `yaml:"database" json:"database" mapstructure:"database"`
	HTTPPort int    `yaml:"http_port" json:"http_port" mapstructure:"http_port"`
	Secure   *int   `yaml:"secure" json:"secure" mapstructure:"secure"`
}

func (c ClickHouseConnection) GetName() string {
	return c.Name
}

type AppsflyerConnection struct {
	Name   string `yaml:"name,omitempty" json:"name" mapstructure:"name"`
	APIKey string `yaml:"api_key,omitempty" json:"api_key" mapstructure:"api_key"`
}

func (c AppsflyerConnection) GetName() string {
	return c.Name
}

type HubspotConnection struct {
	Name   string `yaml:"name,omitempty" json:"name" mapstructure:"name"`
	APIKey string `yaml:"api_key,omitempty" json:"api_key" mapstructure:"api_key"`
}

func (c HubspotConnection) GetName() string {
	return c.Name
}

type GoogleSheetsConnection struct {
	Name               string `yaml:"name,omitempty" json:"name" mapstructure:"name"`
	ServiceAccountJSON string `yaml:"service_account_json,omitempty" json:"service_account_json,omitempty" mapstructure:"service_account_json"`
	ServiceAccountFile string `yaml:"service_account_file,omitempty" json:"service_account_file,omitempty" mapstructure:"service_account_file"`
}

func (c GoogleSheetsConnection) GetName() string {
	return c.Name
}

type ChessConnection struct {
	Name    string   `yaml:"name,omitempty" json:"name" mapstructure:"name"`
	Players []string `yaml:"players,omitempty" json:"players" mapstructure:"players" jsonschema:"default=MagnusCarlsen,default=HikaruNakamura,default=ArjunErigaisi"`
}

func (c ChessConnection) GetName() string {
	return c.Name
}

type ApplovinMaxConnection struct {
	Name   string `yaml:"name" json:"name" mapstructure:"name"`
	APIKey string `yaml:"api_key" json:"api_key" mapstructure:"api_key"`
}

func (c ApplovinMaxConnection) GetName() string {
	return c.Name
}

type GenericConnection struct {
	Name  string `yaml:"name,omitempty" json:"name" mapstructure:"name"`
	Value string `yaml:"value,omitempty" json:"value" mapstructure:"value"`
}

func (c GenericConnection) MarshalJSON() ([]byte, error) {
	return json.Marshal(map[string]string{
		"name":  c.Name,
		"value": c.Value,
	})
}

func (c GenericConnection) GetName() string {
	return c.Name
}

type S3Connection struct {
	Name            string `yaml:"name,omitempty" json:"name" mapstructure:"name"`
	BucketName      string `yaml:"bucket_name,omitempty" json:"bucket_name" mapstructure:"bucket_name"`
	PathToFile      string `yaml:"path_to_file,omitempty" json:"path_to_file" mapstructure:"path_to_file"`
	AccessKeyID     string `yaml:"access_key_id,omitempty" json:"access_key_id" mapstructure:"access_key_id"`
	SecretAccessKey string `yaml:"secret_access_key,omitempty" json:"secret_access_key" mapstructure:"secret_access_key"`
}

func (c S3Connection) GetName() string {
	return c.Name
}

type ZendeskConnection struct {
	Name       string `yaml:"name,omitempty" json:"name" mapstructure:"name"`
	APIToken   string `yaml:"api_token,omitempty" json:"api_token" mapstructure:"api_token"`
	Email      string `yaml:"email,omitempty" json:"email" mapstructure:"email"`
	OAuthToken string `yaml:"oauth_token,omitempty" json:"oauth_token" mapstructure:"oauth_token"`
	Subdomain  string `yaml:"sub_domain,omitempty" json:"sub_domain" mapstructure:"sub_domain"`
}

func (c ZendeskConnection) GetName() string {
	return c.Name
}

type SlackConnection struct {
	Name   string `yaml:"name" json:"name" mapstructure:"name"`
	APIKey string `yaml:"api_key" json:"api_key" mapstructure:"api_key"`
}

func (c SlackConnection) GetName() string {
	return c.Name
}

type PersonioConnection struct {
	Name         string `yaml:"name" json:"name" mapstructure:"name"`
	ClientID     string `yaml:"client_id" json:"client_id" mapstructure:"client_id"`
	ClientSecret string `yaml:"client_secret" json:"client_secret" mapstructure:"client_secret"`
}

func (c PersonioConnection) GetName() string {
	return c.Name
}

type AsanaConnection struct {
	Name        string `yaml:"name,omitempty" json:"name" mapstructure:"name"`
	AccessToken string `yaml:"access_token,omitempty" json:"access_token" mapstructure:"access_token"`
	WorkspaceID string `yaml:"workspace,omitempty" json:"workspace" mapstructure:"workspace"`
}

func (c AsanaConnection) GetName() string {
	return c.Name
}

type DynamoDBConnection struct {
	Name            string `yaml:"name,omitempty" json:"name" mapstructure:"name"`
	AccessKeyID     string `yaml:"access_key_id,omitempty" json:"access_key_id" mapstructure:"access_key_id"`
	SecretAccessKey string `yaml:"secret_access_key,omitempty" json:"secret_access_key" mapstructure:"secret_access_key"`
	Region          string `yaml:"region,omitempty" json:"region" mapstructure:"region"`
}

func (c DynamoDBConnection) GetName() string {
	return c.Name
}

type GoogleAdsConnection struct {
	Name               string `yaml:"name,omitempty" json:"name" mapstructure:"name"`
	CustomerID         string `yaml:"customer_id,omitempty" json:"customer_id" mapstructure:"customer_id"`
	ServiceAccountJSON string `yaml:"service_account_json,omitempty" json:"service_account_json,omitempty" mapstructure:"service_account_json"`
	ServiceAccountFile string `yaml:"service_account_file,omitempty" json:"service_account_file,omitempty" mapstructure:"service_account_file"`
	DeveloperToken     string `yaml:"dev_token,omitempty" json:"dev_token" mapstructure:"dev_token"`
}

func (c GoogleAdsConnection) GetName() string {
	return c.Name
}

type TikTokAdsConnection struct {
	Name          string `yaml:"name,omitempty" json:"name" mapstructure:"name"`
	AccessToken   string `yaml:"access_token,omitempty" json:"access_token" mapstructure:"access_token"`
	AdvertiserIDs string `yaml:"advertiser_ids,omitempty" json:"advertiser_ids" mapstructure:"advertiser_ids"`
	Timezone      string `yaml:"timezone,omitempty" json:"timezone,omitempty" mapstructure:"timezone"`
}

func (c TikTokAdsConnection) GetName() string {
	return c.Name
}

// github://?access_token=<access_token>&owner=<owner>&repo=<repo>
type GitHubConnection struct {
	Name        string `yaml:"name,omitempty" json:"name" mapstructure:"name"`
	AccessToken string `yaml:"access_token,omitempty" json:"access_token,omitempty" mapstructure:"access_token"`
	Owner       string `yaml:"owner,omitempty" json:"owner" mapstructure:"owner"`
	Repo        string `yaml:"repo,omitempty" json:"repo" mapstructure:"repo"`
}

func (c GitHubConnection) GetName() string {
	return c.Name
}

type AppStoreConnection struct {
	Name     string `yaml:"name,omitempty" json:"name" mapstructure:"name"`
	KeyID    string `yaml:"key_id,omitempty" json:"key_id" mapstructure:"key_id"`
	IssuerID string `yaml:"issuer_id,omitempty" json:"issuer_id" mapstructure:"issuer_id"`
	KeyPath  string `yaml:"key_path,omitempty" json:"key_path" mapstructure:"key_path"`
	Key      string `yaml:"key,omitempty" json:"key" mapstructure:"key"`
}

func (c AppStoreConnection) GetName() string {
	return c.Name
}

type LinkedInAdsConnection struct {
	Name        string `yaml:"name,omitempty" json:"name" mapstructure:"name"`
	AccessToken string `yaml:"access_token,omitempty" json:"access_token" mapstructure:"access_token"`
	AccountIds  string `yaml:"account_ids,omitempty" json:"account_ids" mapstructure:"account_ids"`
}

func (c LinkedInAdsConnection) GetName() string {
	return c.Name
}

type GCSConnection struct {
	Name               string `yaml:"name,omitempty" json:"name" mapstructure:"name"`
	ServiceAccountFile string `yaml:"service_account_file,omitempty" json:"service_account_file" mapstructure:"service_account_file"`
	ServiceAccountJSON string `yaml:"service_account_json,omitempty" json:"service_account_json" mapstructure:"service_account_json"`
}

func (c GCSConnection) GetName() string {
	return c.Name
}

type KinesisConnection struct {
	Name            string `yaml:"name,omitempty" json:"name" mapstructure:"name"`
	AccessKeyID     string `yaml:"access_key_id,omitempty" json:"access_key_id" mapstructure:"access_key_id"`
	SecretAccessKey string `yaml:"secret_access_key,omitempty" json:"secret_access_key" mapstructure:"secret_access_key"`
	Region          string `yaml:"region,omitempty" json:"region" mapstructure:"region"`
}

func (c KinesisConnection) GetName() string {
	return c.Name
}

type PipedriveConnection struct {
	Name     string `yaml:"name,omitempty" json:"name" mapstructure:"name"`
	APIToken string `yaml:"api_token,omitempty" json:"api_token" mapstructure:"api_token"`
}

func (c PipedriveConnection) GetName() string {
	return c.Name
}

type EMRServerlessConnection struct {
	Name          string `yaml:"name,omitempty" json:"name" mapstructure:"name"`
	AccessKey     string `yaml:"access_key" json:"access_key" mapstructure:"access_key"`
	SecretKey     string `yaml:"secret_key" json:"secret_key" mapstructure:"secret_key"`
	ApplicationID string `yaml:"application_id" json:"application_id" mapstructure:"application_id"`
	ExecutionRole string `yaml:"execution_role" json:"execution_role" mapstructure:"execution_role"`
	Region        string `yaml:"region" json:"region" mapstructure:"region"`
	Workspace     string `yaml:"workspace" json:"workspace" mapstructure:"workspace"`
}

func (c EMRServerlessConnection) GetName() string {
	return c.Name
}

type GoogleAnalyticsConnection struct {
	Name               string `yaml:"name,omitempty" json:"name" mapstructure:"name"`
	ServiceAccountFile string `yaml:"service_account_file,omitempty" json:"service_account_file" mapstructure:"service_account_file"`
	PropertyID         string `yaml:"property_id,omitempty" json:"property_id" mapstructure:"property_id"`
}

func (c GoogleAnalyticsConnection) GetName() string {
	return c.Name
}

type AppLovinConnection struct {
	Name   string `yaml:"name,omitempty" json:"name" mapstructure:"name"`
	APIKey string `yaml:"api_key,omitempty" json:"api_key" mapstructure:"api_key"`
}

func (c AppLovinConnection) GetName() string {
	return c.Name
}

type FrankfurterConnection struct {
	Name string `yaml:"name,omitempty" json:"name" mapstructure:"name"`
}

func (c FrankfurterConnection) GetName() string {
	return c.Name
}

type SalesforceConnection struct {
	Name     string `yaml:"name,omitempty" json:"name" mapstructure:"name"`
	Username string `yaml:"username,omitempty" json:"username" mapstructure:"username"`
	Password string `yaml:"password,omitempty" json:"password" mapstructure:"password"`
	Token    string `yaml:"token,omitempty" json:"token" mapstructure:"token"`
}

func (c SalesforceConnection) GetName() string {
	return c.Name
}

type SQLiteConnection struct {
	Name string `yaml:"name,omitempty" json:"name" mapstructure:"name"`
	Path string `yaml:"path,omitempty" json:"path" mapstructure:"path"`
}

func (c SQLiteConnection) GetName() string {
	return c.Name
}

<<<<<<< HEAD
type OracleConnection struct {
=======
type DB2Connection struct {
>>>>>>> a79d6000
	Name     string `yaml:"name,omitempty" json:"name" mapstructure:"name"`
	Username string `yaml:"username,omitempty" json:"username" mapstructure:"username"`
	Password string `yaml:"password,omitempty" json:"password" mapstructure:"password"`
	Host     string `yaml:"host,omitempty" json:"host" mapstructure:"host"`
	Port     string `yaml:"port,omitempty" json:"port" mapstructure:"port"`
<<<<<<< HEAD
	DBName   string `yaml:"dbname,omitempty" json:"dbname" mapstructure:"dbname"`
}

func (c OracleConnection) GetName() string {
=======
	Database string `yaml:"database,omitempty" json:"database" mapstructure:"database"`
}

func (c DB2Connection) GetName() string {
>>>>>>> a79d6000
	return c.Name
}<|MERGE_RESOLUTION|>--- conflicted
+++ resolved
@@ -695,26 +695,28 @@
 	return c.Name
 }
 
-<<<<<<< HEAD
-type OracleConnection struct {
-=======
 type DB2Connection struct {
->>>>>>> a79d6000
 	Name     string `yaml:"name,omitempty" json:"name" mapstructure:"name"`
 	Username string `yaml:"username,omitempty" json:"username" mapstructure:"username"`
 	Password string `yaml:"password,omitempty" json:"password" mapstructure:"password"`
 	Host     string `yaml:"host,omitempty" json:"host" mapstructure:"host"`
 	Port     string `yaml:"port,omitempty" json:"port" mapstructure:"port"`
-<<<<<<< HEAD
+	Database string `yaml:"database,omitempty" json:"database" mapstructure:"database"`
+}
+
+func (c DB2Connection) GetName() string {
+	return c.Name
+}
+
+type OracleConnection struct {
+	Name     string `yaml:"name,omitempty" json:"name" mapstructure:"name"`
+	Username string `yaml:"username,omitempty" json:"username" mapstructure:"username"`
+	Password string `yaml:"password,omitempty" json:"password" mapstructure:"password"`
+	Host     string `yaml:"host,omitempty" json:"host" mapstructure:"host"`
+	Port     string `yaml:"port,omitempty" json:"port" mapstructure:"port"`
 	DBName   string `yaml:"dbname,omitempty" json:"dbname" mapstructure:"dbname"`
 }
 
 func (c OracleConnection) GetName() string {
-=======
-	Database string `yaml:"database,omitempty" json:"database" mapstructure:"database"`
-}
-
-func (c DB2Connection) GetName() string {
->>>>>>> a79d6000
 	return c.Name
 }