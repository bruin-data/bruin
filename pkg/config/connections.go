package config

import (
	"encoding/json"
	"os"

	"golang.org/x/oauth2/google"
)

type AwsConnection struct {
	Name      string `yaml:"name,omitempty" json:"name" mapstructure:"name"`
	AccessKey string `yaml:"access_key,omitempty" json:"access_key" mapstructure:"access_key"`
	SecretKey string `yaml:"secret_key,omitempty" json:"secret_key" mapstructure:"secret_key"`
}

func (c AwsConnection) GetName() string {
	return c.Name
}

type GoogleCloudPlatformConnection struct { //nolint:recvcheck
	Name               string `yaml:"name,omitempty" json:"name" mapstructure:"name"`
	ServiceAccountJSON string `yaml:"service_account_json,omitempty" json:"service_account_json,omitempty" mapstructure:"service_account_json"`
	ServiceAccountFile string `yaml:"service_account_file,omitempty" json:"service_account_file,omitempty" mapstructure:"service_account_file"`
	ProjectID          string `yaml:"project_id,omitempty" json:"project_id" mapstructure:"project_id"`
	Location           string `yaml:"location,omitempty" json:"location,omitempty" mapstructure:"location"`
	rawCredentials     *google.Credentials
}

func (c GoogleCloudPlatformConnection) GetName() string {
	return c.Name
}

func (c GoogleCloudPlatformConnection) MarshalYAML() (interface{}, error) {
	m := make(map[string]interface{})

	if c.Name != "" {
		m["name"] = c.Name
	}
	if c.ProjectID != "" {
		m["project_id"] = c.ProjectID
	}
	if c.Location != "" {
		m["location"] = c.Location
	}

	// Include only one of ServiceAccountJSON or ServiceAccountFile, whichever is not empty
	if c.ServiceAccountFile != "" {
		m["service_account_file"] = c.ServiceAccountFile
	} else if c.ServiceAccountJSON != "" {
		m["service_account_json"] = c.ServiceAccountJSON
	}
	return m, nil
}

func (c *GoogleCloudPlatformConnection) SetCredentials(cred *google.Credentials) {
	c.rawCredentials = cred
}

func (c *GoogleCloudPlatformConnection) GetCredentials() *google.Credentials {
	return c.rawCredentials
}

func (c GoogleCloudPlatformConnection) MarshalJSON() ([]byte, error) {
	if c.ServiceAccountJSON == "" && c.ServiceAccountFile != "" {
		contents, err := os.ReadFile(c.ServiceAccountFile)
		if err != nil {
			return []byte{}, err
		}

		c.ServiceAccountJSON = string(contents)
	}

	return json.Marshal(map[string]string{
		"name":                 c.Name,
		"service_account_json": c.ServiceAccountJSON,
		"service_account_file": c.ServiceAccountFile,
		"project_id":           c.ProjectID,
	})
}

type AthenaConnection struct {
	Name             string `yaml:"name,omitempty" json:"name" mapstructure:"name"`
	AccessKey        string `yaml:"access_key_id,omitempty" json:"access_key_id" mapstructure:"access_key_id"`
	SecretKey        string `yaml:"secret_access_key,omitempty" json:"secret_access_key" mapstructure:"secret_access_key"`
	QueryResultsPath string `yaml:"query_results_path,omitempty" json:"query_results_path" mapstructure:"query_results_path"`
	Region           string `yaml:"region,omitempty" json:"region" mapstructure:"region"`
	Database         string `yaml:"database,omitempty" json:"database,omitempty" mapstructure:"database"`
}

func (c AthenaConnection) GetName() string {
	return c.Name
}

type SynapseConnection struct {
	Name     string `yaml:"name,omitempty" json:"name" mapstructure:"name"`
	Username string `yaml:"username,omitempty" json:"username" mapstructure:"username"`
	Password string `yaml:"password,omitempty" json:"password" mapstructure:"password"`
	Host     string `yaml:"host,omitempty"     json:"host" mapstructure:"host"`
	Port     int    `yaml:"port,omitempty"     json:"port" mapstructure:"port" jsonschema:"default=1433"`
	Database string `yaml:"database,omitempty" json:"database" mapstructure:"database"`
}

func (c SynapseConnection) GetName() string {
	return c.Name
}

type DatabricksConnection struct {
	Name    string `yaml:"name,omitempty"  json:"name" mapstructure:"name"`
	Token   string `yaml:"token,omitempty" json:"token" mapstructure:"token"`
	Path    string `yaml:"path,omitempty"  json:"path" mapstructure:"path"`
	Host    string `yaml:"host,omitempty"  json:"host" mapstructure:"host"`
	Port    int    `yaml:"port,omitempty"  json:"port" mapstructure:"port" jsonschema:"default=443"`
	Catalog string `yaml:"catalog,omitempty"  json:"catalog" mapstructure:"catalog"`
	Schema  string `yaml:"schema,omitempty"  json:"schema" mapstructure:"schema"`
}

func (c DatabricksConnection) GetName() string {
	return c.Name
}

type MongoConnection struct {
	Name     string `yaml:"name,omitempty" json:"name" mapstructure:"name"`
	Username string `yaml:"username,omitempty" json:"username" mapstructure:"username"`
	Password string `yaml:"password,omitempty" json:"password" mapstructure:"password"`
	Host     string `yaml:"host,omitempty"     json:"host" mapstructure:"host"`
	Port     int    `yaml:"port,omitempty"     json:"port" mapstructure:"port" jsonschema:"default=27017"`
	Database string `yaml:"database,omitempty" json:"database" mapstructure:"database"`
}

func (c MongoConnection) GetName() string {
	return c.Name
}

type MsSQLConnection struct {
	Name     string `yaml:"name,omitempty" json:"name" mapstructure:"name"`
	Username string `yaml:"username,omitempty" json:"username" mapstructure:"username"`
	Password string `yaml:"password,omitempty" json:"password" mapstructure:"password"`
	Host     string `yaml:"host,omitempty"     json:"host" mapstructure:"host"`
	Port     int    `yaml:"port,omitempty"     json:"port" mapstructure:"port" jsonschema:"default=1433"`
	Database string `yaml:"database,omitempty" json:"database" mapstructure:"database"`
}

func (c MsSQLConnection) GetName() string {
	return c.Name
}

type MySQLConnection struct {
	Name        string `yaml:"name,omitempty" json:"name" mapstructure:"name"`
	Username    string `yaml:"username,omitempty" json:"username" mapstructure:"username"`
	Password    string `yaml:"password,omitempty" json:"password" mapstructure:"password"`
	Host        string `yaml:"host,omitempty"     json:"host" mapstructure:"host"`
	Port        int    `yaml:"port,omitempty"     json:"port" mapstructure:"port" jsonschema:"default=3306"`
	Database    string `yaml:"database,omitempty" json:"database" mapstructure:"database"`
	Driver      string `yaml:"driver,omitempty" json:"driver,omitempty" mapstructure:"driver"`
	SslCaPath   string `yaml:"ssl_ca_path,omitempty" json:"ssl_ca_path,omitempty" mapstructure:"ssl_ca_path"`
	SslCertPath string `yaml:"ssl_cert_path,omitempty" json:"ssl_cert_path,omitempty" mapstructure:"ssl_cert_path"`
	SslKeyPath  string `yaml:"ssl_key_path,omitempty" json:"ssl_key_path,omitempty" mapstructure:"ssl_key_path"`
}

func (c MySQLConnection) GetName() string {
	return c.Name
}

type PostgresConnection struct {
	Name         string `yaml:"name,omitempty" json:"name" mapstructure:"name"`
	Username     string `yaml:"username,omitempty" json:"username" mapstructure:"username"`
	Password     string `yaml:"password,omitempty" json:"password" mapstructure:"password"`
	Host         string `yaml:"host,omitempty" json:"host" mapstructure:"host"`
	Port         int    `yaml:"port,omitempty" json:"port" mapstructure:"port" jsonschema:"default=5432"`
	Database     string `yaml:"database,omitempty" json:"database" mapstructure:"database"`
	Schema       string `yaml:"schema,omitempty" json:"schema" mapstructure:"schema"`
	PoolMaxConns int    `yaml:"pool_max_conns,omitempty" json:"pool_max_conns" mapstructure:"pool_max_conns" default:"10"`
	SslMode      string `yaml:"ssl_mode,omitempty" json:"ssl_mode" mapstructure:"ssl_mode" default:"disable"`
}

func (c PostgresConnection) GetName() string {
	return c.Name
}

type RedshiftConnection struct {
	Name         string `yaml:"name,omitempty" json:"name" mapstructure:"name"`
	Username     string `yaml:"username,omitempty" json:"username" mapstructure:"username"`
	Password     string `yaml:"password,omitempty" json:"password" mapstructure:"password"`
	Host         string `yaml:"host,omitempty" json:"host" mapstructure:"host"`
	Port         int    `yaml:"port,omitempty" json:"port" mapstructure:"port" jsonschema:"default=5439"`
	Database     string `yaml:"database,omitempty" json:"database" mapstructure:"database"`
	Schema       string `yaml:"schema,omitempty" json:"schema" mapstructure:"schema"`
	PoolMaxConns int    `yaml:"pool_max_conns,omitempty" json:"pool_max_conns" mapstructure:"pool_max_conns" default:"10"`
	SslMode      string `yaml:"ssl_mode,omitempty" json:"ssl_mode" mapstructure:"ssl_mode" default:"disable"`
}

func (c RedshiftConnection) GetName() string {
	return c.Name
}

type SnowflakeConnection struct {
	Name           string `yaml:"name,omitempty" json:"name" mapstructure:"name"`
	Account        string `yaml:"account,omitempty" json:"account" mapstructure:"account"`
	Username       string `yaml:"username,omitempty" json:"username" mapstructure:"username"`
	Password       string `yaml:"password,omitempty" json:"password" mapstructure:"password"`
	Region         string `yaml:"region,omitempty" json:"region" mapstructure:"region"`
	Role           string `yaml:"role,omitempty" json:"role" mapstructure:"role"`
	Database       string `yaml:"database,omitempty" json:"database" mapstructure:"database"`
	Schema         string `yaml:"schema,omitempty" json:"schema" mapstructure:"schema"`
	Warehouse      string `yaml:"warehouse,omitempty" json:"warehouse" mapstructure:"warehouse"`
	PrivateKeyPath string `yaml:"private_key_path,omitempty" json:"private_key_path" mapstructure:"private_key_path"`
}

func (c SnowflakeConnection) MarshalJSON() ([]byte, error) {
	return json.Marshal(map[string]string{
		"name":             c.Name,
		"account":          c.Account,
		"username":         c.Username,
		"password":         c.Password,
		"region":           c.Region,
		"role":             c.Role,
		"database":         c.Database,
		"schema":           c.Schema,
		"warehouse":        c.Warehouse,
		"private_key_path": c.PrivateKeyPath,
	})
}

func (c SnowflakeConnection) GetName() string {
	return c.Name
}

type HANAConnection struct {
	Name     string `yaml:"name,omitempty" json:"name" mapstructure:"name"`
	Username string `yaml:"username,omitempty" json:"username" mapstructure:"username"`
	Password string `yaml:"password,omitempty" json:"password" mapstructure:"password"`
	Host     string `yaml:"host,omitempty"     json:"host" mapstructure:"host"`
	Port     int    `yaml:"port,omitempty"     json:"port" mapstructure:"port"`
	Database string `yaml:"database,omitempty" json:"database" mapstructure:"database"`
}

func (c HANAConnection) GetName() string {
	return c.Name
}

type GorgiasConnection struct {
	Name   string `yaml:"name,omitempty" json:"name" mapstructure:"name"`
	Domain string `yaml:"domain,omitempty" json:"domain" mapstructure:"domain"`
	APIKey string `yaml:"api_key,omitempty" json:"api_key" mapstructure:"api_key"`
	Email  string `yaml:"email,omitempty" json:"email" mapstructure:"email"`
}

func (c GorgiasConnection) GetName() string {
	return c.Name
}

type KlaviyoConnection struct {
	Name   string `yaml:"name,omitempty" json:"name" mapstructure:"name"`
	APIKey string `yaml:"api_key,omitempty" json:"api_key" mapstructure:"api_key"`
}

func (c KlaviyoConnection) GetName() string {
	return c.Name
}

type AdjustConnection struct {
	Name   string `yaml:"name,omitempty" json:"name" mapstructure:"name"`
	APIKey string `yaml:"api_key,omitempty" json:"api_key" mapstructure:"api_key"`
}

func (c AdjustConnection) GetName() string {
	return c.Name
}

type FacebookAdsConnection struct {
	Name        string `yaml:"name,omitempty" json:"name" mapstructure:"name"`
	AccessToken string `yaml:"access_token,omitempty" json:"access_token" mapstructure:"access_token"`
	AccountID   string `yaml:"account_id,omitempty" json:"account_id" mapstructure:"account_id"`
}

func (c FacebookAdsConnection) GetName() string {
	return c.Name
}

type StripeConnection struct {
	Name   string `yaml:"name,omitempty" json:"name" mapstructure:"name"`
	APIKey string `yaml:"api_key,omitempty" json:"api_key" mapstructure:"api_key"`
}

func (c StripeConnection) GetName() string {
	return c.Name
}

type NotionConnection struct {
	Name   string `yaml:"name,omitempty" json:"name" mapstructure:"name"`
	APIKey string `yaml:"api_key,omitempty" json:"api_key" mapstructure:"api_key"`
}

func (c NotionConnection) GetName() string {
	return c.Name
}

type ShopifyConnection struct {
	Name   string `yaml:"name,omitempty" json:"name" mapstructure:"name"`
	URL    string `yaml:"url,omitempty" json:"url" mapstructure:"url"`
	APIKey string `yaml:"api_key,omitempty" json:"api_key" mapstructure:"api_key"`
}

func (c ShopifyConnection) GetName() string {
	return c.Name
}

type KafkaConnection struct {
	Name             string `yaml:"name,omitempty" json:"name" mapstructure:"name"`
	BootstrapServers string `yaml:"bootstrap_servers,omitempty" json:"bootstrap_servers" mapstructure:"bootstrap_servers"`
	GroupID          string `yaml:"group_id,omitempty" json:"group_id" mapstructure:"group_id"`
	SecurityProtocol string `yaml:"security_protocol,omitempty" json:"security_protocol,omitempty" mapstructure:"security_protocol"`
	SaslMechanisms   string `yaml:"sasl_mechanisms,omitempty" json:"sasl_mechanisms,omitempty" mapstructure:"sasl_mechanisms"`
	SaslUsername     string `yaml:"sasl_username,omitempty" json:"sasl_username,omitempty" mapstructure:"sasl_username"`
	SaslPassword     string `yaml:"sasl_password,omitempty" json:"sasl_password,omitempty" mapstructure:"sasl_password"`
	BatchSize        string `yaml:"batch_size,omitempty" json:"batch_size,omitempty" mapstructure:"batch_size"`
	BatchTimeout     string `yaml:"batch_timeout,omitempty" json:"batch_timeout,omitempty" mapstructure:"batch_timeout"`
}

func (c KafkaConnection) GetName() string {
	return c.Name
}

type AirtableConnection struct {
	Name        string `yaml:"name,omitempty" json:"name" mapstructure:"name"`
	BaseID      string `yaml:"base_id,omitempty" json:"base_id" mapstructure:"base_id"`
	AccessToken string `yaml:"access_token,omitempty" json:"access_token" mapstructure:"access_token"`
}

func (c AirtableConnection) GetName() string {
	return c.Name
}

type DuckDBConnection struct {
	Name string `yaml:"name,omitempty" json:"name" mapstructure:"name"`
	Path string `yaml:"path,omitempty" json:"path" mapstructure:"path"`
}

func (d DuckDBConnection) GetName() string {
	return d.Name
}

type ClickHouseConnection struct {
<<<<<<< HEAD
	Name     string `yaml:"name,omitempty" json:"name" mapstructure:"name"`
	Username string `yaml:"username,omitempty" json:"username" mapstructure:"username"`
	Password string `yaml:"password,omitempty" json:"password" mapstructure:"password"`
	Host     string `yaml:"host,omitempty"     json:"host" mapstructure:"host"`
	Port     int    `yaml:"port,omitempty"     json:"port" mapstructure:"port"`
	Database string `yaml:"database,omitempty" json:"database" mapstructure:"database"`
=======
	Name     string `yaml:"name" json:"name" mapstructure:"name"`
	Username string `yaml:"username" json:"username" mapstructure:"username"`
	Password string `yaml:"password" json:"password" mapstructure:"password"`
	Host     string `yaml:"host"     json:"host" mapstructure:"host"`
	Port     int    `yaml:"port"     json:"port" mapstructure:"port"`
	Database string `yaml:"database" json:"database" mapstructure:"database"`
	HTTPPort int    `yaml:"http_port" json:"http_port" mapstructure:"http_port"`
>>>>>>> 900b5b18
}

func (c ClickHouseConnection) GetName() string {
	return c.Name
}

type AppsflyerConnection struct {
	Name   string `yaml:"name,omitempty" json:"name" mapstructure:"name"`
	APIKey string `yaml:"api_key,omitempty" json:"api_key" mapstructure:"api_key"`
}

func (c AppsflyerConnection) GetName() string {
	return c.Name
}

type HubspotConnection struct {
	Name   string `yaml:"name,omitempty" json:"name" mapstructure:"name"`
	APIKey string `yaml:"api_key,omitempty" json:"api_key" mapstructure:"api_key"`
}

func (c HubspotConnection) GetName() string {
	return c.Name
}

type GoogleSheetsConnection struct {
	Name               string `yaml:"name,omitempty" json:"name" mapstructure:"name"`
	ServiceAccountJSON string `yaml:"service_account_json,omitempty" json:"service_account_json,omitempty" mapstructure:"service_account_json"`
	ServiceAccountFile string `yaml:"service_account_file,omitempty" json:"service_account_file,omitempty" mapstructure:"service_account_file"`
}

func (c GoogleSheetsConnection) GetName() string {
	return c.Name
}

type ChessConnection struct {
	Name    string   `yaml:"name,omitempty" json:"name" mapstructure:"name"`
	Players []string `yaml:"players,omitempty" json:"players" mapstructure:"players" jsonschema:"default=MagnusCarlsen,default=HikaruNakamura,default=ArjunErigaisi"`
}

func (c ChessConnection) GetName() string {
	return c.Name
}

type GenericConnection struct {
	Name  string `yaml:"name,omitempty" json:"name" mapstructure:"name"`
	Value string `yaml:"value,omitempty" json:"value" mapstructure:"value"`
}

func (c GenericConnection) MarshalJSON() ([]byte, error) {
	return json.Marshal(map[string]string{
		"name":  c.Name,
		"value": c.Value,
	})
}

func (c GenericConnection) GetName() string {
	return c.Name
}

type S3Connection struct {
	Name            string `yaml:"name,omitempty" json:"name" mapstructure:"name"`
	BucketName      string `yaml:"bucket_name,omitempty" json:"bucket_name" mapstructure:"bucket_name"`
	PathToFile      string `yaml:"path_to_file,omitempty" json:"path_to_file" mapstructure:"path_to_file"`
	AccessKeyID     string `yaml:"access_key_id,omitempty" json:"access_key_id" mapstructure:"access_key_id"`
	SecretAccessKey string `yaml:"secret_access_key,omitempty" json:"secret_access_key" mapstructure:"secret_access_key"`
}

func (c S3Connection) GetName() string {
	return c.Name
}

type ZendeskConnection struct {
	Name       string `yaml:"name,omitempty" json:"name" mapstructure:"name"`
	APIToken   string `yaml:"api_token,omitempty" json:"api_token" mapstructure:"api_token"`
	Email      string `yaml:"email,omitempty" json:"email" mapstructure:"email"`
	OAuthToken string `yaml:"oauth_token,omitempty" json:"oauth_token" mapstructure:"oauth_token"`
	Subdomain  string `yaml:"sub_domain,omitempty" json:"sub_domain" mapstructure:"sub_domain"`
}

func (c ZendeskConnection) GetName() string {
	return c.Name
}

type SlackConnection struct {
	Name   string `yaml:"name" json:"name" mapstructure:"name"`
	APIKey string `yaml:"api_key" json:"api_key" mapstructure:"api_key"`
}

func (c SlackConnection) GetName() string {
	return c.Name
}

type AsanaConnection struct {
	Name        string `yaml:"name,omitempty" json:"name" mapstructure:"name"`
	AccessToken string `yaml:"access_token,omitempty" json:"access_token" mapstructure:"access_token"`
	WorkspaceID string `yaml:"workspace,omitempty" json:"workspace" mapstructure:"workspace"`
}

func (c AsanaConnection) GetName() string {
	return c.Name
}

type DynamoDBConnection struct {
	Name            string `yaml:"name,omitempty" json:"name" mapstructure:"name"`
	AccessKeyID     string `yaml:"access_key_id,omitempty" json:"access_key_id" mapstructure:"access_key_id"`
	SecretAccessKey string `yaml:"secret_access_key,omitempty" json:"secret_access_key" mapstructure:"secret_access_key"`
	Region          string `yaml:"region,omitempty" json:"region" mapstructure:"region"`
}

func (c DynamoDBConnection) GetName() string {
	return c.Name
}

type GoogleAdsConnection struct {
	Name               string `yaml:"name,omitempty" json:"name" mapstructure:"name"`
	CustomerID         string `yaml:"customer_id,omitempty" json:"customer_id" mapstructure:"customer_id"`
	ServiceAccountJSON string `yaml:"service_account_json,omitempty" json:"service_account_json,omitempty" mapstructure:"service_account_json"`
	ServiceAccountFile string `yaml:"service_account_file,omitempty" json:"service_account_file,omitempty" mapstructure:"service_account_file"`
	DeveloperToken     string `yaml:"dev_token,omitempty" json:"dev_token" mapstructure:"dev_token"`
}

func (c GoogleAdsConnection) GetName() string {
	return c.Name
}

type TikTokAdsConnection struct {
	Name          string `yaml:"name,omitempty" json:"name" mapstructure:"name"`
	AccessToken   string `yaml:"access_token,omitempty" json:"access_token" mapstructure:"access_token"`
	AdvertiserIDs string `yaml:"advertiser_ids,omitempty" json:"advertiser_ids" mapstructure:"advertiser_ids"`
	Timezone      string `yaml:"timezone,omitempty" json:"timezone,omitempty" mapstructure:"timezone"`
}

func (c TikTokAdsConnection) GetName() string {
	return c.Name
}

// github://?access_token=<access_token>&owner=<owner>&repo=<repo>
type GitHubConnection struct {
	Name        string `yaml:"name,omitempty" json:"name" mapstructure:"name"`
	AccessToken string `yaml:"access_token,omitempty" json:"access_token,omitempty" mapstructure:"access_token"`
	Owner       string `yaml:"owner,omitempty" json:"owner" mapstructure:"owner"`
	Repo        string `yaml:"repo,omitempty" json:"repo" mapstructure:"repo"`
}

func (c GitHubConnection) GetName() string {
	return c.Name
}

type AppStoreConnection struct {
	Name     string `yaml:"name,omitempty" json:"name" mapstructure:"name"`
	KeyID    string `yaml:"key_id,omitempty" json:"key_id" mapstructure:"key_id"`
	IssuerID string `yaml:"issuer_id,omitempty" json:"issuer_id" mapstructure:"issuer_id"`
	KeyPath  string `yaml:"key_path,omitempty" json:"key_path" mapstructure:"key_path"`
	Key      string `yaml:"key,omitempty" json:"key" mapstructure:"key"`
}

func (c AppStoreConnection) GetName() string {
	return c.Name
}

type LinkedInAdsConnection struct {
	Name        string `yaml:"name,omitempty" json:"name" mapstructure:"name"`
	AccessToken string `yaml:"access_token,omitempty" json:"access_token" mapstructure:"access_token"`
	AccountIds  string `yaml:"account_ids,omitempty" json:"account_ids" mapstructure:"account_ids"`
}

func (c LinkedInAdsConnection) GetName() string {
	return c.Name
}

type GCSConnection struct {
	Name               string `yaml:"name,omitempty" json:"name" mapstructure:"name"`
	ServiceAccountFile string `yaml:"service_account_file,omitempty" json:"service_account_file" mapstructure:"service_account_file"`
	ServiceAccountJSON string `yaml:"service_account_json,omitempty" json:"service_account_json" mapstructure:"service_account_json"`
}

func (c GCSConnection) GetName() string {
	return c.Name
}<|MERGE_RESOLUTION|>--- conflicted
+++ resolved
@@ -341,22 +341,14 @@
 }
 
 type ClickHouseConnection struct {
-<<<<<<< HEAD
 	Name     string `yaml:"name,omitempty" json:"name" mapstructure:"name"`
 	Username string `yaml:"username,omitempty" json:"username" mapstructure:"username"`
 	Password string `yaml:"password,omitempty" json:"password" mapstructure:"password"`
 	Host     string `yaml:"host,omitempty"     json:"host" mapstructure:"host"`
 	Port     int    `yaml:"port,omitempty"     json:"port" mapstructure:"port"`
 	Database string `yaml:"database,omitempty" json:"database" mapstructure:"database"`
-=======
-	Name     string `yaml:"name" json:"name" mapstructure:"name"`
-	Username string `yaml:"username" json:"username" mapstructure:"username"`
-	Password string `yaml:"password" json:"password" mapstructure:"password"`
-	Host     string `yaml:"host"     json:"host" mapstructure:"host"`
-	Port     int    `yaml:"port"     json:"port" mapstructure:"port"`
-	Database string `yaml:"database" json:"database" mapstructure:"database"`
-	HTTPPort int    `yaml:"http_port" json:"http_port" mapstructure:"http_port"`
->>>>>>> 900b5b18
+  HTTPPort int    `yaml:"http_port,omitempty" json:"http_port" mapstructure:"http_port"`
+
 }
 
 func (c ClickHouseConnection) GetName() string {
