--- conflicted
+++ resolved
@@ -601,8 +601,6 @@
 	return c.Name
 }
 
-<<<<<<< HEAD
-=======
 type FrankfurterConnection struct {
 	Name string `yaml:"name,omitempty" json:"name" mapstructure:"name"`
 }
@@ -611,7 +609,6 @@
 	return c.Name
 }
 
->>>>>>> 3c806ff5
 type SalesforceConnection struct {
 	Name     string `yaml:"name,omitempty" json:"name" mapstructure:"name"`
 	Username string `yaml:"username,omitempty" json:"username" mapstructure:"username"`
@@ -621,7 +618,6 @@
 
 func (c SalesforceConnection) GetName() string {
 	return c.Name
-<<<<<<< HEAD
 }
 
 type SQLiteConnection struct {
@@ -631,6 +627,4 @@
 
 func (c SQLiteConnection) GetName() string {
 	return c.Name
-=======
->>>>>>> 3c806ff5
 }