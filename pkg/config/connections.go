package config

import (
	"encoding/json"
	"os"

	"golang.org/x/oauth2/google"
)

type AwsConnection struct {
	Name      string `yaml:"name" json:"name" mapstructure:"name"`
	AccessKey string `yaml:"access_key" json:"access_key" mapstructure:"access_key"`
	SecretKey string `yaml:"secret_key" json:"secret_key" mapstructure:"secret_key"`
}

func (c AwsConnection) GetName() string {
	return c.Name
}

type GoogleCloudPlatformConnection struct { //nolint:recvcheck
	Name               string `yaml:"name" json:"name" mapstructure:"name"`
	ServiceAccountJSON string `yaml:"service_account_json" json:"service_account_json,omitempty" mapstructure:"service_account_json"`
	ServiceAccountFile string `yaml:"service_account_file" json:"service_account_file,omitempty" mapstructure:"service_account_file"`
	ProjectID          string `yaml:"project_id" json:"project_id" mapstructure:"project_id"`
	Location           string `yaml:"location" json:"location,omitempty" mapstructure:"location"`
	rawCredentials     *google.Credentials
}

func (c GoogleCloudPlatformConnection) GetName() string {
	return c.Name
}

func (c GoogleCloudPlatformConnection) MarshalYAML() (interface{}, error) {
	m := make(map[string]interface{})

	if c.Name != "" {
		m["name"] = c.Name
	}
	if c.ProjectID != "" {
		m["project_id"] = c.ProjectID
	}
	if c.Location != "" {
		m["location"] = c.Location
	}

	// Include only one of ServiceAccountJSON or ServiceAccountFile, whichever is not empty
	if c.ServiceAccountFile != "" {
		m["service_account_file"] = c.ServiceAccountFile
	} else if c.ServiceAccountJSON != "" {
		m["service_account_json"] = c.ServiceAccountJSON
	}
	return m, nil
}

func (c *GoogleCloudPlatformConnection) SetCredentials(cred *google.Credentials) {
	c.rawCredentials = cred
}

func (c *GoogleCloudPlatformConnection) GetCredentials() *google.Credentials {
	return c.rawCredentials
}

func (c GoogleCloudPlatformConnection) MarshalJSON() ([]byte, error) {
	if c.ServiceAccountJSON == "" && c.ServiceAccountFile != "" {
		contents, err := os.ReadFile(c.ServiceAccountFile)
		if err != nil {
			return []byte{}, err
		}

		c.ServiceAccountJSON = string(contents)
	}

	return json.Marshal(map[string]string{
		"name":                 c.Name,
		"service_account_json": c.ServiceAccountJSON,
		"service_account_file": c.ServiceAccountFile,
		"project_id":           c.ProjectID,
	})
}

type AthenaConnection struct {
	Name             string `yaml:"name" json:"name" mapstructure:"name"`
	AccessKey        string `yaml:"access_key_id" json:"access_key_id" mapstructure:"access_key_id"`
	SecretKey        string `yaml:"secret_access_key" json:"secret_access_key" mapstructure:"secret_access_key"`
	QueryResultsPath string `yaml:"query_results_path" json:"query_results_path" mapstructure:"query_results_path"`
	Region           string `yaml:"region" json:"region" mapstructure:"region"`
	Database         string `yaml:"database" json:"database,omitempty" mapstructure:"database"`
}

func (c AthenaConnection) GetName() string {
	return c.Name
}

type SynapseConnection struct {
	Name     string `yaml:"name" json:"name" mapstructure:"name"`
	Username string `yaml:"username" json:"username" mapstructure:"username"`
	Password string `yaml:"password" json:"password" mapstructure:"password"`
	Host     string `yaml:"host"     json:"host" mapstructure:"host"`
	Port     int    `yaml:"port"     json:"port" mapstructure:"port" jsonschema:"default=1433"`
	Database string `yaml:"database" json:"database" mapstructure:"database"`
}

func (c SynapseConnection) GetName() string {
	return c.Name
}

type DatabricksConnection struct {
	Name    string `yaml:"name"  json:"name" mapstructure:"name"`
	Token   string `yaml:"token" json:"token" mapstructure:"token"`
	Path    string `yaml:"path"  json:"path" mapstructure:"path"`
	Host    string `yaml:"host"  json:"host" mapstructure:"host"`
	Port    int    `yaml:"port"  json:"port" mapstructure:"port" jsonschema:"default=443"`
	Catalog string `yaml:"catalog"  json:"catalog" mapstructure:"catalog"`
	Schema  string `yaml:"schema"  json:"schema" mapstructure:"schema"`
}

func (c DatabricksConnection) GetName() string {
	return c.Name
}

type MongoConnection struct {
	Name     string `yaml:"name" json:"name" mapstructure:"name"`
	Username string `yaml:"username" json:"username" mapstructure:"username"`
	Password string `yaml:"password" json:"password" mapstructure:"password"`
	Host     string `yaml:"host"     json:"host" mapstructure:"host"`
	Port     int    `yaml:"port"     json:"port" mapstructure:"port" jsonschema:"default=27017"`
	Database string `yaml:"database" json:"database" mapstructure:"database"`
}

func (c MongoConnection) GetName() string {
	return c.Name
}

type MsSQLConnection struct {
	Name     string `yaml:"name" json:"name" mapstructure:"name"`
	Username string `yaml:"username" json:"username" mapstructure:"username"`
	Password string `yaml:"password" json:"password" mapstructure:"password"`
	Host     string `yaml:"host"     json:"host" mapstructure:"host"`
	Port     int    `yaml:"port"     json:"port" mapstructure:"port" jsonschema:"default=1433"`
	Database string `yaml:"database" json:"database" mapstructure:"database"`
}

func (c MsSQLConnection) GetName() string {
	return c.Name
}

type MySQLConnection struct {
	Name        string `yaml:"name" json:"name" mapstructure:"name"`
	Username    string `yaml:"username" json:"username" mapstructure:"username"`
	Password    string `yaml:"password" json:"password" mapstructure:"password"`
	Host        string `yaml:"host"     json:"host" mapstructure:"host"`
	Port        int    `yaml:"port"     json:"port" mapstructure:"port" jsonschema:"default=3306"`
	Database    string `yaml:"database" json:"database" mapstructure:"database"`
	Driver      string `yaml:"driver" json:"driver,omitempty" mapstructure:"driver"`
	SslCaPath   string `yaml:"ssl_ca_path" json:"ssl_ca_path,omitempty" mapstructure:"ssl_ca_path"`
	SslCertPath string `yaml:"ssl_cert_path" json:"ssl_cert_path,omitempty" mapstructure:"ssl_cert_path"`
	SslKeyPath  string `yaml:"ssl_key_path" json:"ssl_key_path,omitempty" mapstructure:"ssl_key_path"`
}

func (c MySQLConnection) GetName() string {
	return c.Name
}

type PostgresConnection struct {
	Name         string `yaml:"name" json:"name" mapstructure:"name"`
	Username     string `yaml:"username" json:"username" mapstructure:"username"`
	Password     string `yaml:"password" json:"password" mapstructure:"password"`
	Host         string `yaml:"host" json:"host" mapstructure:"host"`
	Port         int    `yaml:"port" json:"port" mapstructure:"port" jsonschema:"default=5432"`
	Database     string `yaml:"database" json:"database" mapstructure:"database"`
	Schema       string `yaml:"schema" json:"schema" mapstructure:"schema"`
	PoolMaxConns int    `yaml:"pool_max_conns" json:"pool_max_conns" mapstructure:"pool_max_conns" default:"10"`
	SslMode      string `yaml:"ssl_mode" json:"ssl_mode" mapstructure:"ssl_mode" default:"disable"`
}

func (c PostgresConnection) GetName() string {
	return c.Name
}

type RedshiftConnection struct {
	Name         string `yaml:"name" json:"name" mapstructure:"name"`
	Username     string `yaml:"username" json:"username" mapstructure:"username"`
	Password     string `yaml:"password" json:"password" mapstructure:"password"`
	Host         string `yaml:"host" json:"host" mapstructure:"host"`
	Port         int    `yaml:"port" json:"port" mapstructure:"port" jsonschema:"default=5439"`
	Database     string `yaml:"database" json:"database" mapstructure:"database"`
	Schema       string `yaml:"schema" json:"schema" mapstructure:"schema"`
	PoolMaxConns int    `yaml:"pool_max_conns" json:"pool_max_conns" mapstructure:"pool_max_conns" default:"10"`
	SslMode      string `yaml:"ssl_mode" json:"ssl_mode" mapstructure:"ssl_mode" default:"disable"`
}

func (c RedshiftConnection) GetName() string {
	return c.Name
}

type SnowflakeConnection struct {
	Name           string `yaml:"name" json:"name" mapstructure:"name"`
	Account        string `yaml:"account" json:"account" mapstructure:"account"`
	Username       string `yaml:"username" json:"username" mapstructure:"username"`
	Password       string `yaml:"password" json:"password" mapstructure:"password"`
	Region         string `yaml:"region" json:"region" mapstructure:"region"`
	Role           string `yaml:"role" json:"role" mapstructure:"role"`
	Database       string `yaml:"database" json:"database" mapstructure:"database"`
	Schema         string `yaml:"schema" json:"schema" mapstructure:"schema"`
	Warehouse      string `yaml:"warehouse" json:"warehouse" mapstructure:"warehouse"`
	PrivateKeyPath string `yaml:"private_key_path" json:"private_key_path" mapstructure:"private_key_path"`
}

func (c SnowflakeConnection) MarshalJSON() ([]byte, error) {
	return json.Marshal(map[string]string{
		"name":             c.Name,
		"account":          c.Account,
		"username":         c.Username,
		"password":         c.Password,
		"region":           c.Region,
		"role":             c.Role,
		"database":         c.Database,
		"schema":           c.Schema,
		"warehouse":        c.Warehouse,
		"private_key_path": c.PrivateKeyPath,
	})
}

func (c SnowflakeConnection) GetName() string {
	return c.Name
}

type HANAConnection struct {
	Name     string `yaml:"name" json:"name" mapstructure:"name"`
	Username string `yaml:"username" json:"username" mapstructure:"username"`
	Password string `yaml:"password" json:"password" mapstructure:"password"`
	Host     string `yaml:"host"     json:"host" mapstructure:"host"`
	Port     int    `yaml:"port"     json:"port" mapstructure:"port"`
	Database string `yaml:"database" json:"database" mapstructure:"database"`
}

func (c HANAConnection) GetName() string {
	return c.Name
}

type GorgiasConnection struct {
	Name   string `yaml:"name" json:"name" mapstructure:"name"`
	Domain string `yaml:"domain" json:"domain" mapstructure:"domain"`
	APIKey string `yaml:"api_key" json:"api_key" mapstructure:"api_key"`
	Email  string `yaml:"email" json:"email" mapstructure:"email"`
}

func (c GorgiasConnection) GetName() string {
	return c.Name
}

type KlaviyoConnection struct {
	Name   string `yaml:"name" json:"name" mapstructure:"name"`
	APIKey string `yaml:"api_key" json:"api_key" mapstructure:"api_key"`
}

func (c KlaviyoConnection) GetName() string {
	return c.Name
}

type AdjustConnection struct {
	Name   string `yaml:"name" json:"name" mapstructure:"name"`
	APIKey string `yaml:"api_key" json:"api_key" mapstructure:"api_key"`
}

func (c AdjustConnection) GetName() string {
	return c.Name
}

type FacebookAdsConnection struct {
	Name        string `yaml:"name" json:"name" mapstructure:"name"`
	AccessToken string `yaml:"access_token" json:"access_token" mapstructure:"access_token"`
	AccountID   string `yaml:"account_id" json:"account_id" mapstructure:"account_id"`
}

func (c FacebookAdsConnection) GetName() string {
	return c.Name
}

type StripeConnection struct {
	Name   string `yaml:"name" json:"name" mapstructure:"name"`
	APIKey string `yaml:"api_key" json:"api_key" mapstructure:"api_key"`
}

func (c StripeConnection) GetName() string {
	return c.Name
}

type NotionConnection struct {
	Name   string `yaml:"name" json:"name" mapstructure:"name"`
	APIKey string `yaml:"api_key" json:"api_key" mapstructure:"api_key"`
}

func (c NotionConnection) GetName() string {
	return c.Name
}

type ShopifyConnection struct {
	Name   string `yaml:"name" json:"name" mapstructure:"name"`
	URL    string `yaml:"url" json:"url" mapstructure:"url"`
	APIKey string `yaml:"api_key" json:"api_key" mapstructure:"api_key"`
}

func (c ShopifyConnection) GetName() string {
	return c.Name
}

type KafkaConnection struct {
	Name             string `yaml:"name" json:"name" mapstructure:"name"`
	BootstrapServers string `yaml:"bootstrap_servers" json:"bootstrap_servers" mapstructure:"bootstrap_servers"`
	GroupID          string `yaml:"group_id" json:"group_id" mapstructure:"group_id"`
	SecurityProtocol string `yaml:"security_protocol" json:"security_protocol,omitempty" mapstructure:"security_protocol"`
	SaslMechanisms   string `yaml:"sasl_mechanisms" json:"sasl_mechanisms,omitempty" mapstructure:"sasl_mechanisms"`
	SaslUsername     string `yaml:"sasl_username" json:"sasl_username,omitempty" mapstructure:"sasl_username"`
	SaslPassword     string `yaml:"sasl_password" json:"sasl_password,omitempty" mapstructure:"sasl_password"`
	BatchSize        string `yaml:"batch_size" json:"batch_size,omitempty" mapstructure:"batch_size"`
	BatchTimeout     string `yaml:"batch_timeout" json:"batch_timeout,omitempty" mapstructure:"batch_timeout"`
}

func (c KafkaConnection) GetName() string {
	return c.Name
}

type AirtableConnection struct {
	Name        string `yaml:"name" json:"name" mapstructure:"name"`
	BaseID      string `yaml:"base_id" json:"base_id" mapstructure:"base_id"`
	AccessToken string `yaml:"access_token" json:"access_token" mapstructure:"access_token"`
}

func (c AirtableConnection) GetName() string {
	return c.Name
}

type DuckDBConnection struct {
	Name string `yaml:"name" json:"name" mapstructure:"name"`
	Path string `yaml:"path" json:"path" mapstructure:"path"`
}

func (d DuckDBConnection) GetName() string {
	return d.Name
}

type ClickHouseConnection struct {
	Name     string `yaml:"name" json:"name" mapstructure:"name"`
	Username string `yaml:"username" json:"username" mapstructure:"username"`
	Password string `yaml:"password" json:"password" mapstructure:"password"`
	Host     string `yaml:"host"     json:"host" mapstructure:"host"`
	Port     int    `yaml:"port"     json:"port" mapstructure:"port"`
	Database string `yaml:"database" json:"database" mapstructure:"database"`
}

func (c ClickHouseConnection) GetName() string {
	return c.Name
}

type AppsflyerConnection struct {
	Name   string `yaml:"name" json:"name" mapstructure:"name"`
	APIKey string `yaml:"api_key" json:"api_key" mapstructure:"api_key"`
}

func (c AppsflyerConnection) GetName() string {
	return c.Name
}

type HubspotConnection struct {
	Name   string `yaml:"name" json:"name" mapstructure:"name"`
	APIKey string `yaml:"api_key" json:"api_key" mapstructure:"api_key"`
}

func (c HubspotConnection) GetName() string {
	return c.Name
}

type GoogleSheetsConnection struct {
	Name               string `yaml:"name" json:"name" mapstructure:"name"`
	ServiceAccountJSON string `yaml:"service_account_json" json:"service_account_json,omitempty" mapstructure:"service_account_json"`
	ServiceAccountFile string `yaml:"service_account_file" json:"service_account_file,omitempty" mapstructure:"service_account_file"`
}

func (c GoogleSheetsConnection) GetName() string {
	return c.Name
}

type ChessConnection struct {
	Name    string   `yaml:"name" json:"name" mapstructure:"name"`
	Players []string `yaml:"players" json:"players" mapstructure:"players" jsonschema:"default=MagnusCarlsen,default=HikaruNakamura,default=ArjunErigaisi"`
}

func (c ChessConnection) GetName() string {
	return c.Name
}

type GenericConnection struct {
	Name  string `yaml:"name" json:"name" mapstructure:"name"`
	Value string `yaml:"value" json:"value" mapstructure:"value"`
}

func (c GenericConnection) MarshalJSON() ([]byte, error) {
	return json.Marshal(map[string]string{
		"name":  c.Name,
		"value": c.Value,
	})
}

func (c GenericConnection) GetName() string {
	return c.Name
}

type S3Connection struct {
	Name            string `yaml:"name" json:"name" mapstructure:"name"`
	BucketName      string `yaml:"bucket_name" json:"bucket_name" mapstructure:"bucket_name"`
	PathToFile      string `yaml:"path_to_file" json:"path_to_file" mapstructure:"path_to_file"`
	AccessKeyID     string `yaml:"access_key_id" json:"access_key_id" mapstructure:"access_key_id"`
	SecretAccessKey string `yaml:"secret_access_key" json:"secret_access_key" mapstructure:"secret_access_key"`
}

func (c S3Connection) GetName() string {
	return c.Name
}

type ZendeskConnection struct {
	Name       string `yaml:"name" json:"name" mapstructure:"name"`
	APIToken   string `yaml:"api_token" json:"api_token" mapstructure:"api_token"`
	Email      string `yaml:"email" json:"email" mapstructure:"email"`
	OAuthToken string `yaml:"oauth_token" json:"oauth_token" mapstructure:"oauth_token"`
	Subdomain  string `yaml:"sub_domain" json:"sub_domain" mapstructure:"sub_domain"`
}

func (c ZendeskConnection) GetName() string {
	return c.Name
}

type SlackConnection struct {
	Name   string `yaml:"name" json:"name" mapstructure:"name"`
	APIKey string `yaml:"api_key" json:"api_key" mapstructure:"api_key"`
}

func (c SlackConnection) GetName() string {
	return c.Name
}

type AsanaConnection struct {
	Name        string `yaml:"name" json:"name" mapstructure:"name"`
	AccessToken string `yaml:"access_token" json:"access_token" mapstructure:"access_token"`
	WorkspaceID string `yaml:"workspace" json:"workspace" mapstructure:"workspace"`
}

func (c AsanaConnection) GetName() string {
	return c.Name
}

type DynamoDBConnection struct {
	Name            string `yaml:"name" json:"name" mapstructure:"name"`
	AccessKeyID     string `yaml:"access_key_id" json:"access_key_id" mapstructure:"access_key_id"`
	SecretAccessKey string `yaml:"secret_access_key" json:"secret_access_key" mapstructure:"secret_access_key"`
	Region          string `yaml:"region" json:"region" mapstructure:"region"`
}

func (c DynamoDBConnection) GetName() string {
	return c.Name
}

<<<<<<< HEAD
type GoogleAdsConnection struct {
	Name               string `yaml:"name" json:"name" mapstructure:"name"`
	CustomerID         string `yaml:"customer_id" json:"customer_id" mapstructure:"customer_id"`
	ServiceAccountJSON string `yaml:"service_account_json" json:"service_account_json,omitempty" mapstructure:"service_account_json"`
	ServiceAccountFile string `yaml:"service_account_file" json:"service_account_file,omitempty" mapstructure:"service_account_file"`
	DeveloperToken     string `yaml:"dev_token" json:"dev_token" mapstructure:"dev_token"`
}

func (c GoogleAdsConnection) GetName() string {
=======
type TikTokAdsConnection struct {
	Name          string `yaml:"name" json:"name" mapstructure:"name"`
	AccessToken   string `yaml:"access_token" json:"access_token" mapstructure:"access_token"`
	AdvertiserIDs string `yaml:"advertiser_ids" json:"advertiser_ids" mapstructure:"advertiser_ids"`
	Timezone      string `yaml:"timezone" json:"timezone,omitempty" mapstructure:"timezone"`
}

func (c TikTokAdsConnection) GetName() string {
	return c.Name
}

// github://?access_token=<access_token>&owner=<owner>&repo=<repo>
type GitHubConnection struct {
	Name        string `yaml:"name" json:"name" mapstructure:"name"`
	AccessToken string `yaml:"access_token" json:"access_token,omitempty" mapstructure:"access_token"`
	Owner       string `yaml:"owner" json:"owner" mapstructure:"owner"`
	Repo        string `yaml:"repo" json:"repo" mapstructure:"repo"`
}

func (c GitHubConnection) GetName() string {
	return c.Name
}

type AppStoreConnection struct {
	Name     string `yaml:"name" json:"name" mapstructure:"name"`
	KeyID    string `yaml:"key_id" json:"key_id" mapstructure:"key_id"`
	IssuerID string `yaml:"issuer_id" json:"issuer_id" mapstructure:"issuer_id"`
	KeyPath  string `yaml:"key_path" json:"key_path" mapstructure:"key_path"`
	Key      string `yaml:"key" json:"key" mapstructure:"key"`
}

func (c AppStoreConnection) GetName() string {
	return c.Name
}

type LinkedInAdsConnection struct {
	Name        string `yaml:"name" json:"name" mapstructure:"name"`
	AccessToken string `yaml:"access_token" json:"access_token" mapstructure:"access_token"`
	AccountIds  string `yaml:"account_ids" json:"account_ids" mapstructure:"account_ids"`
}

func (c LinkedInAdsConnection) GetName() string {
>>>>>>> 71e7b8eb
	return c.Name
}<|MERGE_RESOLUTION|>--- conflicted
+++ resolved
@@ -460,7 +460,6 @@
 	return c.Name
 }
 
-<<<<<<< HEAD
 type GoogleAdsConnection struct {
 	Name               string `yaml:"name" json:"name" mapstructure:"name"`
 	CustomerID         string `yaml:"customer_id" json:"customer_id" mapstructure:"customer_id"`
@@ -470,7 +469,9 @@
 }
 
 func (c GoogleAdsConnection) GetName() string {
-=======
+	return c.Name
+}
+
 type TikTokAdsConnection struct {
 	Name          string `yaml:"name" json:"name" mapstructure:"name"`
 	AccessToken   string `yaml:"access_token" json:"access_token" mapstructure:"access_token"`
@@ -513,6 +514,5 @@
 }
 
 func (c LinkedInAdsConnection) GetName() string {
->>>>>>> 71e7b8eb
 	return c.Name
 }