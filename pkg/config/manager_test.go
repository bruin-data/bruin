--- conflicted
+++ resolved
@@ -425,15 +425,12 @@
 					Token:    "token-123",
 				},
 			},
-<<<<<<< HEAD
 			SQLite: []SQLiteConnection{
 				{
 					Name: "sqlite-1",
 					Path: "C:\\path\\to\\sqlite.db",
 				},
 			},
-=======
->>>>>>> 3c806ff5
 		},
 	}
 
