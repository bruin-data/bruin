--- conflicted
+++ resolved
@@ -204,17 +204,15 @@
 					GroupId:          "kafka123",
 				},
 			},
-<<<<<<< HEAD
 			DuckDB: []DuckDBConnection{
 				{
 					Name: "conn20",
 					Path: "/path/to/duck.db",
-=======
 			Hubspot: []HubspotConnection{
 				{
 					Name:   "conn21",
 					ApiKey: "hubspotkey",
->>>>>>> 134b8906
+
 				},
 			},
 		},
