package config

import (
	"runtime"
	"testing"

	"github.com/bruin-data/bruin/pkg/pipeline"
	"github.com/bruin-data/bruin/pkg/scheduler"
	"github.com/spf13/afero"
	"github.com/stretchr/testify/assert"
	"github.com/stretchr/testify/require"
)

func TestLoadFromFile(t *testing.T) {
	t.Parallel()

	var servicefile, duckPath, configFile string
	if runtime.GOOS == "windows" {
		configFile = "simple_win.yml"
		duckPath = "C:\\path\\to\\duck.db"
		servicefile = "D:\\path\\to\\service_account.json"
	} else {
		configFile = "simple.yml"
		duckPath = "/path/to/duck.db"
		servicefile = "/path/to/service_account.json"
	}

	clickhouseSecureValue := 0

	devEnv := Environment{
		Connections: &Connections{
			GoogleCloudPlatform: []GoogleCloudPlatformConnection{
				{
					Name:               "conn1",
					ServiceAccountJSON: "{\"key1\": \"value1\"}",
					ServiceAccountFile: servicefile,
					ProjectID:          "my-project",
				},
			},
			Snowflake: []SnowflakeConnection{
				{
					Name:      "conn2",
					Username:  "user",
					Password:  "pass",
					Account:   "account",
					Region:    "region",
					Role:      "role",
					Database:  "db",
					Schema:    "schema",
					Warehouse: "wh",
				},
			},
			Postgres: []PostgresConnection{
				{
					Name:         "conn3",
					Host:         "somehost",
					Username:     "pguser",
					Password:     "pgpass",
					Database:     "pgdb",
					Schema:       "non_public_schema",
					Port:         5432,
					PoolMaxConns: 5,
					SslMode:      "require",
				},
			},
			RedShift: []RedshiftConnection{
				{
					Name:         "conn4",
					Host:         "someredshift",
					Username:     "rsuser",
					Password:     "rspass",
					Database:     "rsdb",
					Port:         5433,
					PoolMaxConns: 4,
					SslMode:      "disable",
				},
			},
			MsSQL: []MsSQLConnection{
				{
					Name:     "conn5",
					Host:     "somemssql",
					Username: "msuser",
					Password: "mspass",
					Database: "mssqldb",
					Port:     1433,
				},
			},
			Databricks: []DatabricksConnection{
				{
					Name:  "conn55",
					Host:  "hostbricks",
					Path:  "sql",
					Token: "aaaaaaaa",
					Port:  443,
				},
			},
			Synapse: []SynapseConnection{
				{
					Name:     "conn6",
					Host:     "somemsynapse",
					Username: "syuser",
					Password: "sypass",
					Database: "sydb",
					Port:     1434,
				},
			},
			Mongo: []MongoConnection{
				{
					Name:     "conn7",
					Host:     "mongohost",
					Username: "mongouser",
					Password: "mongopass",
					Database: "mongodb",
					Port:     27017,
				},
			},
			MySQL: []MySQLConnection{
				{
					Name:     "conn8",
					Host:     "mysqlhost",
					Username: "mysqluser",
					Password: "mysqlpass",
					Database: "mysqldb",
					Port:     3306,
				},
			},
			Notion: []NotionConnection{
				{
					Name:   "conn9",
					APIKey: "XXXXYYYYZZZZ",
				},
			},
			HANA: []HANAConnection{
				{
					Name:     "conn10",
					Host:     "hanahost",
					Username: "hanauser",
					Password: "hanapass",
					Database: "hanadb",
					Port:     39013,
				},
			},
			Shopify: []ShopifyConnection{
				{
					Name:   "conn11",
					APIKey: "shopifykey",
					URL:    "shopifyurl",
				},
			},
			Gorgias: []GorgiasConnection{
				{
					Name:   "conn12",
					APIKey: "gorgiaskey",
					Domain: "gorgiasurl",
					Email:  "gorgiasemail",
				},
			},
			Klaviyo: []KlaviyoConnection{
				{
					Name:   "conn15",
					APIKey: "klaviyokey",
				},
			},
			Adjust: []AdjustConnection{
				{
					Name:   "conn16",
					APIKey: "adjustokey",
				},
			},
			AthenaConnection: []AthenaConnection{
				{
					Name:             "conn14",
					AccessKey:        "athena_key",
					SecretKey:        "athena_secret",
					QueryResultsPath: "s3://bucket/prefix",
					Region:           "us-west-2",
					Database:         "athena_db",
				},
			},
			AwsConnection: []AwsConnection{
				{
					Name:      "conn13",
					SecretKey: "awssecret",
					AccessKey: "awskey",
				},
			},
			Generic: []GenericConnection{
				{
					Name:  "key1",
					Value: "value1",
				},
				{
					Name:  "key2",
					Value: "value2",
				},
			},
			FacebookAds: []FacebookAdsConnection{
				{
					Name:        "conn17",
					AccessToken: "Facebookkey",
					AccountID:   "Id123",
				},
			},
			Stripe: []StripeConnection{
				{
					Name:   "conn18",
					APIKey: "stripekey",
				},
			},
			Appsflyer: []AppsflyerConnection{
				{
					Name:   "conn19",
					APIKey: "appsflyerkey",
				},
			},
			Kafka: []KafkaConnection{
				{
					Name:             "conn20",
					BootstrapServers: "localhost:9093",
					GroupID:          "kafka123",
				},
			},
			DuckDB: []DuckDBConnection{
				{
					Name: "conn20",
					Path: duckPath,
				},
			},

			ClickHouse: []ClickHouseConnection{
				{
					Name:     "conn-clickhouse",
					Host:     "clickhousehost",
					Port:     8123,
					Username: "clickhouseuser",
					Password: "clickhousepass",
					Database: "clickhousedb",
					HTTPPort: 8124,
					Secure:   &clickhouseSecureValue,
				},
			},
			Hubspot: []HubspotConnection{
				{
					Name:   "conn21",
					APIKey: "hubspotkey",
				},
			},
			GoogleSheets: []GoogleSheetsConnection{
				{
					Name:               "conn22",
					ServiceAccountJSON: "{\"key1\": \"value1\"}",
				},
				{
					Name:               "conn22-1",
					ServiceAccountFile: servicefile,
				},
			},
			Chess: []ChessConnection{
				{
					Name:    "conn24",
					Players: []string{"Max", "Peter"},
				},
			},
			Airtable: []AirtableConnection{
				{
					Name:        "conn23",
					BaseID:      "123",
					AccessToken: "accessKey",
				},
			},
			S3: []S3Connection{
				{
					Name:            "conn25",
					BucketName:      "my-bucket",
					PathToFile:      "/folder1/file.csv",
					AccessKeyID:     "123Key",
					SecretAccessKey: "secretKey123",
				},
			},
			Slack: []SlackConnection{
				{
					Name:   "conn26",
					APIKey: "slackkey",
				},
			},
			Asana: []AsanaConnection{
				{
					Name:        "asana-workspace-1337",
					AccessToken: "access_token_pawn3d",
					WorkspaceID: "1337",
				},
			},
			DynamoDB: []DynamoDBConnection{
				{
					Name:            "dynamodb-432123",
					AccessKeyID:     "access-key-786",
					SecretAccessKey: "shhh,secret",
					Region:          "ap-south-1",
				},
			},
			Zendesk: []ZendeskConnection{
				{
					Name:      "conn25",
					APIToken:  "zendeskKey",
					Email:     "zendeskemail",
					Subdomain: "zendeskUrl",
				},
				{
					Name:       "conn25-1",
					OAuthToken: "zendeskToken",
					Subdomain:  "zendeskUrl",
				},
			},
			GoogleAds: []GoogleAdsConnection{
				{
					Name:               "googleads-0",
					DeveloperToken:     "dev-0",
					CustomerID:         "1234567890",
					ServiceAccountJSON: `{"email": "no-reply@googleads-0.com"}`,
				},
			},
			TikTokAds: []TikTokAdsConnection{
				{
					Name:          "tiktokads-1",
					AccessToken:   "access-token-123",
					AdvertiserIDs: "advertiser-id-123,advertiser-id-456",
					Timezone:      "UTC",
				},
			},
			GitHub: []GitHubConnection{
				{
					Name:  "github-1",
					Owner: "owner-456",
					Repo:  "repo-456",
				},
				{
					Name:        "github-2",
					AccessToken: "token-123",
					Owner:       "owner-456",
					Repo:        "repo-456",
				},
			},
			AppStore: []AppStoreConnection{
				{
					Name:     "appstore-1",
					IssuerID: "issuer-id-123",
					KeyID:    "key-id-123",
					KeyPath:  "/path/to/key.pem",
				},
			},
			LinkedInAds: []LinkedInAdsConnection{
				{
					Name:        "linkedinads-1",
					AccessToken: "access-token-123",
					AccountIds:  "account-id-123,account-id-456",
				},
			},
			GCS: []GCSConnection{
				{
					Name:               "gcs-1",
					ServiceAccountFile: "/path/to/service_account.json",
				},
			},
			ApplovinMax: []ApplovinMaxConnection{
				{
					Name:   "applovinmax-1",
					APIKey: "api-key-123",
				},
			},
			Personio: []PersonioConnection{
				{
					Name:         "personio-1",
					ClientID:     "client-id-123",
					ClientSecret: "client-secret-123",
				},
			},
			Kinesis: []KinesisConnection{
				{
					Name:            "kinesis-1",
					AccessKeyID:     "aws-access-key-id-123",
					SecretAccessKey: "aws-secret-access-key-123",
					Region:          "us-east-1",
				},
			},
			Pipedrive: []PipedriveConnection{
				{
					Name:     "pipedrive-1",
					APIToken: "token-123",
				},
			},
<<<<<<< HEAD
			EMRServerless: []EMRServerlessConnection{
				{
					Name:          "emr_serverless-test",
					AccessKey:     "AKIAEXAMPLE",
					SecretKey:     "SECRETKEYEXAMPLE",
					Region:        "us-west-2",
					ApplicationID: "emr-app_123",
					ExecutionRole: "arn:aws:iam::123456789012:role/example_role",
					Workspace:     "s3://amzn-test-bucket/bruin-workspace/",
=======
			GoogleAnalytics: []GoogleAnalyticsConnection{
				{
					Name:               "googleanalytics-1",
					ServiceAccountFile: "path/to/service_account.json",
					PropertyID:         "12345",
				},
			},
			AppLovin: []AppLovinConnection{
				{
					Name:   "applovin-1",
					APIKey: "key-123",
>>>>>>> 82631b85
				},
			},
		},
	}

	type args struct {
		path string
	}
	tests := []struct {
		name    string
		args    args
		want    *Config
		wantErr assert.ErrorAssertionFunc
	}{
		{
			name: "missing path should error",
			args: args{
				path: "testdata/some/path/that/doesnt/exist",
			},
			wantErr: assert.Error,
		},
		{
			name: "read simple connection",
			args: args{
				path: "testdata/" + configFile,
			},
			want: &Config{
				DefaultEnvironmentName:  "dev",
				SelectedEnvironment:     &devEnv,
				SelectedEnvironmentName: "dev",
				Environments: map[string]Environment{
					"dev": devEnv,
					"prod": {
						Connections: &Connections{
							GoogleCloudPlatform: []GoogleCloudPlatformConnection{
								{
									Name:               "conn1",
									ServiceAccountFile: servicefile,
									ProjectID:          "my-project",
								},
							},
						},
					},
				},
			},
			wantErr: assert.NoError,
		},
	}
	for _, tt := range tests {
		t.Run(tt.name, func(t *testing.T) {
			t.Parallel()

			fs := afero.NewReadOnlyFs(afero.NewOsFs())
			got, err := LoadFromFile(fs, tt.args.path)

			tt.wantErr(t, err)
			if tt.want != nil {
				tt.want.fs = fs
				tt.want.path = tt.args.path
			}

			if tt.want != nil {
				got.SelectedEnvironment.Connections.byKey = nil
				assert.EqualExportedValues(t, *tt.want, *got)
			} else {
				assert.Nil(t, got)
			}
		})
	}
}

func TestLoadOrCreate(t *testing.T) {
	t.Parallel()

	var servicefile string
	if runtime.GOOS == "windows" {
		servicefile = "C:\\path\\to\\service_account.json\""
	} else {
		servicefile = "/path/to/service_account.json"
	}
	configPath := "/some/path/to/config.yml"
	defaultEnv := &Environment{
		Connections: &Connections{
			GoogleCloudPlatform: []GoogleCloudPlatformConnection{
				{
					Name:               "conn1",
					ServiceAccountFile: servicefile,
				},
			},
		},
	}

	existingConfig := &Config{
		path:                    configPath,
		DefaultEnvironmentName:  "dev",
		SelectedEnvironmentName: "dev",
		SelectedEnvironment:     defaultEnv,
		Environments: map[string]Environment{
			"dev": *defaultEnv,
		},
	}

	type args struct {
		fs afero.Fs
	}
	tests := []struct {
		name    string
		setup   func(t *testing.T, args args)
		want    *Config
		wantErr assert.ErrorAssertionFunc
	}{
		{
			name: "missing path should create",
			want: &Config{
				DefaultEnvironmentName:  "default",
				SelectedEnvironment:     &Environment{},
				SelectedEnvironmentName: "default",
				Environments: map[string]Environment{
					"default": {
						Connections: &Connections{},
					},
				},
			},
			wantErr: assert.NoError,
		},
		{
			name: "if any other is returned from the fs then propagate the error",
			setup: func(t *testing.T, args args) {
				err := afero.WriteFile(args.fs, configPath, []byte("some content"), 0o644)
				assert.NoError(t, err)
			},
			wantErr: assert.Error,
		},
		{
			name: "return the config if it exists",
			setup: func(t *testing.T, args args) {
				err := existingConfig.PersistToFs(args.fs)
				require.NoError(t, err)
				err = afero.WriteFile(args.fs, "/some/path/to/.gitignore", []byte("file1"), 0o644)
				require.NoError(t, err)
			},
			want:    existingConfig,
			wantErr: assert.NoError,
		},

		{
			name: "return the config if it exists, add to the gitignore",
			setup: func(t *testing.T, args args) {
				err := existingConfig.PersistToFs(args.fs)
				assert.NoError(t, err)
			},
			want:    existingConfig,
			wantErr: assert.NoError,
		},
	}
	for _, tt := range tests {
		t.Run(tt.name, func(t *testing.T) {
			t.Parallel()

			a := args{
				fs: afero.NewMemMapFs(),
			}

			if tt.setup != nil {
				tt.setup(t, a)
			}

			got, err := LoadOrCreate(a.fs, configPath)
			tt.wantErr(t, err)

			if tt.want != nil {
				assert.Equal(t, tt.want.SelectedEnvironmentName, got.SelectedEnvironmentName)

				if tt.want.SelectedEnvironment != nil && tt.want.SelectedEnvironment.Connections != nil {
					assert.EqualExportedValues(t, *tt.want.SelectedEnvironment.Connections, *got.SelectedEnvironment.Connections)
				}
			} else {
				assert.Equal(t, tt.want, got)
			}

			exists, err := afero.Exists(a.fs, configPath)
			require.NoError(t, err)
			assert.True(t, exists)

			if tt.want != nil {
				content, err := afero.ReadFile(a.fs, "/some/path/to/.gitignore")
				require.NoError(t, err)
				assert.Contains(t, string(content), "config.yml", "config file content: %s", content)
			}
		})
	}
}

func TestLoadOrCreateWithoutPathAbsolutization(t *testing.T) {
	t.Parallel()

	servicefile := "path/to/service_account.json"
	configPath := "some/path/to/config.yml"
	defaultEnv := &Environment{
		Connections: &Connections{
			GoogleCloudPlatform: []GoogleCloudPlatformConnection{
				{
					Name:               "conn1",
					ServiceAccountFile: servicefile,
				},
			},
		},
	}

	existingConfig := &Config{
		path:                    configPath,
		DefaultEnvironmentName:  "dev",
		SelectedEnvironmentName: "dev",
		SelectedEnvironment:     defaultEnv,
		Environments: map[string]Environment{
			"dev": *defaultEnv,
		},
	}

	type args struct {
		fs afero.Fs
	}
	tests := []struct {
		name    string
		setup   func(t *testing.T, args args)
		want    *Config
		wantErr assert.ErrorAssertionFunc
	}{
		{
			name: "missing path should create",
			want: &Config{
				DefaultEnvironmentName:  "default",
				SelectedEnvironment:     &Environment{},
				SelectedEnvironmentName: "default",
				Environments: map[string]Environment{
					"default": {
						Connections: &Connections{},
					},
				},
			},
			wantErr: assert.NoError,
		},
		{
			name: "if any other is returned from the fs then propagate the error",
			setup: func(t *testing.T, args args) {
				err := afero.WriteFile(args.fs, configPath, []byte("some content"), 0o644)
				assert.NoError(t, err)
			},
			wantErr: assert.Error,
		},
		{
			name: "return the config if it exists",
			setup: func(t *testing.T, args args) {
				err := existingConfig.PersistToFs(args.fs)
				require.NoError(t, err)
				err = afero.WriteFile(args.fs, "some/path/to/.gitignore", []byte("file1"), 0o644)
				require.NoError(t, err)
			},
			want:    existingConfig,
			wantErr: assert.NoError,
		},
		{
			name: "return the config if it exists, add to the gitignore",
			setup: func(t *testing.T, args args) {
				err := existingConfig.PersistToFs(args.fs)
				assert.NoError(t, err)
			},
			want:    existingConfig,
			wantErr: assert.NoError,
		},
	}
	for _, tt := range tests {
		t.Run(tt.name, func(t *testing.T) {
			t.Parallel()

			a := args{
				fs: afero.NewMemMapFs(),
			}

			if tt.setup != nil {
				tt.setup(t, a)
			}

			got, err := LoadOrCreateWithoutPathAbsolutization(a.fs, configPath)
			tt.wantErr(t, err)

			if tt.want != nil {
				assert.Equal(t, tt.want.SelectedEnvironmentName, got.SelectedEnvironmentName)

				if tt.want.SelectedEnvironment != nil && tt.want.SelectedEnvironment.Connections != nil {
					assert.EqualExportedValues(t, *tt.want.SelectedEnvironment.Connections, *got.SelectedEnvironment.Connections)
				}
			} else {
				assert.Equal(t, tt.want, got)
			}

			exists, err := afero.Exists(a.fs, configPath)
			require.NoError(t, err)
			assert.True(t, exists)

			if tt.want != nil {
				content, err := afero.ReadFile(a.fs, "some/path/to/.gitignore")
				require.NoError(t, err)
				assert.Contains(t, string(content), "config.yml", "config file content: %s", content)
			}
		})
	}
}

func TestConfig_SelectEnvironment(t *testing.T) {
	t.Parallel()

	defaultEnv := &Environment{
		Connections: &Connections{
			GoogleCloudPlatform: []GoogleCloudPlatformConnection{
				{
					Name:               "conn1",
					ServiceAccountFile: "/path/to/service_account.json",
				},
			},
		},
	}

	prodEnv := &Environment{
		Connections: &Connections{
			GoogleCloudPlatform: []GoogleCloudPlatformConnection{
				{
					Name:               "conn1",
					ServiceAccountFile: "/path/to/prod_service_account.json",
				},
			},
		},
	}

	conf := Config{
		DefaultEnvironmentName: "default",
		SelectedEnvironment:    defaultEnv,
		Environments:           map[string]Environment{"default": *defaultEnv, "prod": *prodEnv},
	}

	err := conf.SelectEnvironment("prod")
	require.NoError(t, err)
	assert.EqualExportedValues(t, prodEnv, conf.SelectedEnvironment)
	assert.Equal(t, "prod", conf.SelectedEnvironmentName)

	err = conf.SelectEnvironment("non-existing")
	require.Error(t, err)
	assert.EqualExportedValues(t, prodEnv, conf.SelectedEnvironment)
	assert.Equal(t, "prod", conf.SelectedEnvironmentName)

	err = conf.SelectEnvironment("default")
	require.NoError(t, err)
	assert.EqualExportedValues(t, defaultEnv, conf.SelectedEnvironment)
	assert.Equal(t, "default", conf.SelectedEnvironmentName)
}

func TestConfig_AddConnection(t *testing.T) {
	t.Parallel()

	tests := []struct {
		name        string
		envName     string
		connType    string
		connName    string
		creds       map[string]interface{}
		expectedErr bool
	}{
		{
			name:     "Add GCP connection",
			envName:  "default",
			connType: "google_cloud_platform",
			connName: "gcp-conn",
			creds: map[string]interface{}{
				"service_account_file": "/path/to/gcp_service_account.json",
				"project_id":           "gcp-project-123",
			},
			expectedErr: false,
		},
		{
			name:     "Add AWS connection",
			envName:  "prod",
			connType: "aws",
			connName: "aws-conn",
			creds: map[string]interface{}{
				"access_key": "AKIAIOSFODNN7EXAMPLE",
				"secret_key": "wJalrXUtnFEMI/K7MDENG/bPxRfiCYEXAMPLEKEY",
				"region":     "us-west-2",
			},
			expectedErr: false,
		},
		{
			name:     "Add Generic connection",
			envName:  "staging",
			connType: "generic",
			connName: "generic-conn",
			creds: map[string]interface{}{
				"value": "some-secret-value",
			},
			expectedErr: false,
		},
		{
			name:        "Add Invalid connection",
			envName:     "default",
			connType:    "invalid",
			connName:    "invalid-conn",
			creds:       map[string]interface{}{},
			expectedErr: true,
		},
		{
			name:        "Add to non-existent environment",
			envName:     "non-existent",
			connType:    "generic",
			connName:    "generic-conn",
			creds:       map[string]interface{}{"value": "test"},
			expectedErr: true,
		},
	}

	for _, tt := range tests {
		t.Run(tt.name, func(t *testing.T) {
			t.Parallel()

			conf := &Config{
				Environments: map[string]Environment{
					"default": {Connections: &Connections{}},
					"prod":    {Connections: &Connections{}},
					"staging": {Connections: &Connections{}},
				},
			}

			err := conf.AddConnection(tt.envName, tt.connName, tt.connType, tt.creds)

			if tt.expectedErr {
				assert.Error(t, err)
			} else {
				require.NoError(t, err)
				env, exists := conf.Environments[tt.envName]
				assert.True(t, exists)
				switch tt.connType {
				case "google_cloud_platform":
					assert.Len(t, env.Connections.GoogleCloudPlatform, 1)
					assert.Equal(t, tt.connName, env.Connections.GoogleCloudPlatform[0].Name)
					assert.Equal(t, tt.creds["service_account_file"], env.Connections.GoogleCloudPlatform[0].ServiceAccountFile)
					assert.Equal(t, tt.creds["project_id"], env.Connections.GoogleCloudPlatform[0].ProjectID)
				case "aws":
					assert.Len(t, env.Connections.AwsConnection, 1)
					assert.Equal(t, tt.connName, env.Connections.AwsConnection[0].Name)
					assert.Equal(t, tt.creds["access_key"], env.Connections.AwsConnection[0].AccessKey)
					assert.Equal(t, tt.creds["secret_key"], env.Connections.AwsConnection[0].SecretKey)
				case "generic":
					assert.Len(t, env.Connections.Generic, 1)
					assert.Equal(t, tt.connName, env.Connections.Generic[0].Name)
					assert.Equal(t, tt.creds["value"], env.Connections.Generic[0].Value)
				}
			}
		})
	}
}

func TestDeleteConnection(t *testing.T) {
	t.Parallel()

	tests := []struct {
		name        string
		envName     string
		connName    string
		setupConfig func() *Config
		expectedErr bool
	}{
		{
			name:     "Delete existing GCP connection",
			envName:  "default",
			connName: "gcp-conn",
			setupConfig: func() *Config {
				return &Config{
					Environments: map[string]Environment{
						"default": {
							Connections: &Connections{
								GoogleCloudPlatform: []GoogleCloudPlatformConnection{
									{Name: "gcp-conn", ServiceAccountFile: "file.json", ProjectID: "project"},
								},
							},
						},
					},
				}
			},
			expectedErr: false,
		},
		{
			name:     "Delete existing AWS connection",
			envName:  "prod",
			connName: "aws-conn",
			setupConfig: func() *Config {
				return &Config{
					Environments: map[string]Environment{
						"prod": {
							Connections: &Connections{
								AwsConnection: []AwsConnection{
									{Name: "aws-conn", AccessKey: "key", SecretKey: "secret"},
								},
							},
						},
					},
				}
			},
			expectedErr: false,
		},
		{
			name:     "Delete non-existent connection",
			envName:  "staging",
			connName: "non-existent-conn",
			setupConfig: func() *Config {
				return &Config{
					Environments: map[string]Environment{
						"staging": {Connections: &Connections{}},
					},
				}
			},
			expectedErr: true,
		},
		{
			name:     "Delete from non-existent environment",
			envName:  "non-existent",
			connName: "any-conn",
			setupConfig: func() *Config {
				return &Config{
					Environments: map[string]Environment{},
				}
			},
			expectedErr: true,
		},
	}

	for _, tt := range tests {
		t.Run(tt.name, func(t *testing.T) {
			t.Parallel()

			conf := tt.setupConfig()

			err := conf.DeleteConnection(tt.envName, tt.connName)

			if tt.expectedErr {
				assert.Error(t, err)
			} else {
				require.NoError(t, err)
				env, exists := conf.Environments[tt.envName]
				assert.True(t, exists)

				switch tt.connName {
				case "gcp-conn":
					assert.Empty(t, env.Connections.GoogleCloudPlatform)
				case "aws-conn":
					assert.Empty(t, env.Connections.AwsConnection)
				}

				assert.False(t, env.Connections.Exists(tt.connName))
			}
		})
	}
}

func TestCanRunTaskInstances(t *testing.T) {
	t.Parallel()

	tests := []struct {
		name           string
		config         Config
		pipeline       pipeline.Pipeline
		expectedErr    bool
		expectedCanRun bool
	}{
		{
			name:   "no connections, no assets",
			config: Config{},
			pipeline: pipeline.Pipeline{
				Assets: []*pipeline.Asset{},
			},
			expectedErr: false,
		},
		{
			name: "specific connection, not found",
			config: Config{
				SelectedEnvironment: &Environment{
					Connections: &Connections{
						GoogleCloudPlatform: []GoogleCloudPlatformConnection{
							{
								Name: "conn1",
							},
						},
					},
				},
			},
			pipeline: pipeline.Pipeline{
				Assets: []*pipeline.Asset{
					{
						Type:       pipeline.AssetTypeBigqueryQuery,
						Connection: "conn2",
					},
				},
			},
			expectedErr: true,
		},
		{
			name: "specific connection, found",
			config: Config{
				SelectedEnvironment: &Environment{
					Connections: &Connections{
						GoogleCloudPlatform: []GoogleCloudPlatformConnection{
							{
								Name: "conn1",
							},
						},
					},
				},
			},
			pipeline: pipeline.Pipeline{
				Assets: []*pipeline.Asset{
					{
						Type:       pipeline.AssetTypeBigqueryQuery,
						Connection: "conn1",
					},
				},
			},
			expectedErr: false,
		},
		{
			name: "no specific connection, not found",
			config: Config{
				SelectedEnvironment: &Environment{
					Connections: &Connections{
						GoogleCloudPlatform: []GoogleCloudPlatformConnection{
							{
								Name: "gcp-default",
							},
						},
					},
				},
			},
			pipeline: pipeline.Pipeline{
				Assets: []*pipeline.Asset{
					{
						Type: pipeline.AssetType("sf.sql"),
					},
				},
			},
			expectedErr: true,
		},
		{
			name: "no specific connection, found",
			config: Config{
				SelectedEnvironment: &Environment{
					Connections: &Connections{
						GoogleCloudPlatform: []GoogleCloudPlatformConnection{
							{
								Name: "gcp-default",
							},
						},
					},
				},
			},
			pipeline: pipeline.Pipeline{
				Assets: []*pipeline.Asset{
					{
						Type: pipeline.AssetTypeBigqueryQuery,
					},
				},
			},
			expectedErr: false,
		},
		{
			name: "2 assets 2 conn missing",
			config: Config{
				SelectedEnvironment: &Environment{
					Connections: &Connections{
						GoogleCloudPlatform: []GoogleCloudPlatformConnection{
							{
								Name: "conn1",
							},
						},
					},
				},
			},
			pipeline: pipeline.Pipeline{
				Assets: []*pipeline.Asset{
					{
						Type:       pipeline.AssetTypeBigqueryQuery,
						Connection: "conn1",
					},
					{
						Type:       pipeline.AssetTypeIngestr,
						Connection: "conn2",
						Parameters: map[string]string{"source_connection": "conn3"},
					},
				},
			},
			expectedErr: true,
		},
		{
			name: "2 assets 2 conns",
			config: Config{
				SelectedEnvironment: &Environment{
					Connections: &Connections{
						GoogleCloudPlatform: []GoogleCloudPlatformConnection{
							{
								Name: "conn1",
							},
						},
						Snowflake: []SnowflakeConnection{
							{
								Name: "conn2",
							},
							{
								Name: "conn3",
							},
						},
					},
				},
			},
			pipeline: pipeline.Pipeline{
				DefaultConnections: map[string]string{
					"snowflake": "conn2",
				},
				Assets: []*pipeline.Asset{
					{
						Type:       pipeline.AssetTypeBigqueryQuery,
						Connection: "conn1",
					},
					{
						Type: pipeline.AssetTypeIngestr,
						Parameters: map[string]string{
							"source_connection": "conn3",
							"destination":       "snowflake",
						},
					},
				},
			},
			expectedErr: false,
		},
		{
			name: "3 assets 1 python secret missing",
			config: Config{
				SelectedEnvironment: &Environment{
					Connections: &Connections{
						GoogleCloudPlatform: []GoogleCloudPlatformConnection{
							{
								Name: "conn1",
							},
						},
						Snowflake: []SnowflakeConnection{
							{
								Name: "conn2",
							},
							{
								Name: "conn3",
							},
						},
					},
				},
			},
			pipeline: pipeline.Pipeline{
				DefaultConnections: map[string]string{
					"snowflake": "conn2",
				},
				Assets: []*pipeline.Asset{
					{
						Type:       pipeline.AssetTypeBigqueryQuery,
						Connection: "conn1",
					},
					{
						Type: pipeline.AssetTypeIngestr,
						Parameters: map[string]string{
							"source_connection": "conn3",
							"destination":       "snowflake",
						},
					},
					{
						Type: pipeline.AssetTypePython,
						Secrets: []pipeline.SecretMapping{
							{
								SecretKey: "some_key",
							},
						},
					},
				},
			},
			expectedErr: true,
		},
		{
			name: "3 assets 1 python secret",
			config: Config{
				SelectedEnvironment: &Environment{
					Connections: &Connections{
						GoogleCloudPlatform: []GoogleCloudPlatformConnection{
							{
								Name: "conn1",
							},
						},
						Snowflake: []SnowflakeConnection{
							{
								Name: "conn2",
							},
							{
								Name: "conn3",
							},
						},
						Generic: []GenericConnection{
							{
								Name: "some_key",
							},
						},
					},
				},
			},
			pipeline: pipeline.Pipeline{
				DefaultConnections: map[string]string{
					"snowflake": "conn2",
				},
				Assets: []*pipeline.Asset{
					{
						Type:       pipeline.AssetTypeBigqueryQuery,
						Connection: "conn1",
					},
					{
						Type: pipeline.AssetTypeIngestr,
						Parameters: map[string]string{
							"source_connection": "conn3",
							"destination":       "snowflake",
						},
					},
					{
						Type: pipeline.AssetTypePython,
						Secrets: []pipeline.SecretMapping{
							{
								SecretKey: "some_key",
							},
						},
					},
				},
			},
			expectedErr: false,
		},
		{
			name: "defaults",
			config: Config{
				SelectedEnvironment: &Environment{
					Connections: &Connections{
						GoogleCloudPlatform: []GoogleCloudPlatformConnection{
							{
								Name: "gcp-default",
							},
						},
						Snowflake: []SnowflakeConnection{
							{
								Name: "snowflake-default",
							},
							{
								Name: "conn3",
							},
						},
						Generic: []GenericConnection{
							{
								Name: "some_key",
							},
						},
					},
				},
			},
			pipeline: pipeline.Pipeline{
				Assets: []*pipeline.Asset{
					{
						Type: pipeline.AssetTypeBigqueryQuery,
					},
					{
						Type: pipeline.AssetTypeIngestr,
						Parameters: map[string]string{
							"source_connection": "conn3",
							"destination":       "snowflake",
						},
					},
					{
						Type: pipeline.AssetTypePython,
						Secrets: []pipeline.SecretMapping{
							{
								SecretKey: "some_key",
							},
						},
					},
				},
			},
			expectedErr: false,
		},
	}

	for _, tt := range tests {
		t.Run(tt.name, func(t *testing.T) {
			t.Parallel()

			tasks := make([]scheduler.TaskInstance, 0)

			for _, asset := range tt.pipeline.Assets {
				tasks = append(tasks, &scheduler.AssetInstance{Asset: asset})
			}

			err := tt.config.CanRunTaskInstances(&tt.pipeline, tasks)
			if tt.expectedErr {
				require.Error(t, err)
			} else {
				require.NoError(t, err)
			}
		})
	}
}

func TestConnections_MergeFrom(t *testing.T) {
	t.Parallel()

	tests := []struct {
		name        string
		target      *Connections
		source      *Connections
		want        *Connections
		expectedErr bool
	}{
		{
			name:        "nil source should error",
			target:      &Connections{},
			source:      nil,
			expectedErr: true,
		},
		{
			name: "merge empty source should not change target",
			target: &Connections{
				GoogleCloudPlatform: []GoogleCloudPlatformConnection{
					{Name: "existing-conn"},
				},
			},
			source: &Connections{},
			want: &Connections{
				GoogleCloudPlatform: []GoogleCloudPlatformConnection{
					{Name: "existing-conn"},
				},
			},
			expectedErr: false,
		},
		{
			name: "merge multiple connection types",
			target: &Connections{
				GoogleCloudPlatform: []GoogleCloudPlatformConnection{
					{Name: "gcp1"},
				},
				Snowflake: []SnowflakeConnection{
					{Name: "sf1"},
				},
			},
			source: &Connections{
				GoogleCloudPlatform: []GoogleCloudPlatformConnection{
					{Name: "gcp2"},
				},
				Postgres: []PostgresConnection{
					{Name: "pg1"},
				},
			},
			want: &Connections{
				GoogleCloudPlatform: []GoogleCloudPlatformConnection{
					{Name: "gcp1"},
					{Name: "gcp2"},
				},
				Snowflake: []SnowflakeConnection{
					{Name: "sf1"},
				},
				Postgres: []PostgresConnection{
					{Name: "pg1"},
				},
			},
			expectedErr: false,
		},
		{
			name:   "merge into empty target",
			target: &Connections{},
			source: &Connections{
				GoogleCloudPlatform: []GoogleCloudPlatformConnection{
					{Name: "gcp1"},
				},
				Snowflake: []SnowflakeConnection{
					{Name: "sf1"},
				},
			},
			want: &Connections{
				GoogleCloudPlatform: []GoogleCloudPlatformConnection{
					{Name: "gcp1"},
				},
				Snowflake: []SnowflakeConnection{
					{Name: "sf1"},
				},
			},
			expectedErr: false,
		},
		{
			name: "merge connections with same name but different types",
			target: &Connections{
				Snowflake: []SnowflakeConnection{
					{Name: "prod-db"},
				},
			},
			source: &Connections{
				Postgres: []PostgresConnection{
					{Name: "prod-db"},
				},
			},
			want: &Connections{
				Snowflake: []SnowflakeConnection{
					{Name: "prod-db"},
				},
				Postgres: []PostgresConnection{
					{Name: "prod-db"},
				},
			},
			expectedErr: false,
		},
		{
			name: "merge development and production environments",
			target: &Connections{
				Snowflake: []SnowflakeConnection{
					{
						Name:     "dev-db",
						Username: "dev_user",
						Password: "dev_pass",
						Database: "dev_db",
					},
				},
				Postgres: []PostgresConnection{
					{
						Name:     "dev-pg",
						Username: "dev_pg_user",
						Password: "dev_pg_pass",
						Database: "dev_pg_db",
					},
				},
			},
			source: &Connections{
				Snowflake: []SnowflakeConnection{
					{
						Name:     "prod-db",
						Username: "prod_user",
						Password: "prod_pass",
						Database: "prod_db",
					},
				},
				Postgres: []PostgresConnection{
					{
						Name:     "prod-pg",
						Username: "prod_pg_user",
						Password: "prod_pg_pass",
						Database: "prod_pg_db",
					},
				},
			},
			want: &Connections{
				Snowflake: []SnowflakeConnection{
					{
						Name:     "dev-db",
						Username: "dev_user",
						Password: "dev_pass",
						Database: "dev_db",
					},
					{
						Name:     "prod-db",
						Username: "prod_user",
						Password: "prod_pass",
						Database: "prod_db",
					},
				},
				Postgres: []PostgresConnection{
					{
						Name:     "dev-pg",
						Username: "dev_pg_user",
						Password: "dev_pg_pass",
						Database: "dev_pg_db",
					},
					{
						Name:     "prod-pg",
						Username: "prod_pg_user",
						Password: "prod_pg_pass",
						Database: "prod_pg_db",
					},
				},
			},
			expectedErr: false,
		},
		{
			name:   "merge with all connection types",
			target: &Connections{},
			source: &Connections{
				AwsConnection:       []AwsConnection{{Name: "aws1"}},
				AthenaConnection:    []AthenaConnection{{Name: "athena1"}},
				GoogleCloudPlatform: []GoogleCloudPlatformConnection{{Name: "gcp1"}},
				Snowflake:           []SnowflakeConnection{{Name: "sf1"}},
				Postgres:            []PostgresConnection{{Name: "pg1"}},
				RedShift:            []RedshiftConnection{{Name: "rs1"}},
				MsSQL:               []MsSQLConnection{{Name: "mssql1"}},
				Databricks:          []DatabricksConnection{{Name: "db1"}},
				Synapse:             []SynapseConnection{{Name: "syn1"}},
				Mongo:               []MongoConnection{{Name: "mongo1"}},
				MySQL:               []MySQLConnection{{Name: "mysql1"}},
				Notion:              []NotionConnection{{Name: "notion1"}},
				HANA:                []HANAConnection{{Name: "hana1"}},
				Shopify:             []ShopifyConnection{{Name: "shopify1"}},
				Gorgias:             []GorgiasConnection{{Name: "gorgias1"}},
				Klaviyo:             []KlaviyoConnection{{Name: "klaviyo1"}},
				DuckDB:              []DuckDBConnection{{Name: "duckdb1"}},
				ClickHouse:          []ClickHouseConnection{{Name: "clickhouse1"}},
			},
			want: &Connections{
				AwsConnection:       []AwsConnection{{Name: "aws1"}},
				AthenaConnection:    []AthenaConnection{{Name: "athena1"}},
				GoogleCloudPlatform: []GoogleCloudPlatformConnection{{Name: "gcp1"}},
				Snowflake:           []SnowflakeConnection{{Name: "sf1"}},
				Postgres:            []PostgresConnection{{Name: "pg1"}},
				RedShift:            []RedshiftConnection{{Name: "rs1"}},
				MsSQL:               []MsSQLConnection{{Name: "mssql1"}},
				Databricks:          []DatabricksConnection{{Name: "db1"}},
				Synapse:             []SynapseConnection{{Name: "syn1"}},
				Mongo:               []MongoConnection{{Name: "mongo1"}},
				MySQL:               []MySQLConnection{{Name: "mysql1"}},
				Notion:              []NotionConnection{{Name: "notion1"}},
				HANA:                []HANAConnection{{Name: "hana1"}},
				Shopify:             []ShopifyConnection{{Name: "shopify1"}},
				Gorgias:             []GorgiasConnection{{Name: "gorgias1"}},
				Klaviyo:             []KlaviyoConnection{{Name: "klaviyo1"}},
				DuckDB:              []DuckDBConnection{{Name: "duckdb1"}},
				ClickHouse:          []ClickHouseConnection{{Name: "clickhouse1"}},
			},
			expectedErr: false,
		},
		{
			name: "merge existing GCP connections",
			target: &Connections{
				GoogleCloudPlatform: []GoogleCloudPlatformConnection{
					{
						Name:               "gcp-dev",
						ServiceAccountJSON: "{\"key\": \"dev-value\"}",
						ProjectID:          "dev-project",
					},
					{
						Name:               "gcp-staging",
						ServiceAccountJSON: "{\"key\": \"staging-value\"}",
						ProjectID:          "staging-project",
					},
				},
			},
			source: &Connections{
				GoogleCloudPlatform: []GoogleCloudPlatformConnection{
					{
						Name:               "gcp-prod",
						ServiceAccountJSON: "{\"key\": \"prod-value\"}",
						ProjectID:          "prod-project",
					},
				},
			},
			want: &Connections{
				GoogleCloudPlatform: []GoogleCloudPlatformConnection{
					{
						Name:               "gcp-dev",
						ServiceAccountJSON: "{\"key\": \"dev-value\"}",
						ProjectID:          "dev-project",
					},
					{
						Name:               "gcp-staging",
						ServiceAccountJSON: "{\"key\": \"staging-value\"}",
						ProjectID:          "staging-project",
					},
					{
						Name:               "gcp-prod",
						ServiceAccountJSON: "{\"key\": \"prod-value\"}",
						ProjectID:          "prod-project",
					},
				},
			},
			expectedErr: false,
		},
		{
			name: "merge existing Postgres and MySQL connections",
			target: &Connections{
				Postgres: []PostgresConnection{
					{
						Name:     "pg-dev",
						Host:     "dev-host",
						Port:     5432,
						Username: "dev-user",
						Password: "dev-pass",
						Database: "dev-db",
					},
				},
				MySQL: []MySQLConnection{
					{
						Name:     "mysql-dev",
						Host:     "dev-host",
						Port:     3306,
						Username: "dev-user",
						Password: "dev-pass",
						Database: "dev-db",
					},
				},
			},
			source: &Connections{
				Postgres: []PostgresConnection{
					{
						Name:     "pg-prod",
						Host:     "prod-host",
						Port:     5432,
						Username: "prod-user",
						Password: "prod-pass",
						Database: "prod-db",
					},
				},
				MySQL: []MySQLConnection{
					{
						Name:     "mysql-prod",
						Host:     "prod-host",
						Port:     3306,
						Username: "prod-user",
						Password: "prod-pass",
						Database: "prod-db",
					},
				},
			},
			want: &Connections{
				Postgres: []PostgresConnection{
					{
						Name:     "pg-dev",
						Host:     "dev-host",
						Port:     5432,
						Username: "dev-user",
						Password: "dev-pass",
						Database: "dev-db",
					},
					{
						Name:     "pg-prod",
						Host:     "prod-host",
						Port:     5432,
						Username: "prod-user",
						Password: "prod-pass",
						Database: "prod-db",
					},
				},
				MySQL: []MySQLConnection{
					{
						Name:     "mysql-dev",
						Host:     "dev-host",
						Port:     3306,
						Username: "dev-user",
						Password: "dev-pass",
						Database: "dev-db",
					},
					{
						Name:     "mysql-prod",
						Host:     "prod-host",
						Port:     3306,
						Username: "prod-user",
						Password: "prod-pass",
						Database: "prod-db",
					},
				},
			},
			expectedErr: false,
		},
	}

	for _, tt := range tests {
		t.Run(tt.name, func(t *testing.T) {
			t.Parallel()

			err := tt.target.MergeFrom(tt.source)

			if tt.expectedErr {
				assert.Error(t, err)
				return
			}

			require.NoError(t, err)
			assert.EqualExportedValues(t, tt.want, tt.target)
		})
	}
}<|MERGE_RESOLUTION|>--- conflicted
+++ resolved
@@ -388,7 +388,6 @@
 					APIToken: "token-123",
 				},
 			},
-<<<<<<< HEAD
 			EMRServerless: []EMRServerlessConnection{
 				{
 					Name:          "emr_serverless-test",
@@ -398,7 +397,6 @@
 					ApplicationID: "emr-app_123",
 					ExecutionRole: "arn:aws:iam::123456789012:role/example_role",
 					Workspace:     "s3://amzn-test-bucket/bruin-workspace/",
-=======
 			GoogleAnalytics: []GoogleAnalyticsConnection{
 				{
 					Name:               "googleanalytics-1",
@@ -410,7 +408,6 @@
 				{
 					Name:   "applovin-1",
 					APIKey: "key-123",
->>>>>>> 82631b85
 				},
 			},
 		},
