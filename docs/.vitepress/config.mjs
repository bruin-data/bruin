--- conflicted
+++ resolved
@@ -119,11 +119,8 @@
                             {text: "Notion", link: "/ingestion/notion"},
                             {text: "SAP HANA", link: "/ingestion/sap_hana"},
                             {text: "S3", link: "/ingestion/s3"},
-<<<<<<< HEAD
                             {text: "Shopify", link: "/ingestion/shopify"},
-=======
                             {text: "Stripe", link: "/ingestion/stripe.md"},
->>>>>>> 17a8d5f1
                             {text: "Slack", link: "/ingestion/slack.md"},
                             {text: "Zendesk", link: "/ingestion/zendesk.md"},
                         ],
