import {defineConfig} from "vitepress";

// https://vitepress.dev/reference/site-config
export default defineConfig({
    title: "Bruin CLI",
    description: "Open-source multi-language data pipelines",
    base: '/bruin/',
    themeConfig: {
        outline: 'deep',
        search: {
            provider: 'local'
        },
        nav: [{text: "Home", link: "/"}],
        sidebar: [
            {
                text: "Getting Started",
                collapsed: false,
                items: [
                    {text: "Introduction", link: "/getting-started/introduction"},
                    {
                        text: "Concepts",
                        link: "/getting-started/concepts",
                        items: [
                            {text: "Design Principles", link: "/getting-started/concepts/design-principles"},
                            {text: "Glossary", link: "/getting-started/concepts/glossary"},
                        ]
                    }
                ],
            },
            {
                text: "Commands",
                collapsed: false,
                items: [
                    {text: "Init", link: "/commands/init"},
                    {text: "Connections", link: "/commands/connections"},
                    {text: "Run", link: "/commands/run"},
                ],
            },
            {
                text: "Connections",
                collapsed: false,
                items: [
                    {
                        text: "Overview", link: "/connections/overview", items: [
                            {text: "Adjust", link: "/connections/adjust.md"},
                            {text: "Airtable", link: "/connections/airtable.md"},
<<<<<<< HEAD
                            {text: "Chess", link: "/connections/chess.md"},
                            {text: "Facebook", link: "/connections/facebook-ads.md"},
=======
                            {text: "AWS Athena", link: "/connections/athena"},
                            {text: "Chess", link: "/connections/chess.md"},
                            {text: "Databricks", link: "/connections/databricks"},
                            {text: "DuckDB", link: "/connections/duckdb"},
>>>>>>> a7ba7602
                            {text: "Google Cloud Platform", link: "/connections/google_cloud_platform"},
                            {text: "Google Sheets", link: "/connections/google_sheets.md"},
                            {text: "Gorgias", link: "/connections/gorgias"},
                            {text: "Hubspot", link: "/connections/hubspot.md"},
                            {text: "Kafka", link: "/connections/kafka.md"},
                            {text: "Klaviyo", link: "/connections/klaviyo.md"},
                            {text: "Microsoft SQL Server", link: "/connections/mssql"},
                            {text: "MongoDB", link: "/connections/mongo"},
                            {text: "MySQL", link: "/connections/mysql"},
                            {text: "Notion", link: "/connections/notion"},
                            {text: "Postgres", link: "/connections/postgres"},
                            {text: "Redshift", link: "/connections/redshift"},
                            {text: "SAP HANA", link: "/connections/sap_hana"},
                            {text: "S3", link: "/connections/s3"},
                            {text: "Snowflake", link: "/connections/snowflake"},
                            {text: "Zendesk", link: "/connections/Zendesk"},
                        ]
                    },
                ],
            },
            {
                text: "Assets",
                collapsed: false,
                items: [
                    {text: "Definition Schema", link: "/assets/definition-schema", items:[
                        {text: "Google BigQuery", link: "/assets/bigquery"},
                        {text: "Snowflake", link: "/assets/snowflake"},
                        {text: "Python", link: "/assets/python"},
                        {text: "Ingestr", link: "/assets/ingestr"},
                        {text: "Databricks", link: "/assets/databricks"},
                        {text: "SQL Server", link: "/assets/mssql"},
                        {text: "Postgres", link: "/assets/postgres"},
                        {text: "Synapse", link: "/assets/synapse"},
                        {text: "Redshift", link: "/assets/redshift"},
                        {text: "AWS Athena", link: "/assets/athena"},
                    ]},
                    {text: "Materialization", link: "/assets/materialization"},
                ],
            },
            {
                text: "Templating",
                collapsed: false,
                items: [
                    {text: "Overview", link: "/templating/templating"},
                    {text: "Filters", link: "/templating/filters"},
                ],
            },
            {
                text: "Quality checks",
                collapsed: false,
                items: [
                    {
                        text: "Overview", link: "/quality/overview", items: [
                            {text: "Not null", link: "/quality/not_null"},
                            {text: "Unique", link: "/quality/unique"},
                            {text: "Positive", link: "/quality/positive"},
                            {text: "Non Negative", link: "/quality/non_negative"},
                            {text: "Negative", link: "/quality/negative"},
                            {text: "Accepted values", link: "/quality/accepted_values"},
                            {text: "Pattern", link: "/quality/pattern"},
                        ]
                    },
                ],
            },
            {
                text: "Bruin Cloud",
                collapsed: false,
                items: [
                    {text: "Cross-pipeline dependencies", link: "/cloud/cross-pipeline"},
                    {text: "Notifications", link: "/cloud/notifications"},
                ],
            },
            {
                text:"Bruin VSCode Extension",
                collapsed: false,
                items: [
                    {text: "Overview", link: "/vscode-extension/overview",
                    items: [
                        {text: "Installation", link: "/vscode-extension/installation"},
                        {text: "Getting Started", link: "/vscode-extension/getting-started"},
                        {text: "Configuration", link: "/vscode-extension/configuration"},
                        {
                            text: "Panels",
                            items: [
                                { text: "Side Panel", link: "/vscode-extension/panels/side-panel" },
                                { text: "Lineage Panel", link: "/vscode-extension/panels/lineage-panel" }
                            ]
                        },
                    ]
                },
                ]
            }
        ],

        socialLinks: [{icon: "github", link: "https://github.com/bruin-data/bruin"}],
    },
});<|MERGE_RESOLUTION|>--- conflicted
+++ resolved
@@ -44,15 +44,11 @@
                         text: "Overview", link: "/connections/overview", items: [
                             {text: "Adjust", link: "/connections/adjust.md"},
                             {text: "Airtable", link: "/connections/airtable.md"},
-<<<<<<< HEAD
-                            {text: "Chess", link: "/connections/chess.md"},
-                            {text: "Facebook", link: "/connections/facebook-ads.md"},
-=======
                             {text: "AWS Athena", link: "/connections/athena"},
                             {text: "Chess", link: "/connections/chess.md"},
                             {text: "Databricks", link: "/connections/databricks"},
                             {text: "DuckDB", link: "/connections/duckdb"},
->>>>>>> a7ba7602
+                            {text: "Facebook", link: "/connections/facebook-ads.md"},
                             {text: "Google Cloud Platform", link: "/connections/google_cloud_platform"},
                             {text: "Google Sheets", link: "/connections/google_sheets.md"},
                             {text: "Gorgias", link: "/connections/gorgias"},
