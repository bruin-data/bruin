import {defineConfig} from "vitepress";

// https://vitepress.dev/reference/site-config
export default defineConfig({
    title: "Bruin CLI",
    description: "Open-source multi-language data pipelines",
    base: '/bruin/',
    themeConfig: {
        outline: 'deep',
        search: {
            provider: 'local'
        },
        nav: [{text: "Home", link: "/"}],
        sidebar: [
            {
                text: "Getting Started",
                collapsed: false,
                items: [
                    {text: "Introduction", link: "/getting-started/introduction"},
                    {
                        text: "Concepts",
                        link: "/getting-started/concepts",
                        items: [
                            {text: "Design Principles", link: "/getting-started/concepts/design-principles"},
                            {text: "Glossary", link: "/getting-started/concepts/glossary"},
                        ]
                    }
                ],
            },
            {
                text: "Commands",
                collapsed: false,
                items: [
                    {text: "Init", link: "/commands/init"},
                    {text: "Connections", link: "/commands/connections"},
                    {text: "Run", link: "/commands/run"},
                ],
            },
            {
                text: "Connections",
                collapsed: false,
                items: [
                    {
                        text: "Overview", link: "/connections/overview", items: [
                            {text: "Adjust", link: "/connections/adjust.md"},
<<<<<<< HEAD
                            {text: "Chess", link: "/connections/chess.md"},
=======
                            {text: "Airtable", link: "/connections/airtable.md"},
                            {text: "Appsflyer", link: "/connections/appsflyer.md"},
>>>>>>> 60bf3fa4
                            {text: "Google Cloud Platform", link: "/connections/google_cloud_platform"},
                            {text: "Google Sheets", link: "/connections/google_sheets.md"},
                            {text: "Gorgias", link: "/connections/gorgias"},
                            {text: "Hubspot", link: "/connections/hubspot.md"},
                            {text: "Microsoft SQL Server", link: "/connections/mssql"},
                            {text: "MongoDB", link: "/connections/mongo"},
                            {text: "MySQL", link: "/connections/mysql"},
                            {text: "Notion", link: "/connections/notion"},
                            {text: "Postgres", link: "/connections/postgres"},
                            {text: "Redshift", link: "/connections/redshift"},
                            {text: "SAP HANA", link: "/connections/sap_hana"},
                            {text: "Snowflake", link: "/connections/snowflake"},
                            {text: "Databricks", link: "/connections/databricks"},
                            {text: "AWS Athena", link: "/connections/athena"},
                            {text: "DuckDB", link: "/connections/duckdb"},
                        ]
                    },
                ],
            },
            {
                text: "Assets",
                collapsed: false,
                items: [
                    {text: "Definition Schema", link: "/assets/definition-schema", items:[
                        {text: "Google BigQuery", link: "/assets/bigquery"},
                        {text: "Snowflake", link: "/assets/snowflake"},
                        {text: "Python", link: "/assets/python"},
                        {text: "Ingestr", link: "/assets/ingestr"},
                        {text: "Databricks", link: "/assets/databricks"},
                        {text: "SQL Server", link: "/assets/mssql"},
                        {text: "Postgres", link: "/assets/postgres"},
                        {text: "Synapse", link: "/assets/synapse"},
                        {text: "Redshift", link: "/assets/redshift"},
                        {text: "AWS Athena", link: "/assets/athena"},
                    ]},
                    {text: "Materialization", link: "/assets/materialization"},
                ],
            },
            {
                text: "Templating",
                collapsed: false,
                items: [
                    {text: "Overview", link: "/templating/templating"},
                    {text: "Filters", link: "/templating/filters"},
                ],
            },
            {
                text: "Quality checks",
                collapsed: false,
                items: [
                    {
                        text: "Overview", link: "/quality/overview", items: [
                            {text: "Not null", link: "/quality/not_null"},
                            {text: "Unique", link: "/quality/unique"},
                            {text: "Positive", link: "/quality/positive"},
                            {text: "Non Negative", link: "/quality/non_negative"},
                            {text: "Negative", link: "/quality/negative"},
                            {text: "Accepted values", link: "/quality/accepted_values"},
                            {text: "Pattern", link: "/quality/pattern"},
                        ]
                    },
                ],
            },
            {
                text: "Bruin Cloud",
                collapsed: false,
                items: [
                    {text: "Cross-pipeline dependencies", link: "/cloud/cross-pipeline"},
                    {text: "Notifications", link: "/cloud/notifications"},
                ],
            },
            {
                text:"Bruin VSCode Extension",
                collapsed: false,
                items: [
                    {text: "Overview", link: "/vscode-extension/overview",
                    items: [
                        {text: "Installation", link: "/vscode-extension/installation"},
                        //{text: "Features", link: "/vscode-extension/features"},
                    ]
                },
                ]
            }
        ],

        socialLinks: [{icon: "github", link: "https://github.com/bruin-data/bruin"}],
    },
});<|MERGE_RESOLUTION|>--- conflicted
+++ resolved
@@ -43,12 +43,9 @@
                     {
                         text: "Overview", link: "/connections/overview", items: [
                             {text: "Adjust", link: "/connections/adjust.md"},
-<<<<<<< HEAD
                             {text: "Chess", link: "/connections/chess.md"},
-=======
                             {text: "Airtable", link: "/connections/airtable.md"},
                             {text: "Appsflyer", link: "/connections/appsflyer.md"},
->>>>>>> 60bf3fa4
                             {text: "Google Cloud Platform", link: "/connections/google_cloud_platform"},
                             {text: "Google Sheets", link: "/connections/google_sheets.md"},
                             {text: "Gorgias", link: "/connections/gorgias"},
