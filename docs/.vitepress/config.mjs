--- conflicted
+++ resolved
@@ -43,15 +43,11 @@
                     {
                         text: "Overview", link: "/connections/overview", items: [
                             {text: "Adjust", link: "/connections/adjust.md"},
+                            {text: "Airtable", link: "/connections/airtable.md"},
+                            {text: "AWS Athena", link: "/connections/athena"},
                             {text: "Chess", link: "/connections/chess.md"},
-                            {text: "Airtable", link: "/connections/airtable.md"},
-<<<<<<< HEAD
-                            {text: "Appsflyer", link: "/connections/appsflyer.md"},
-                            {text: "AWS Athena", link: "/connections/athena"},
                             {text: "Databricks", link: "/connections/databricks"},
                             {text: "DuckDB", link: "/connections/duckdb"},
-=======
->>>>>>> 0a482a37
                             {text: "Google Cloud Platform", link: "/connections/google_cloud_platform"},
                             {text: "Google Sheets", link: "/connections/google_sheets.md"},
                             {text: "Gorgias", link: "/connections/gorgias"},
