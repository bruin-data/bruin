import { defineConfig } from "vitepress";
import { createHighlighter } from "shiki";
import jinja2Grammar from "shiki/langs/jinja-html.mjs";
import fs from 'fs';
import path from 'path';
import { fileURLToPath } from 'url';

// Get the directory name of the current module
const __dirname = path.dirname(fileURLToPath(import.meta.url));


const bruinSqlGrammar = JSON.parse(
  fs.readFileSync(path.resolve(__dirname, "theme/bruinsql.json"), "utf8")
);

const bruinPythonGrammar = JSON.parse(
  fs.readFileSync(path.resolve(__dirname, "theme/bruinpython.json"), "utf8")
);

// https://vitepress.dev/reference/site-config
export default defineConfig({
  title: "Bruin CLI",
  description: "Open-source multi-language data pipelines",
  base: "/bruin/",
  themeConfig: {
    outline: "deep",
    search: {
      provider: "local",
    },
    nav: [{ text: "Home", link: "/" }],
    sidebar: [
      {
        text: "Getting Started",
        collapsed: false,
        items: [
          {
            text: "Introduction",
            link: "/",
            items: [
              { text: "Installation", link: "/getting-started/introduction/installation" },
              { text: "Quickstart", link: "/getting-started/introduction/quickstart" },
            ],
          },
          { text: "Concepts", link: "/getting-started/concepts" },
          { text: "Design Principles", link: "/getting-started/design-principles" },
          { text: "Glossary", link: "/getting-started/glossary" },
<<<<<<< HEAD
          { text: "Templates", link: "/getting-started/templates" },
=======
          {text: "Tutorials", link: "/getting-started/tutorials"},
>>>>>>> 27d04cc3
        ],
      },
      {
        text: "Assets",
        collapsed: false,
        items: [
          { text: "Definition Schema", link: "/assets/definition-schema" },
          { text: "Columns", link: "/assets/columns" },
          { text: "Materialization", link: "/assets/materialization" },
          { text: "Ingestr", link: "/assets/ingestr" },
          { text: "Python Assets", link: "/assets/python" },
          {
            text: " Jinja Templating",
            link: "/assets/templating/templating",
            items: [{ text: "Filters", link: "/assets/templating/filters" }],
          },
        ],
      },

      {
        text: "Data Platforms",
        collapsed: false,
        items: [
          { text: "AWS Athena", link: "/platforms/athena" },
          { text: "Databricks", link: "/platforms/databricks" },
          { text: "DuckDB", link: "/platforms/duckdb" },
          { text: "Google BigQuery", link: "/platforms/bigquery" },
          { text: "Microsoft SQL Server", link: "/platforms/mssql" },
          { text: "Postgres", link: "/platforms/postgres" },
          { text: "Redshift", link: "/platforms/redshift" },
          { text: "Snowflake", link: "/platforms/snowflake" },
          { text: "Synapse", link: "/platforms/synapse" },
        ],
      },
      {
        text: "Data Ingestion",
        collapsed: false,
        items: [
          { text: "Overview", link: "/ingestion/overview" },
          {
            text: "Sources",
            collapsed: true,
            items: [
              { text: "Adjust", link: "/ingestion/adjust.md" },
              { text: "Airtable", link: "/ingestion/airtable.md" },
              { text: "Chess", link: "/ingestion/chess.md" },
              { text: "Facebook", link: "/ingestion/facebook-ads.md" },
              { text: "Google Sheets", link: "/ingestion/google_sheets.md" },
              { text: "Gorgias", link: "/ingestion/gorgias" },
              { text: "Hubspot", link: "/ingestion/hubspot.md" },
              { text: "Kafka", link: "/ingestion/kafka.md" },
              { text: "Klaviyo", link: "/ingestion/klaviyo.md" },
              { text: "MongoDB", link: "/ingestion/mongo" },
              { text: "MySQL", link: "/ingestion/mysql" },
              { text: "Notion", link: "/ingestion/notion" },
              { text: "SAP HANA", link: "/ingestion/sap_hana" },
              { text: "S3", link: "/ingestion/s3" },
              { text: "Slack", link: "/ingestion/slack.md" },
              { text: "Zendesk", link: "/ingestion/zendesk.md" },
              { text: "Shopify", link: "/ingestion/shopify" },
            ],
          },
        ],
      },
      {
        text: "Commands",
        collapsed: false,
        items: [
          { text: "Init", link: "/commands/init" },
          { text: "Connections", link: "/commands/connections.md" },
          { text: "Run", link: "/commands/run" },
        ],
      },
      {
        text: "Quality Checks",
        collapsed: false,
        items: [
          {
            text: "Overview",
            link: "/quality/overview",
            items: [
              { text: "Available Checks", link: "/quality/available_checks" },
            ],
          },
        ],
      },
      {
        text: "Bruin VSCode Extension",
        collapsed: false,
        items: [
          {
            text: "Overview",
            link: "/vscode-extension/overview",
            items: [
              { text: "Installation", link: "/vscode-extension/installation" },
              { text: "Getting Started", link: "/vscode-extension/getting-started" },
              { text: "Configuration", link: "/vscode-extension/configuration" },
              {
                text: "Panels",
                items: [
                  { text: "Side Panel", link: "/vscode-extension/panels/side-panel" },
                  { text: "Lineage Panel", link: "/vscode-extension/panels/lineage-panel" },
                ],
              },
            ],
          },
        ],
      },
      {
        text: "CI/CD Integration",
        collapsed: false,
        items: [{ text: "Github Actions", link: "/cicd/github-action" }],
      },
      {
        text: "Bruin Cloud",
        collapsed: false,
        items: [
          { text: "Cross-pipeline dependencies", link: "/cloud/cross-pipeline" },
          { text: "Notifications", link: "/cloud/notifications" },
        ],
      },
    ],

    socialLinks: [{ icon: "github", link: "https://github.com/bruin-data/bruin" }],
  },

  markdown: {
    languages: ["sql", "yaml", "shell", "python", "json", jinja2Grammar, bruinSqlGrammar, bruinPythonGrammar],
  },
});<|MERGE_RESOLUTION|>--- conflicted
+++ resolved
@@ -44,11 +44,9 @@
           { text: "Concepts", link: "/getting-started/concepts" },
           { text: "Design Principles", link: "/getting-started/design-principles" },
           { text: "Glossary", link: "/getting-started/glossary" },
-<<<<<<< HEAD
           { text: "Templates", link: "/getting-started/templates" },
-=======
           {text: "Tutorials", link: "/getting-started/tutorials"},
->>>>>>> 27d04cc3
+
         ],
       },
       {
