import {defineConfig} from "vitepress";
import jinja2Grammar from "shiki/langs/jinja-html.mjs";
import fs from 'fs';
import path from 'path';
import {fileURLToPath} from 'url';


import { withMermaid } from "vitepress-plugin-mermaid";

// Get the directory name of the current module
const __dirname = path.dirname(fileURLToPath(import.meta.url));


const bruinSqlGrammar = JSON.parse(
    fs.readFileSync(path.resolve(__dirname, "theme/bruinsql.json"), "utf8")
);

const bruinPythonGrammar = JSON.parse(
    fs.readFileSync(path.resolve(__dirname, "theme/bruinpython.json"), "utf8")
);

// https://vitepress.dev/reference/site-config
export default withMermaid({
    title: "Bruin CLI",
    description: "Open-source multi-language data pipelines",
    base: "/bruin/",
    head: [
        [
            "script",
            {
                async: "",
                src: "https://www.googletagmanager.com/gtag/js?id=G-VB8J5FETV5",
            },
        ],
        [
            "script",
            {},
            `window.dataLayer = window.dataLayer || [];
            function gtag(){dataLayer.push(arguments);}
            gtag('js', new Date());
            gtag('config', 'G-VB8J5FETV5');`,
        ],
    ],
    themeConfig: {
        outline: "deep",
        search: {
            provider: "local",
        },
        nav: [{text: "Home", link: "/"}],
        sidebar: [
            {
                collapsed: false,
                items: [
                    {
                        text: "Introduction",
                        link: "/",
                        items: [
                            {text: "Installation", link: "/getting-started/introduction/installation"},
                            {text: "Quickstart", link: "/getting-started/introduction/quickstart"},
                        ],
                    },
                    {
                        text: "Features",
                        link: "/getting-started/features",
                        items: [
                            {text: "Glossary", link: "/getting-started/glossary"},
                            {text: "Policies", link: "/getting-started/policies"},
                            {text: "Developer Environments", link: "/getting-started/devenv"}
                        ]
                    },
                    {text: "Concepts", link: "/getting-started/concepts"},
                    {text: "Design Principles", link: "/getting-started/design-principles"},

                    {
                        text: "Templates",
                        link: "/getting-started/templates",
                        collapsed: true,
                        items: [
                            { text: "athena", link: "/getting-started/templates-docs/athena-README.md" },
                            { text: "clickhouse", link: "/getting-started/templates-docs/clickhouse-README.md" },
                            { text: "chess", link: "/getting-started/templates-docs/chess-README.md" },
                            { text: "duckdb", link: "/getting-started/templates-docs/duckdb-README.md" },
                            { text: "firebase", link: "/getting-started/templates-docs/firebase-README.md" },
                            { text: "gorgias", link: "/getting-started/templates-docs/gorgias-README.md" },
                            { text: "gsheet-bigquery", link: "/getting-started/templates-docs/gsheet-bigquery-README.md" },
                            { text: "gsheet-duckdb", link: "/getting-started/templates-docs/gsheet-duckdb-README.md" },
                            { text: "notion", link: "/getting-started/templates-docs/notion-README.md" },
                            { text: "python", link: "/getting-started/templates-docs/python-README.md" },
                            { text: "shopify-bigquery", link: "/getting-started/templates-docs/shopify-bigquery-README.md" },
                            { text: "shopify-duckdb", link: "/getting-started/templates-docs/shopify-duckdb-README.md" },
                        ],
                    },

                    {
                           text: "Tutorials",
                           collapsed: true,
                           items: [
                              {text: "Your First Pipeline", link: "/getting-started/tutorials/first-tutorial"},
                              { text: "Load Notion to PostgreSQL", link: "/getting-started/tutorials/load-notion-postgres" },
                          ],

                     },
                    {
                        text: "VS Code Extension",
                        link: "/vscode-extension/overview",
                        collapsed: true,
                        items: [
                            {text: "Getting Started", link: "/vscode-extension/getting-started"},
                            {text: "Configuration", link: "/vscode-extension/configuration"},
                            {text: "Panels Overview", link: "/vscode-extension/panel-overview",
                                items: [
                                    {text: "Side Panel", 
                                        link: "/vscode-extension/panels/side-panel/side-panel",
                                        items: [
                                            {text: "Tabs", link: "/vscode-extension/panels/side-panel/tabs"},
                                            {text: "Editor Experience", link: "/vscode-extension/panels/side-panel/editor-experience"},
                                        ]},
                                    {text: "Lineage", link: "/vscode-extension/panels/lineage-panel"},
                                    {text: "Query Preview", link: "/vscode-extension/panels/query-preview"},
                                ],
                            },
                        ],
                    },

                ],
            },
            {
                text: "Data Platforms",
                collapsed: false,
                items: [
                    {text: "AWS Athena", link: "/platforms/athena"},
                    {text: "Clickhouse", link: "/platforms/clickhouse"},
                    {text: "Databricks", link: "/platforms/databricks"},
                    {text: "DuckDB", link: "/platforms/duckdb"},
                    {text: "Google BigQuery", link: "/platforms/bigquery"},
                    {text: "Microsoft SQL Server", link: "/platforms/mssql"},
                    {text: "Postgres", link: "/platforms/postgres"},
                    {text: "Redshift", link: "/platforms/redshift"},
                    {text: "Snowflake", link: "/platforms/snowflake"},
                    {text: "Synapse", link: "/platforms/synapse"},
                    {text: "AWS EMR Serverless", link: "/platforms/emr_serverless"},
                ],
            },
            {
                text: "Assets",
                collapsed: false,
                items: [
                    {text: "Definition Schema", link: "/assets/definition-schema"},
                    {
                        text: "Asset Types", items: [
                            {text: "SQL", link: "/assets/sql"},
                            {text: "Seed", link: "/assets/seed"},
                            {text: "Ingestr", link: "/assets/ingestr"},
                            {text: "Python", link: "/assets/python"},
                            {text: "Sensor", link: "/assets/sensor"},
                        ]
                    },
                    {text: "Columns", link: "/assets/columns"},
                    {text: "Credentials", link: "/getting-started/credentials"},
                    {text: "Interval Modifiers", link: "/assets/interval-modifiers"},
                    {text: "Materialization", link: "/assets/materialization"},
                    {
                        text: " Jinja Templating",
                        link: "/assets/templating/templating",
                        items: [{text: "Filters", link: "/assets/templating/filters"}],
                    },
                ],
            },
            {
                text: "Data Ingestion",
                collapsed: false,
                items: [
                    {text: "Overview", link: "/ingestion/overview"},
                    {
                        text: "Sources",
                        collapsed: true,
                        items: [
                            {text: "Adjust", link: "/ingestion/adjust.md"},
                            {text: "Airtable", link: "/ingestion/airtable.md"},
                            {text: "AppStore", link: "/ingestion/appstore.md"},
                            {text: "AppLovin", link: "/ingestion/applovin.md"},
                            {text: "AppLovin Max", link: "/ingestion/applovin_max.md"},
                            {text: "Asana", link: "/ingestion/asana.md"},
                            {text: "Chess", link: "/ingestion/chess.md"},
                            {text: "DB2", link: "/ingestion/db2.md"},
                            {text: "DynamoDB", link: "/ingestion/dynamodb.md"},
                            {text: "Elasticsearch", link: "/ingestion/elasticsearch.md"},
                            {text: "Facebook", link: "/ingestion/facebook-ads.md"},
                            {text: "GCP Spanner", link: "/ingestion/spanner.md"},
                            {text: "GitHub", link: "/ingestion/github.md"},
                            {text: "Google Cloud Storage", link: "/ingestion/gcs.md"},
                            {text: "Google Sheets", link: "/ingestion/google_sheets.md"},
                            {text: "Google Ads", link: "/ingestion/google-ads.md"},
                            {text: "Google Analytics", link: "/ingestion/google_analytics.md"},
                            {text: "Gorgias", link: "/ingestion/gorgias"},
                            {text: "Hubspot", link: "/ingestion/hubspot.md"},
                            {text: "Kafka", link: "/ingestion/kafka.md"},
                            {text: "Kinesis", link: "/ingestion/kinesis.md"},
                            {text: "Klaviyo", link: "/ingestion/klaviyo.md"},
                            {text: "LinkedIn Ads", link: "/ingestion/linkedinads.md"},
                            {text: "MongoDB", link: "/ingestion/mongo"},
                            {text: "MySQL", link: "/ingestion/mysql"},
                            {text: "Notion", link: "/ingestion/notion"},
                            {text: "Personio", link: "/ingestion/personio"},
                            {text: "PhantomBuster", link: "/ingestion/phantombuster"},
                            {text: "Pipedrive", link: "/ingestion/pipedrive"},
                            {text: "Salesforce", link: "/ingestion/salesforce"},
                            {text: "SAP HANA", link: "/ingestion/sap_hana"},
                            {text: "S3", link: "/ingestion/s3"},
                            {text: "Shopify", link: "/ingestion/shopify"},
<<<<<<< HEAD
=======
                            {text: "Spanner", link: "/ingestion/spanner.md"},
                            {text: "Solidgate", link: "/ingestion/solidgate"},
>>>>>>> 0fe7e72d
                            {text: "Stripe", link: "/ingestion/stripe.md"},
                            {text: "Slack", link: "/ingestion/slack.md"},
                            {text: "SQLite", link: "/ingestion/sqlite"},
                            {text: "TikTok Ads", link: "/ingestion/tiktokads.md"},
                            {text: "Zendesk", link: "/ingestion/zendesk.md"},
                        ],
                    },
                    {text: "Destinations", link: "/ingestion/destinations.md"}
                ],
            },
            {
                text: "Quality Checks",
                collapsed: false,
                items: [
                    {
                        text: "Overview",
                        link: "/quality/overview",
                    },
                    {text: "Column Checks", link: "/quality/available_checks"},
                    {text: "Custom Checks", link: "/quality/custom"},
                ],
            },
            {
                text: "CI/CD Integration",
                collapsed: false,
                items: [{text: "Github Actions", link: "/cicd/github-action"}],
            },
            {
                text: "Commands",
                collapsed: false,
                items: [
                    {text: "Clean", link: "/commands/clean"},
                    {text: "Connections", link: "/commands/connections.md"},
                    {text: "Environments", link: "/commands/environments"},
                    {text: "Format", link: "/commands/format"},
                    {text: "Init", link: "/commands/init"},
                    {text: "Lineage", link: "/commands/lineage"},
                    {text: "Render", link: "/commands/render"},
                    {text: "Run", link: "/commands/run"},
                    {text: "Query", link: "/commands/query"},
                    {text: "Validate", link: "/commands/validate"},
                ],

            },
            {
                text: "Bruin Cloud",
                collapsed: false,
                items: [
                    {text: "Overview", link: "/cloud/overview"},
                    {text: "Cross-pipeline dependencies", link: "/cloud/cross-pipeline"},
                    {text: "dbt Projects", link: "/cloud/dbt"},
                    {text: "Notifications", link: "/cloud/notifications"},
                    {text: "Instance Types", link: "/cloud/instance-types"},
                ],
            },
        ],

        socialLinks: [{icon: "github", link: "https://github.com/bruin-data/bruin"}],
    },

    markdown: {
        languages: ["sql", "yaml", "shell", "python", "json", jinja2Grammar, bruinSqlGrammar, bruinPythonGrammar],
    },

    mermaid: {
        // refer https://mermaid.js.org/config/setup/modules/mermaidAPI.html#mermaidapi-configuration-defaults for options
    },
    // optionally set additional config for plugin itself with MermaidPluginConfig
    mermaidPlugin: {
        class: "mermaid my-class", // set additional css classes for parent container
    },
});<|MERGE_RESOLUTION|>--- conflicted
+++ resolved
@@ -208,11 +208,7 @@
                             {text: "SAP HANA", link: "/ingestion/sap_hana"},
                             {text: "S3", link: "/ingestion/s3"},
                             {text: "Shopify", link: "/ingestion/shopify"},
-<<<<<<< HEAD
-=======
-                            {text: "Spanner", link: "/ingestion/spanner.md"},
                             {text: "Solidgate", link: "/ingestion/solidgate"},
->>>>>>> 0fe7e72d
                             {text: "Stripe", link: "/ingestion/stripe.md"},
                             {text: "Slack", link: "/ingestion/slack.md"},
                             {text: "SQLite", link: "/ingestion/sqlite"},
