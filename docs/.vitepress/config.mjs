--- conflicted
+++ resolved
@@ -104,11 +104,8 @@
               },
               { text: "Google Cloud Storage (GCS)", link: "/supported-sources/gcs.md" },
               { text: "Google Analytics", link: "/supported-sources/google_analytics.md" },
-<<<<<<< HEAD
               { text: "Google Ads", link: "/supported-sources/google-ads.md" },
-=======
               { text: "GitHub", link: "/supported-sources/github.md" },
->>>>>>> 7c628615
               { text: "Google Sheets", link: "/supported-sources/gsheets.md" },
               { text: "Gorgias", link: "/supported-sources/gorgias.md" },
               { text: "HubSpot", link: "/supported-sources/hubspot.md" },
