# Policies

Bruin supports **policies** to verify that data transformation jobs follow best practices and organisation wide conventions. In addition to built-in lint rules, Bruin also allows users to define **custom lint rules** using a `policy.yml` file.

This document explains how to define, configure, and use custom linting policies.

> [!NOTE]
> For the purpose of this document, a `resource` means either an `asset` or a `pipeline`.
## Quick Start

1. Create a `policy.yml` file in your project root.
2. Define custom rules under `custom_rules` (optional if only using built-in rules).
3. Group rules into `rulesets`, specifying which resource they should apply to using selectors.

Example:

```yaml
rulesets:
  - name: ruleset-1
    selector:
      - path: .*/foo/.*
    rules:
      - asset-has-owner
      - asset-name-is-lowercase
      - asset-has-description
```

<<<<<<< HEAD
> 🚀 That's it! Bruin will now lint your resources according to these policies.

To verify that your resources satsify your policies, you can run:
=======
🚀 That's it! Bruin will now lint your assets according to these policies.

To verify that your assets satisfy your policies, you can run:

>>>>>>> f608efbb
```sh
$ bruin validate /path/to/pipelines
```

> [!tip]
> `bruin run` normally runs lint before pipeline execution. So you can rest assured that any non-compliant resources will get stopped in it's tracks.

## Rulesets

A **ruleset** groups one or more rules together and specifies which resources they apply to, based on selectors.

Each ruleset must include:
- **name**: A unique name for the ruleset.
- **selector** (optional): One or more predicates to select the applicable resources.
- **rules**: List of rule names (built-in or custom) to apply.

If a **selector** is not specified, the ruleset applies to **all resources**.

>[!NOTE]
> Names be must alphanumeric or use dashes (`-`). This applies to both `rulesets` and `rules`.


### Selector Predicates

Selectors determine which resources a ruleset should apply to. Supported predicates are:

| Predicate | Target | Description |
| :--- | :--- | :--- |
| `path` | `asset`, `pipeline` | path of the asset/pipeline |
| `pipeline` | `asset`, `pipeline` | name of the pipeline |
| `asset` | `asset` | name of the asset |
| `tag` | `asset` | asset tags |

Each predicate is a regex string.

::: info
If multiple selectors are specified within a ruleset, **all selectors must match** for the ruleset to apply
:::

If no selectors are defined for a ruleset, **the ruleset applies to all resources**. Some selectors only work with certain
rule targets. For instance `tag` selector only works for rules that [target](#targets) assets. Pipeline level rules will just ignore
this selector. 

> [!TIP]
> If your ruleset only contains asset selectors, but uses `pipeline` rules, then those pipeline rules will apply to all pipelines. Make sure to define a `pipeline` or `path` selector if you don't intend for that to happen.

### Example

```yaml
rulesets:
  - name: production
    selector:
      - path: .*/prod/.*
      - tag: critical
    rules:
      - asset-has-owner
      - asset-name-is-lowercase
```

In this example:
- `production` applies **only** to resources that match both:
  - path regex `.*/production/.*`
  - and have a tag matching `critical`.

<<<<<<< HEAD
=======
> [!note]
> Currently `policies` are only applied to `assets`. Support for `pipeline` level policies will be added in a future version.

>>>>>>> f608efbb
## Custom Rules

Custom lint rules are defined inside the `custom_rules` section of `policy.yml`.

Each rule must include:
- **name**: A unique name for the rule. 
- **description**: A human-readable description of the rule.
- **criteria**: An [expr](https://expr-lang.org/) boolean expression. If the expression evalutes to `true` then the resource passes validation.

### Example

```yaml
custom_rules:
  - name: asset-has-owner
    description: every asset should have an owner
    criteria: asset.Owner != ""
```

### Targets

Custom rules can have an optional `target` attribute that defines what resource the rule acts on. Valid values are:
- `asset` (default)
- `pipeline`

**Example**
```yaml
custom_rules:

  - name: pipline-must-have-prefix-acme
    description: Pipeline names must start with the prefix 'acme'
    criteria: pipeline.Name startsWith 'acme'
    target: pipeline

  - name: asset-name-must-be-layer-dot-schema-dot-table
    description: Asset names must be of the form {layer}.{schema}.{table}
    criteria: len(split(asset.Name, '.')) == 3
    target: asset # optional

ruleset:
  - name: std
    rules:
      - pipeline-must-have-prefix-acme
      - asset-name-must-be-layer-dot-schema-dot-table
```

### Variables

`criteria` has the following variables available for use in your expressions:
<<<<<<< HEAD
| Name | Target | 
| ---  | --- | 
| [asset](https://github.com/bruin-data/bruin-vscode/blob/1726eda362f29bf95f5ffc6b50addf8b63f2128b/schemas/yaml-assets-schema.json) | `asset` | 
| [pipeline](https://github.com/bruin-data/bruin-vscode/blob/1726eda362f29bf95f5ffc6b50addf8b63f2128b/schemas/pipeline-schema.json) | `asset`, `pipeline` |
=======
| Name | Description |
| ---  | --- |
| [asset](https://github.com/bruin-data/bruin/blob/f9c7d0083d2f53538102e77126e55f9dfc8840a5/pkg/pipeline/pipeline.go#L622-L645) | The asset selected via selector |
| [pipeline](https://github.com/bruin-data/bruin/blob/f9c7d0083d2f53538102e77126e55f9dfc8840a5/pkg/pipeline/pipeline.go#L1106-L1121) | The pipeline the asset belongs to |
>>>>>>> f608efbb

::: warning
The variables exposed here are direct Go structs, therefore it is recommended to check the latest version of these given structs. 

In the future we will create dedicated schemas for custom rules with standards around them.
:::

## Built-in Rules

Bruin provides a set of built-in lint rules that are ready to use without requiring a definition.

| Rule | Target | Description |
| :--- | :--- | :--- |
| `asset-name-is-lowercase` | `asset` | Asset names must be in lowercase. |
| `asset-name-is-schema-dot-table`  | `asset` | Asset names must follow the format `schema.table`. |
| `asset-has-description` | `asset` | Assets must have a description. |
| `asset-has-owner` | `asset` | Assets must have an owner assigned. |
| `asset-has-columns` | `asset` | Assets must define their columns. |

You can directly reference these rules in `rulesets[*].rules`.

## Full Example

```yaml
custom_rules:
  - name: asset-has-owner
    description: every asset should have an owner
    criteria: asset.Owner != ""

rulesets:
  - name: production
    selector:
      - path: .*/production/.*
      - tag: critical
    rules:
      - asset-has-owner
      - asset-name-is-lowercase
      - asset-has-description
  - name: staging
    selector:
      - asset: stage.*
      - pipeline: staging
    rules:
      - asset-name-is-lowercase
```


## Further Reading

- [Expr Language Documentation](https://expr-lang.org/)<|MERGE_RESOLUTION|>--- conflicted
+++ resolved
@@ -25,16 +25,10 @@
       - asset-has-description
 ```
 
-<<<<<<< HEAD
-> 🚀 That's it! Bruin will now lint your resources according to these policies.
-
-To verify that your resources satsify your policies, you can run:
-=======
 🚀 That's it! Bruin will now lint your assets according to these policies.
 
 To verify that your assets satisfy your policies, you can run:
 
->>>>>>> f608efbb
 ```sh
 $ bruin validate /path/to/pipelines
 ```
@@ -99,12 +93,6 @@
   - path regex `.*/production/.*`
   - and have a tag matching `critical`.
 
-<<<<<<< HEAD
-=======
-> [!note]
-> Currently `policies` are only applied to `assets`. Support for `pipeline` level policies will be added in a future version.
-
->>>>>>> f608efbb
 ## Custom Rules
 
 Custom lint rules are defined inside the `custom_rules` section of `policy.yml`.
@@ -153,17 +141,11 @@
 ### Variables
 
 `criteria` has the following variables available for use in your expressions:
-<<<<<<< HEAD
+
 | Name | Target | 
 | ---  | --- | 
-| [asset](https://github.com/bruin-data/bruin-vscode/blob/1726eda362f29bf95f5ffc6b50addf8b63f2128b/schemas/yaml-assets-schema.json) | `asset` | 
-| [pipeline](https://github.com/bruin-data/bruin-vscode/blob/1726eda362f29bf95f5ffc6b50addf8b63f2128b/schemas/pipeline-schema.json) | `asset`, `pipeline` |
-=======
-| Name | Description |
-| ---  | --- |
-| [asset](https://github.com/bruin-data/bruin/blob/f9c7d0083d2f53538102e77126e55f9dfc8840a5/pkg/pipeline/pipeline.go#L622-L645) | The asset selected via selector |
-| [pipeline](https://github.com/bruin-data/bruin/blob/f9c7d0083d2f53538102e77126e55f9dfc8840a5/pkg/pipeline/pipeline.go#L1106-L1121) | The pipeline the asset belongs to |
->>>>>>> f608efbb
+| [asset](https://github.com/bruin-data/bruin/blob/f9c7d0083d2f53538102e77126e55f9dfc8840a5/pkg/pipeline/pipeline.go#L622-L645) | `asset` | 
+| [pipeline](https://github.com/bruin-data/bruin/blob/f9c7d0083d2f53538102e77126e55f9dfc8840a5/pkg/pipeline/pipeline.go#L1106-L1121) | `asset`, `pipeline` |
 
 ::: warning
 The variables exposed here are direct Go structs, therefore it is recommended to check the latest version of these given structs. 
