--- conflicted
+++ resolved
@@ -9,11 +9,7 @@
 - a table/view in your database
 - a file in S3 / GCS
 - a machine learning model
-<<<<<<< HEAD
 - an MS Excel/Google Sheets/Airbyte/Notion document
-=======
-- an Excel / Google Sheets file
->>>>>>> 79f2fc94
 
 This abstraction enables building multi-language data pipelines that are agnostic of a database/destinations.
 You will primarily be interacting with assets when using Bruin.
