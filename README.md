--- conflicted
+++ resolved
@@ -239,14 +239,11 @@
         <td>-</td>
     </tr>
     <tr>
-<<<<<<< HEAD
-=======
         <td>Personio</td>
         <td>✅</td>
         <td>-</td>
     </tr>
      <tr>
->>>>>>> 6b99efe9
         <td>S3</td>
         <td>✅</td>
         <td>-</td>
