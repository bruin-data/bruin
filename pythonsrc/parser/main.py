--- conflicted
+++ resolved
@@ -111,13 +111,9 @@
     if not isinstance(parsed, exp.Query):
         return {"columns": []}
     try:
-<<<<<<< HEAD
-        optimized = optimize(parsed, schema, dialect=dialect)
-=======
         optimized = optimize(
             parsed, schema_dict_to_schema_object(schema), dialect=dialect
         )
->>>>>>> 2dd2adda
     except Exception:
         return {"columns": []}
 
