--- conflicted
+++ resolved
@@ -60,7 +60,7 @@
       - amd64
     goos:
       - windows
-<<<<<<< HEAD
+
     ldflags:
       - -s -w -X main.version={{ .Env.VERSION }}"
     flags:
@@ -77,17 +77,7 @@
           {{- if eq .Arch "amd64" }}CC=zig c++ -target x86_64-windows-gnu{{- end }}
           {{- if eq .Arch "arm64"}}CC=zig c++ -target aarch64-windows-gnu{{- end }}
         {{- end }}
-=======
-    env:
-      - CC=x86_64-w64-mingw32-gcc
-      - CXX=x86_64-w64-mingw32-g++
-      - CGO_ENABLED=0
-    ldflags:
-      - -s -w -X main.version={{ .Env.VERSION }}"
-    flags:
-      - -trimpath
-      - -buildmode=exe
->>>>>>> 540ee877
+
 
 
 archives:
