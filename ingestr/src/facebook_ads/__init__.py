--- conflicted
+++ resolved
@@ -179,15 +179,12 @@
         start_date = date_start.last_value
         if date_start.end_value:
             end_date_val = pendulum.instance(date_start.end_value)
-<<<<<<< HEAD
+
             end_date = (
                 end_date_val
                 if isinstance(end_date_val, pendulum.Date)
                 else end_date_val.date()
             )
-=======
-            end_date = end_date_val if isinstance(end_date_val, pendulum.Date) else end_date_val.date()
->>>>>>> 4e5c45d6
         else:
             end_date = pendulum.now().date()
 
