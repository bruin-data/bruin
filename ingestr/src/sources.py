import base64
import csv
import json
import os
import re
import tempfile
from datetime import date, datetime, timedelta, timezone
from typing import (
    Any,
    Callable,
    Dict,
    Iterator,
    List,
    Literal,
    Optional,
    Union,
)
from urllib.parse import ParseResult, parse_qs, quote, urlparse

import dlt
import gcsfs  # type: ignore
import pendulum
import s3fs  # type: ignore
from dlt.common.configuration.specs import (
    AwsCredentials,
)
from dlt.common.libs.sql_alchemy import (
    Engine,
    MetaData,
)
from dlt.common.time import ensure_pendulum_datetime
from dlt.common.typing import TDataItem, TSecretStrValue
from dlt.extract import Incremental
from dlt.sources.credentials import (
    ConnectionStringCredentials,
)
from dlt.sources.sql_database import sql_table
from dlt.sources.sql_database.helpers import TableLoader
from dlt.sources.sql_database.schema_types import (
    ReflectionLevel,
    SelectAny,
    Table,
    TTypeAdapter,
)
from google.ads.googleads.client import GoogleAdsClient  # type: ignore
from sqlalchemy import Column
from sqlalchemy import types as sa

from ingestr.src import blob
from ingestr.src.adjust import REQUIRED_CUSTOM_DIMENSIONS, adjust_source
from ingestr.src.adjust.adjust_helpers import parse_filters
from ingestr.src.airtable import airtable_source
from ingestr.src.appsflyer._init_ import appsflyer_source
from ingestr.src.appstore import app_store
from ingestr.src.appstore.client import AppStoreConnectClient
from ingestr.src.arrow import memory_mapped_arrow
from ingestr.src.asana_source import asana_source
from ingestr.src.chess import source
from ingestr.src.dynamodb import dynamodb
from ingestr.src.errors import (
    InvalidBlobTableError,
    MissingValueError,
    UnsupportedResourceError,
)
from ingestr.src.facebook_ads import facebook_ads_source, facebook_insights_source
from ingestr.src.filesystem import readers
from ingestr.src.filters import table_adapter_exclude_columns
from ingestr.src.github import github_reactions, github_repo_events, github_stargazers
from ingestr.src.google_ads import google_ads
from ingestr.src.google_analytics import google_analytics
from ingestr.src.google_sheets import google_spreadsheet
from ingestr.src.gorgias import gorgias_source
from ingestr.src.hubspot import hubspot
from ingestr.src.kafka import kafka_consumer
from ingestr.src.kafka.helpers import KafkaCredentials
from ingestr.src.klaviyo._init_ import klaviyo_source
from ingestr.src.linkedin_ads import linked_in_ads_source
from ingestr.src.linkedin_ads.dimension_time_enum import (
    Dimension,
    TimeGranularity,
)
from ingestr.src.mongodb import mongodb_collection
from ingestr.src.notion import notion_databases
from ingestr.src.shopify import shopify_source
from ingestr.src.slack import slack_source
from ingestr.src.sql_database.callbacks import (
    chained_query_adapter_callback,
    custom_query_variable_subsitution,
    limit_callback,
    type_adapter_callback,
)
from ingestr.src.stripe_analytics import stripe_source
from ingestr.src.table_definition import TableDefinition, table_string_to_dataclass
from ingestr.src.tiktok_ads import tiktok_source
from ingestr.src.time import isotime
from ingestr.src.zendesk import zendesk_chat, zendesk_support, zendesk_talk
from ingestr.src.zendesk.helpers.credentials import (
    ZendeskCredentialsOAuth,
    ZendeskCredentialsToken,
)

TableBackend = Literal["sqlalchemy", "pyarrow", "pandas", "connectorx"]
TQueryAdapter = Callable[[SelectAny, Table], SelectAny]


class SqlSource:
    table_builder: Callable

    def __init__(self, table_builder=sql_table) -> None:
        self.table_builder = table_builder

    def handles_incrementality(self) -> bool:
        return False

    def dlt_source(self, uri: str, table: str, **kwargs):
        table_fields = TableDefinition(dataset="custom", table="custom")
        if not table.startswith("query:"):
            table_fields = table_string_to_dataclass(table)

        incremental = None
        if kwargs.get("incremental_key"):
            start_value = kwargs.get("interval_start")
            end_value = kwargs.get("interval_end")
            incremental = dlt.sources.incremental(
                kwargs.get("incremental_key", ""),
                initial_value=start_value,
                end_value=end_value,
                range_end="closed",
                range_start="closed",
            )

        if uri.startswith("mysql://"):
            uri = uri.replace("mysql://", "mysql+pymysql://")

        query_adapters = []
        if kwargs.get("sql_limit"):
            query_adapters.append(
                limit_callback(kwargs.get("sql_limit"), kwargs.get("incremental_key"))
            )

        defer_table_reflect = False
        sql_backend = kwargs.get("sql_backend", "sqlalchemy")
        if table.startswith("query:"):
            if kwargs.get("sql_limit"):
                raise ValueError(
                    "sql_limit is not supported for custom queries, please apply the limit in the query instead"
                )

            sql_backend = "sqlalchemy"
            defer_table_reflect = True
            query_value = table.split(":", 1)[1]

            # this is a very hacky version of the table_rows function. it is built this way to go around the dlt's table loader.
            # I didn't want to write a full fledged sqlalchemy source for now, and wanted to benefit from the existing stuff to begin with.
            # this is by no means a production ready solution, but it works for now.
            # the core idea behind this implementation is to create a mock table instance with the columns that are absolutely necessary for the incremental load to work.
            # the table loader will then use the query adapter callback to apply the actual query and load the rows.
            def table_rows(
                engine: Engine,
                table: Union[Table, str],
                metadata: MetaData,
                chunk_size: int,
                backend: TableBackend,
                incremental: Optional[Incremental[Any]] = None,
                table_adapter_callback: Callable[[Table], None] = None,  # type: ignore
                reflection_level: ReflectionLevel = "minimal",
                backend_kwargs: Dict[str, Any] = None,  # type: ignore
                type_adapter_callback: Optional[TTypeAdapter] = None,
                included_columns: Optional[List[str]] = None,
                query_adapter_callback: Optional[TQueryAdapter] = None,
                resolve_foreign_keys: bool = False,
            ) -> Iterator[TDataItem]:
                hints = {  # type: ignore
                    "columns": [],
                }
                cols = []  # type: ignore

                if incremental:
                    switchDict = {
                        int: sa.INTEGER,
                        datetime: sa.TIMESTAMP,
                        date: sa.DATE,
                        pendulum.Date: sa.DATE,
                        pendulum.DateTime: sa.TIMESTAMP,
                    }

                    if incremental.last_value is not None:
                        cols.append(
                            Column(
                                incremental.cursor_path,
                                switchDict[type(incremental.last_value)],  # type: ignore
                            )
                        )
                    else:
                        cols.append(Column(incremental.cursor_path, sa.TIMESTAMP))  # type: ignore

                table = Table(
                    "query_result",
                    metadata,
                    *cols,
                )

                loader = TableLoader(
                    engine,
                    backend,
                    table,
                    hints["columns"],  # type: ignore
                    incremental=incremental,
                    chunk_size=chunk_size,
                    query_adapter_callback=query_adapter_callback,
                )
                try:
                    yield from loader.load_rows(backend_kwargs)
                finally:
                    if getattr(engine, "may_dispose_after_use", False):
                        engine.dispose()

            dlt.sources.sql_database.table_rows = table_rows  # type: ignore

            # override the query adapters, the only one we want is the one here in the case of custom queries
            query_adapters = [custom_query_variable_subsitution(query_value, kwargs)]

        builder_res = self.table_builder(
            credentials=ConnectionStringCredentials(uri),
            schema=table_fields.dataset,
            table=table_fields.table,
            incremental=incremental,
            backend=sql_backend,
            chunk_size=kwargs.get("page_size", None),
            reflection_level=kwargs.get("sql_reflection_level", None),
            query_adapter_callback=chained_query_adapter_callback(query_adapters),
            type_adapter_callback=type_adapter_callback,
            table_adapter_callback=table_adapter_exclude_columns(
                kwargs.get("sql_exclude_columns", [])
            ),
            defer_table_reflect=defer_table_reflect,
        )

        return builder_res


class ArrowMemoryMappedSource:
    table_builder: Callable

    def __init__(self, table_builder=memory_mapped_arrow) -> None:
        self.table_builder = table_builder

    def handles_incrementality(self) -> bool:
        return False

    def dlt_source(self, uri: str, table: str, **kwargs):
        incremental = None
        if kwargs.get("incremental_key"):
            start_value = kwargs.get("interval_start")
            end_value = kwargs.get("interval_end")

            incremental = dlt.sources.incremental(
                kwargs.get("incremental_key", ""),
                initial_value=start_value,
                end_value=end_value,
                range_end="closed",
                range_start="closed",
            )

        file_path = uri.split("://")[1]
        if not os.path.exists(file_path):
            raise ValueError(f"File at path {file_path} does not exist")

        if os.path.isdir(file_path):
            raise ValueError(
                f"Path {file_path} is a directory, it should be an Arrow memory mapped file"
            )

        primary_key = kwargs.get("primary_key")
        merge_key = kwargs.get("merge_key")

        table_instance = self.table_builder(
            path=file_path,
            incremental=incremental,
            merge_key=merge_key,
            primary_key=primary_key,
        )

        return table_instance


class MongoDbSource:
    table_builder: Callable

    def __init__(self, table_builder=mongodb_collection) -> None:
        self.table_builder = table_builder

    def handles_incrementality(self) -> bool:
        return False

    def dlt_source(self, uri: str, table: str, **kwargs):
        table_fields = table_string_to_dataclass(table)

        incremental = None
        if kwargs.get("incremental_key"):
            start_value = kwargs.get("interval_start")
            end_value = kwargs.get("interval_end")

            incremental = dlt.sources.incremental(
                kwargs.get("incremental_key", ""),
                initial_value=start_value,
                end_value=end_value,
                range_end="closed",
                range_start="closed",
            )

        table_instance = self.table_builder(
            connection_url=uri,
            database=table_fields.dataset,
            collection=table_fields.table,
            parallel=True,
            incremental=incremental,
        )

        return table_instance


class LocalCsvSource:
    def handles_incrementality(self) -> bool:
        return False

    def dlt_source(self, uri: str, table: str, **kwargs):
        def csv_file(
            incremental: Optional[dlt.sources.incremental[Any]] = None,
        ):
            file_path = uri.split("://")[1]
            myFile = open(file_path, "r")
            reader = csv.DictReader(myFile)
            if not reader.fieldnames:
                raise RuntimeError(
                    "failed to extract headers from the CSV, are you sure the given file contains a header row?"
                )

            incremental_key = kwargs.get("incremental_key")
            if incremental_key and incremental_key not in reader.fieldnames:
                raise ValueError(
                    f"incremental_key '{incremental_key}' not found in the CSV file"
                )

            page_size = 1000
            page = []
            current_items = 0
            for dictionary in reader:
                if current_items < page_size:
                    if incremental_key and incremental and incremental.start_value:
                        inc_value = dictionary.get(incremental_key)
                        if inc_value is None:
                            raise ValueError(
                                f"incremental_key '{incremental_key}' not found in the CSV file"
                            )

                        if inc_value < incremental.start_value:
                            continue

                    page.append(dictionary)
                    current_items += 1
                else:
                    yield page
                    page = []
                    current_items = 0

            if page:
                yield page

        return dlt.resource(
            csv_file,
            merge_key=kwargs.get("merge_key"),  # type: ignore
        )(
            incremental=dlt.sources.incremental(
                kwargs.get("incremental_key", ""),
                initial_value=kwargs.get("interval_start"),
                end_value=kwargs.get("interval_end"),
                range_end="closed",
                range_start="closed",
            )
        )


class NotionSource:
    table_builder: Callable

    def __init__(self, table_builder=notion_databases) -> None:
        self.table_builder = table_builder

    def handles_incrementality(self) -> bool:
        return True

    def dlt_source(self, uri: str, table: str, **kwargs):
        if kwargs.get("incremental_key"):
            raise ValueError("Incremental loads are not supported for Notion")

        source_fields = urlparse(uri)
        source_params = parse_qs(source_fields.query)
        api_key = source_params.get("api_key")
        if not api_key:
            raise ValueError("api_key in the URI is required to connect to Notion")

        return self.table_builder(
            database_ids=[{"id": table}],
            api_key=api_key[0],
        )


class ShopifySource:
    def handles_incrementality(self) -> bool:
        return True

    def dlt_source(self, uri: str, table: str, **kwargs):
        source_fields = urlparse(uri)
        source_params = parse_qs(source_fields.query)
        api_key = source_params.get("api_key")
        if not api_key:
            raise ValueError("api_key in the URI is required to connect to Shopify")

        date_args = {}
        if kwargs.get("interval_start"):
            date_args["start_date"] = kwargs.get("interval_start")

        if kwargs.get("interval_end"):
            date_args["end_date"] = kwargs.get("interval_end")

        resource = None
        if table in [
            "products",
            "products_legacy",
            "orders",
            "customers",
            "inventory_items",
            "transactions",
            "balance",
            "events",
            "price_rules",
            "discounts",
            "taxonomy",
        ]:
            resource = table
        else:
            raise ValueError(
                f"Table name '{table}' is not supported for Shopify source yet, if you are interested in it please create a GitHub issue at https://github.com/bruin-data/ingestr"
            )

        return shopify_source(
            private_app_password=api_key[0],
            shop_url=f"https://{source_fields.netloc}",
            **date_args,
        ).with_resources(resource)


class GorgiasSource:
    def handles_incrementality(self) -> bool:
        return True

    def dlt_source(self, uri: str, table: str, **kwargs):
        if kwargs.get("incremental_key"):
            raise ValueError(
                "Gorgias takes care of incrementality on its own, you should not provide incremental_key"
            )

        # gorgias://domain?api_key=<api_key>&email=<email>

        source_fields = urlparse(uri)
        source_params = parse_qs(source_fields.query)
        api_key = source_params.get("api_key")
        if not api_key:
            raise ValueError("api_key in the URI is required to connect to Gorgias")

        email = source_params.get("email")
        if not email:
            raise ValueError("email in the URI is required to connect to Gorgias")

        resource = None
        if table in ["customers", "tickets", "ticket_messages", "satisfaction_surveys"]:
            resource = table
        else:
            raise ValueError(
                f"Resource '{table}' is not supported for Gorgias source yet, if you are interested in it please create a GitHub issue at https://github.com/bruin-data/ingestr"
            )

        date_args = {}
        if kwargs.get("interval_start"):
            date_args["start_date"] = kwargs.get("interval_start")

        if kwargs.get("interval_end"):
            date_args["end_date"] = kwargs.get("interval_end")

        return gorgias_source(
            domain=source_fields.netloc,
            email=email[0],
            api_key=api_key[0],
            **date_args,
        ).with_resources(resource)


class GoogleSheetsSource:
    table_builder: Callable

    def __init__(self, table_builder=google_spreadsheet) -> None:
        self.table_builder = table_builder

    def handles_incrementality(self) -> bool:
        return False

    def dlt_source(self, uri: str, table: str, **kwargs):
        if kwargs.get("incremental_key"):
            raise ValueError("Incremental loads are not supported for Google Sheets")

        source_fields = urlparse(uri)
        source_params = parse_qs(source_fields.query)

        cred_path = source_params.get("credentials_path")
        credentials_base64 = source_params.get("credentials_base64")
        if not cred_path and not credentials_base64:
            raise ValueError(
                "credentials_path or credentials_base64 is required in the URI to get data from Google Sheets"
            )

        credentials = {}
        if cred_path:
            with open(cred_path[0], "r") as f:
                credentials = json.load(f)
        elif credentials_base64:
            credentials = json.loads(
                base64.b64decode(credentials_base64[0]).decode("utf-8")
            )

        table_fields = table_string_to_dataclass(table)
        return self.table_builder(
            credentials=credentials,
            spreadsheet_url_or_id=table_fields.dataset,
            range_names=[table_fields.table],
            get_named_ranges=False,
        )


class ChessSource:
    def handles_incrementality(self) -> bool:
        return True

    # chess://?players=john,peter
    def dlt_source(self, uri: str, table: str, **kwargs):
        if kwargs.get("incremental_key"):
            raise ValueError(
                "Chess takes care of incrementality on its own, you should not provide incremental_key"
            )

        source_fields = urlparse(uri)
        source_params = parse_qs(source_fields.query)
        list_players = None
        if "players" in source_params:
            list_players = source_params["players"][0].split(",")
        else:
            list_players = [
                "MagnusCarlsen",
                "HikaruNakamura",
                "ArjunErigaisi",
                "IanNepomniachtchi",
            ]

        date_args = {}
        start_date = kwargs.get("interval_start")
        end_date = kwargs.get("interval_end")
        if start_date and end_date:
            if isinstance(start_date, date) and isinstance(end_date, date):
                date_args["start_month"] = start_date.strftime("%Y/%m")
                date_args["end_month"] = end_date.strftime("%Y/%m")

        table_mapping = {
            "profiles": "players_profiles",
            "games": "players_games",
            "archives": "players_archives",
        }

        if table not in table_mapping:
            raise ValueError(
                f"Resource '{table}' is not supported for Chess source yet, if you are interested in it please create a GitHub issue at https://github.com/bruin-data/ingestr"
            )

        return source(players=list_players, **date_args).with_resources(
            table_mapping[table]
        )


class StripeAnalyticsSource:
    def handles_incrementality(self) -> bool:
        return True

    def dlt_source(self, uri: str, table: str, **kwargs):
        if kwargs.get("incremental_key"):
            raise ValueError(
                "Stripe takes care of incrementality on its own, you should not provide incremental_key"
            )

        api_key = None
        source_field = urlparse(uri)
        source_params = parse_qs(source_field.query)
        api_key = source_params.get("api_key")

        if not api_key:
            raise ValueError("api_key in the URI is required to connect to Stripe")

        endpoint = None
        table = str.capitalize(table)

        if table in [
            "Subscription",
            "Account",
            "Coupon",
            "Customer",
            "Product",
            "Price",
            "BalanceTransaction",
            "Invoice",
            "Event",
        ]:
            endpoint = table
        else:
            raise ValueError(
                f"Resource '{table}' is not supported for stripe source yet, if you are interested in it please create a GitHub issue at https://github.com/bruin-data/ingestr"
            )

        date_args = {}
        if kwargs.get("interval_start"):
            date_args["start_date"] = kwargs.get("interval_start")

        if kwargs.get("interval_end"):
            date_args["end_date"] = kwargs.get("interval_end")

        return stripe_source(
            endpoints=[
                endpoint,
            ],
            stripe_secret_key=api_key[0],
            **date_args,
        ).with_resources(endpoint)


class FacebookAdsSource:
    def handles_incrementality(self) -> bool:
        return True

    def dlt_source(self, uri: str, table: str, **kwargs):
        # facebook_ads://?access_token=abcd&account_id=1234
        if kwargs.get("incremental_key"):
            raise ValueError(
                "Facebook Ads takes care of incrementality on its own, you should not provide incremental_key"
            )

        access_token = None
        account_id = None
        source_field = urlparse(uri)
        source_params = parse_qs(source_field.query)
        access_token = source_params.get("access_token")
        account_id = source_params.get("account_id")

        if not access_token or not account_id:
            raise ValueError(
                "access_token and accound_id are required to connect to Facebook Ads."
            )

        endpoint = None
        if table in ["campaigns", "ad_sets", "ad_creatives", "ads", "leads"]:
            endpoint = table
        elif table in "facebook_insights":
            return facebook_insights_source(
                access_token=access_token[0],
                account_id=account_id[0],
            ).with_resources("facebook_insights")
        else:
            raise ValueError(
                "fResource '{table}' is not supported for Facebook Ads source yet, if you are interested in it please create a GitHub issue at https://github.com/bruin-data/ingestr"
            )

        return facebook_ads_source(
            access_token=access_token[0],
            account_id=account_id[0],
        ).with_resources(endpoint)


class SlackSource:
    def handles_incrementality(self) -> bool:
        return True

    def dlt_source(self, uri: str, table: str, **kwargs):
        if kwargs.get("incremental_key"):
            raise ValueError(
                "Slack takes care of incrementality on its own, you should not provide incremental_key"
            )
        # slack://?api_key=<apikey>
        api_key = None
        source_field = urlparse(uri)
        source_query = parse_qs(source_field.query)
        api_key = source_query.get("api_key")

        if not api_key:
            raise ValueError("api_key in the URI is required to connect to Slack")

        endpoint = None
        msg_channels = None
        if table in ["channels", "users", "access_logs"]:
            endpoint = table
        elif table.startswith("messages"):
            channels_part = table.split(":")[1]
            msg_channels = channels_part.split(",")
            endpoint = "messages"
        else:
            raise ValueError(
                f"Resource '{table}' is not supported for slack source yet, if you are interested in it please create a GitHub issue at https://github.com/bruin-data/ingestr"
            )

        date_args = {}
        if kwargs.get("interval_start"):
            date_args["start_date"] = kwargs.get("interval_start")

        if kwargs.get("interval_end"):
            date_args["end_date"] = kwargs.get("interval_end")

        return slack_source(
            access_token=api_key[0],
            table_per_channel=False,
            selected_channels=msg_channels,
            **date_args,
        ).with_resources(endpoint)


class HubspotSource:
    def handles_incrementality(self) -> bool:
        return True

    # hubspot://?api_key=<api_key>
    def dlt_source(self, uri: str, table: str, **kwargs):
        if kwargs.get("incremental_key"):
            raise ValueError(
                "Hubspot takes care of incrementality on its own, you should not provide incremental_key"
            )

        api_key = None
        source_parts = urlparse(uri)
        source_parmas = parse_qs(source_parts.query)
        api_key = source_parmas.get("api_key")

        if not api_key:
            raise ValueError("api_key in the URI is required to connect to Hubspot")

        endpoint = None
        if table in ["contacts", "companies", "deals", "tickets", "products", "quotes"]:
            endpoint = table
        else:
            raise ValueError(
                f"Resource '{table}' is not supported for Hubspot source yet, if you are interested in it please create a GitHub issue at https://github.com/bruin-data/ingestr"
            )

        return hubspot(
            api_key=api_key[0],
        ).with_resources(endpoint)


class AirtableSource:
    def handles_incrementality(self) -> bool:
        return False

    # airtable://?access_token=<access_token>&base_id=<base_id>

    def dlt_source(self, uri: str, table: str, **kwargs):
        if kwargs.get("incremental_key"):
            raise ValueError("Incremental loads are not supported for Airtable")

        if not table:
            raise ValueError("Source table is required to connect to Airtable")

        tables = table.split(",")

        source_parts = urlparse(uri)
        source_fields = parse_qs(source_parts.query)
        base_id = source_fields.get("base_id")
        access_token = source_fields.get("access_token")

        if not base_id or not access_token:
            raise ValueError(
                "base_id and access_token in the URI are required to connect to Airtable"
            )

        return airtable_source(
            base_id=base_id[0], table_names=tables, access_token=access_token[0]
        )


class KlaviyoSource:
    def handles_incrementality(self) -> bool:
        return True

    def dlt_source(self, uri: str, table: str, **kwargs):
        if kwargs.get("incremental_key"):
            raise ValueError(
                "klaviyo_source takes care of incrementality on its own, you should not provide incremental_key"
            )

        source_fields = urlparse(uri)
        source_params = parse_qs(source_fields.query)
        api_key = source_params.get("api_key")

        if not api_key:
            raise ValueError("api_key in the URI is required to connect to klaviyo")

        resource = None
        if table in [
            "events",
            "profiles",
            "campaigns",
            "metrics",
            "tags",
            "coupons",
            "catalog-variants",
            "catalog-categories",
            "catalog-items",
            "forms",
            "lists",
            "images",
            "segments",
            "flows",
            "templates",
        ]:
            resource = table
        else:
            raise ValueError(
                f"Resource '{table}' is not supported for Klaviyo source yet, if you are interested in it please create a GitHub issue at https://github.com/bruin-data/ingestr"
            )

        start_date = kwargs.get("interval_start") or "2000-01-01"
        return klaviyo_source(
            api_key=api_key[0],
            start_date=start_date,
        ).with_resources(resource)


class KafkaSource:
    def handles_incrementality(self) -> bool:
        return False

    def dlt_source(self, uri: str, table: str, **kwargs):
        # kafka://?bootstrap_servers=localhost:9092&group_id=test_group&security_protocol=SASL_SSL&sasl_mechanisms=PLAIN&sasl_username=example_username&sasl_password=example_secret
        source_fields = urlparse(uri)
        source_params = parse_qs(source_fields.query)

        bootstrap_servers = source_params.get("bootstrap_servers")
        group_id = source_params.get("group_id")
        security_protocol = source_params.get("security_protocol", [])
        sasl_mechanisms = source_params.get("sasl_mechanisms", [])
        sasl_username = source_params.get("sasl_username", [])
        sasl_password = source_params.get("sasl_password", [])
        batch_size = source_params.get("batch_size", [3000])
        batch_timeout = source_params.get("batch_timeout", [3])

        if not bootstrap_servers:
            raise ValueError(
                "bootstrap_servers in the URI is required to connect to kafka"
            )

        if not group_id:
            raise ValueError("group_id in the URI is required to connect to kafka")

        start_date = kwargs.get("interval_start")
        return kafka_consumer(
            topics=[table],
            credentials=KafkaCredentials(
                bootstrap_servers=bootstrap_servers[0],
                group_id=group_id[0],
                security_protocol=(
                    security_protocol[0] if len(security_protocol) > 0 else None
                ),  # type: ignore
                sasl_mechanisms=(
                    sasl_mechanisms[0] if len(sasl_mechanisms) > 0 else None
                ),  # type: ignore
                sasl_username=sasl_username[0] if len(sasl_username) > 0 else None,  # type: ignore
                sasl_password=sasl_password[0] if len(sasl_password) > 0 else None,  # type: ignore
            ),
            start_from=start_date,
            batch_size=int(batch_size[0]),
            batch_timeout=int(batch_timeout[0]),
        )


class AdjustSource:
    def handles_incrementality(self) -> bool:
        return True

    def dlt_source(self, uri: str, table: str, **kwargs):
        if kwargs.get("incremental_key") and not table.startswith("custom:"):
            raise ValueError(
                "Adjust takes care of incrementality on its own, you should not provide incremental_key"
            )

        source_part = urlparse(uri)
        source_params = parse_qs(source_part.query)
        api_key = source_params.get("api_key")

        if not api_key:
            raise ValueError("api_key in the URI is required to connect to Adjust")

        lookback_days = int(source_params.get("lookback_days", [30])[0])

        start_date = (
            pendulum.now()
            .replace(hour=0, minute=0, second=0, microsecond=0)
            .subtract(days=lookback_days)
        )
        if kwargs.get("interval_start"):
            start_date = (
                ensure_pendulum_datetime(str(kwargs.get("interval_start")))
                .replace(hour=0, minute=0, second=0, microsecond=0)
                .subtract(days=lookback_days)
            )

        end_date = pendulum.now()
        if kwargs.get("interval_end"):
            end_date = ensure_pendulum_datetime(str(kwargs.get("interval_end")))

        dimensions = None
        metrics = None
        filters = []
        if table.startswith("custom:"):
            fields = table.split(":", 3)
            if len(fields) != 3 and len(fields) != 4:
                raise ValueError(
                    "Invalid Adjust custom table format. Expected format: custom:<dimensions>,<metrics> or custom:<dimensions>:<metrics>:<filters>"
                )

            dimensions = fields[1].split(",")
            metrics = fields[2].split(",")
            table = "custom"

            found = False
            for dimension in dimensions:
                if dimension in REQUIRED_CUSTOM_DIMENSIONS:
                    found = True
                    break

            if not found:
                raise ValueError(
                    f"At least one of the required dimensions is missing for custom Adjust report: {REQUIRED_CUSTOM_DIMENSIONS}"
                )

            if len(fields) == 4:
                filters_raw = fields[3]
                filters = parse_filters(filters_raw)

        src = adjust_source(
            start_date=start_date,
            end_date=end_date,
            api_key=api_key[0],
            dimensions=dimensions,
            metrics=metrics,
            merge_key=kwargs.get("merge_key"),
            filters=filters,
        )

        return src.with_resources(table)


class AppsflyerSource:
    def handles_incrementality(self) -> bool:
        return True

    def dlt_source(self, uri: str, table: str, **kwargs):
        if kwargs.get("incremental_key"):
            raise ValueError(
                "Appsflyer_Source takes care of incrementality on its own, you should not provide incremental_key"
            )

        source_fields = urlparse(uri)
        source_params = parse_qs(source_fields.query)
        api_key = source_params.get("api_key")

        if not api_key:
            raise ValueError("api_key in the URI is required to connect to Appsflyer")

        resource = None
        if table in ["campaigns", "creatives"]:
            resource = table
        else:
            raise ValueError(
                f"Resource '{table}' is not supported for Appsflyer source yet, if you are interested in it please create a GitHub issue at https://github.com/bruin-data/ingestr"
            )

        start_date = kwargs.get("interval_start") or "2024-01-02"
        end_date = kwargs.get("interval_end") or "2024-01-29"

        return appsflyer_source(
            api_key=api_key[0],
            start_date=start_date,
            end_date=end_date,
        ).with_resources(resource)


class ZendeskSource:
    def handles_incrementality(self) -> bool:
        return True

    def dlt_source(self, uri: str, table: str, **kwargs):
        if kwargs.get("incremental_key"):
            raise ValueError(
                "Zendesk takes care of incrementality on its own, you should not provide incremental_key"
            )

        interval_start = kwargs.get("interval_start")
        interval_end = kwargs.get("interval_end")
        start_date = (
            interval_start.strftime("%Y-%m-%d") if interval_start else "2000-01-01"
        )
        end_date = interval_end.strftime("%Y-%m-%d") if interval_end else None

        source_fields = urlparse(uri)
        subdomain = source_fields.hostname
        if not subdomain:
            raise ValueError("Subdomain is required to connect with Zendesk")

        if not source_fields.username and source_fields.password:
            oauth_token = source_fields.password
            if not oauth_token:
                raise ValueError(
                    "oauth_token in the URI is required to connect to Zendesk"
                )
            credentials = ZendeskCredentialsOAuth(
                subdomain=subdomain, oauth_token=oauth_token
            )
        elif source_fields.username and source_fields.password:
            email = source_fields.username
            api_token = source_fields.password
            if not email or not api_token:
                raise ValueError(
                    "Both email and token must be provided to connect to Zendesk"
                )
            credentials = ZendeskCredentialsToken(
                subdomain=subdomain, email=email, token=api_token
            )
        else:
            raise ValueError("Invalid URI format")

        if table in [
            "ticket_metrics",
            "users",
            "ticket_metric_events",
            "ticket_forms",
            "tickets",
            "targets",
            "activities",
            "brands",
            "groups",
            "organizations",
            "sla_policies",
            "automations",
        ]:
            return zendesk_support(
                credentials=credentials, start_date=start_date, end_date=end_date
            ).with_resources(table)
        elif table in [
            "greetings",
            "settings",
            "addresses",
            "legs_incremental",
            "calls",
            "phone_numbers",
            "lines",
            "agents_activity",
        ]:
            return zendesk_talk(
                credentials=credentials, start_date=start_date, end_date=end_date
            ).with_resources(table)
        elif table in ["chats"]:
            return zendesk_chat(
                credentials=credentials, start_date=start_date, end_date=end_date
            ).with_resources(table)
        else:
            raise ValueError(
                "fResource '{table}' is not supported for Zendesk source yet, if you are interested in it please create a GitHub issue at https://github.com/bruin-data/ingestr"
            )


class S3Source:
    def handles_incrementality(self) -> bool:
        return True

    def dlt_source(self, uri: str, table: str, **kwargs):
        if kwargs.get("incremental_key"):
            raise ValueError(
                "S3 takes care of incrementality on its own, you should not provide incremental_key"
            )

        parsed_uri = urlparse(uri)
        source_fields = parse_qs(quote(parsed_uri.query, safe="=&"))
        access_key_id = source_fields.get("access_key_id")
        if not access_key_id:
            raise ValueError("access_key_id is required to connect to S3")

        secret_access_key = source_fields.get("secret_access_key")
        if not secret_access_key:
            raise ValueError("secret_access_key is required to connect to S3")

        bucket_name, path_to_file = blob.parse_uri(parsed_uri, table)
        if not bucket_name or not path_to_file:
            raise InvalidBlobTableError("S3")

        bucket_url = f"s3://{bucket_name}/"

        fs = s3fs.S3FileSystem(
            key=access_key_id[0],
            secret=secret_access_key[0],
        )

        file_extension = path_to_file.split(".")[-1]
        if file_extension == "csv":
            endpoint = "read_csv"
        elif file_extension == "jsonl":
            endpoint = "read_jsonl"
        elif file_extension == "parquet":
            endpoint = "read_parquet"
        else:
            raise ValueError(
                "S3 Source only supports specific formats files: csv, jsonl, parquet"
            )

        return readers(bucket_url, fs, path_to_file).with_resources(endpoint)


class TikTokSource:
    # tittok://?access_token=<access_token>&advertiser_id=<advertiser_id>
    def handles_incrementality(self) -> bool:
        return True

    def dlt_source(self, uri: str, table: str, **kwargs):
        endpoint = "custom_reports"

        parsed_uri = urlparse(uri)
        source_fields = parse_qs(parsed_uri.query)

        access_token = source_fields.get("access_token")
        if not access_token:
            raise ValueError("access_token is required to connect to TikTok")

        timezone = "UTC"
        if source_fields.get("timezone") is not None:
            timezone = source_fields.get("timezone")[0]  # type: ignore

        advertiser_ids = source_fields.get("advertiser_ids")
        if not advertiser_ids:
            raise ValueError("advertiser_ids is required to connect to TikTok")

        advertiser_ids = advertiser_ids[0].replace(" ", "").split(",")

        start_date = pendulum.now().subtract(days=30).in_tz(timezone)
        end_date = ensure_pendulum_datetime(pendulum.now()).in_tz(timezone)

        interval_start = kwargs.get("interval_start")
        if interval_start is not None:
            start_date = ensure_pendulum_datetime(interval_start).in_tz(timezone)

        interval_end = kwargs.get("interval_end")
        if interval_end is not None:
            end_date = ensure_pendulum_datetime(interval_end).in_tz(timezone)

        page_size = min(1000, kwargs.get("page_size", 1000))

        if table.startswith("custom:"):
            fields = table.split(":", 3)
            if len(fields) != 3 and len(fields) != 4:
                raise ValueError(
                    "Invalid TikTok custom table format. Expected format: custom:<dimensions>,<metrics> or custom:<dimensions>:<metrics>:<filters>"
                )

            dimensions = fields[1].replace(" ", "").split(",")
            if (
                "campaign_id" not in dimensions
                and "adgroup_id" not in dimensions
                and "ad_id" not in dimensions
            ):
                raise ValueError(
                    "TikTok API requires at least one ID dimension, please use one of the following dimensions: [campaign_id, adgroup_id, ad_id]"
                )

            if "advertiser_id" in dimensions:
                dimensions.remove("advertiser_id")

            metrics = fields[2].replace(" ", "").split(",")
            filtering_param = False
            filter_name = ""
            filter_value = []
            if len(fields) == 4:

                def parse_filters(filters_raw: str) -> dict:
                    # Parse filter string like "key1=value1,key2=value2,value3,value4"
                    filters = {}
                    current_key = None

                    for item in filters_raw.split(","):
                        if "=" in item:
                            # Start of a new key-value pair
                            key, value = item.split("=")
                            filters[key] = [value]  # Always start with a list
                            current_key = key
                        elif current_key is not None:
                            # Additional value for the current key
                            filters[current_key].append(item)

                    # Convert single-item lists to simple values
                    return {k: v[0] if len(v) == 1 else v for k, v in filters.items()}

                filtering_param = True
                filters = parse_filters(fields[3])
                if len(filters) > 1:
                    raise ValueError(
                        "Only one filter is allowed for TikTok custom reports"
                    )
                filter_name = list(filters.keys())[0]
                filter_value = list(map(int, filters[list(filters.keys())[0]]))

        return tiktok_source(
            start_date=start_date,
            end_date=end_date,
            access_token=access_token[0],
            advertiser_ids=advertiser_ids,
            timezone=timezone,
            dimensions=dimensions,
            metrics=metrics,
            page_size=page_size,
            filter_name=filter_name,
            filter_value=filter_value,
            filtering_param=filtering_param,
        ).with_resources(endpoint)


class AsanaSource:
    resources = [
        "workspaces",
        "projects",
        "sections",
        "tags",
        "tasks",
        "stories",
        "teams",
        "users",
    ]

    def handles_incrementality(self) -> bool:
        return False

    def dlt_source(self, uri: str, table: str, **kwargs):
        parsed_uri = urlparse(uri)
        params = parse_qs(parsed_uri.query)

        workspace = parsed_uri.hostname
        access_token = params.get("access_token")

        if not workspace:
            raise ValueError("workspace ID must be specified in the URI")

        if not access_token:
            raise ValueError("access_token is required for connecting to Asana")

        if table not in self.resources:
            raise ValueError(
                f"Resource '{table}' is not supported for Asana source yet, if you are interested in it please create a GitHub issue at https://github.com/bruin-data/ingestr"
            )

        dlt.secrets["sources.asana_source.access_token"] = access_token[0]
        src = asana_source()
        src.workspaces.add_filter(lambda w: w["gid"] == workspace)
        return src.with_resources(table)


class DynamoDBSource:
    AWS_ENDPOINT_PATTERN = re.compile(".*\.(.+)\.amazonaws\.com")

    def infer_aws_region(self, uri: ParseResult) -> Optional[str]:
        # try to infer from URI
        matches = self.AWS_ENDPOINT_PATTERN.match(uri.netloc)
        if matches is not None:
            return matches[1]

        # else obtain region from query string
        region = parse_qs(uri.query).get("region")
        if region is None:
            return None
        return region[0]

    def get_endpoint_url(self, url: ParseResult) -> str:
        if self.AWS_ENDPOINT_PATTERN.match(url.netloc) is not None:
            return f"https://{url.hostname}"
        return f"http://{url.netloc}"

    def handles_incrementality(self) -> bool:
        return False

    def dlt_source(self, uri: str, table: str, **kwargs):
        parsed_uri = urlparse(uri)

        region = self.infer_aws_region(parsed_uri)
        if not region:
            raise ValueError("region is required to connect to Dynamodb")

        qs = parse_qs(quote(parsed_uri.query, safe="=&"))
        access_key = qs.get("access_key_id")

        if not access_key:
            raise ValueError("access_key_id is required to connect to Dynamodb")

        secret_key = qs.get("secret_access_key")
        if not secret_key:
            raise ValueError("secret_access_key is required to connect to Dynamodb")

        creds = AwsCredentials(
            aws_access_key_id=access_key[0],
            aws_secret_access_key=TSecretStrValue(secret_key[0]),
            region_name=region,
            endpoint_url=self.get_endpoint_url(parsed_uri),
        )

        incremental = None
        incremental_key = kwargs.get("incremental_key")

        if incremental_key:
            incremental = dlt.sources.incremental(
                incremental_key.strip(),
                initial_value=isotime(kwargs.get("interval_start")),
                end_value=isotime(kwargs.get("interval_end")),
                range_end="closed",
                range_start="closed",
            )

        # bug: we never validate table.
        return dynamodb(table, creds, incremental)


class GoogleAnalyticsSource:
    def handles_incrementality(self) -> bool:
        return True

    def dlt_source(self, uri: str, table: str, **kwargs):
        parse_uri = urlparse(uri)
        source_fields = parse_qs(parse_uri.query)
        cred_path = source_fields.get("credentials_path")

        if not cred_path:
            raise ValueError("credentials_path is required to connect Google Analytics")
        credentials = {}

        with open(cred_path[0], "r") as f:
            credentials = json.load(f)

        property_id = source_fields.get("property_id")
        if not property_id:
            raise ValueError("property_id is required to connect to Google Analytics")

        fields = table.split(":")
        if len(fields) != 3:
            raise ValueError(
                "Invalid table format. Expected format: custom:<dimensions>:<metrics>"
            )

        dimensions = fields[1].replace(" ", "").split(",")

        datetime = ""
        for dimension_datetime in ["date", "dateHourMinute", "dateHour"]:
            if dimension_datetime in dimensions:
                datetime = dimension_datetime
                break
        else:
            raise ValueError(
                "You must provide at least one dimension: [dateHour, dateHourMinute, date]"
            )

        metrics = fields[2].replace(" ", "").split(",")
        queries = [
            {"resource_name": "custom", "dimensions": dimensions, "metrics": metrics}
        ]

        start_date = pendulum.now().subtract(days=30).start_of("day")
        if kwargs.get("interval_start") is not None:
            start_date = pendulum.instance(kwargs.get("interval_start"))  # type: ignore

        end_date = pendulum.now()
        if kwargs.get("interval_end") is not None:
            end_date = pendulum.instance(kwargs.get("interval_end"))  # type: ignore

        return google_analytics(
            property_id=property_id[0],
            start_date=start_date,
            end_date=end_date,
            datetime_dimension=datetime,
            queries=queries,
            credentials=credentials,
        ).with_resources("basic_report")


class GitHubSource:
    def handles_incrementality(self) -> bool:
        return True

    def dlt_source(self, uri: str, table: str, **kwargs):
        if kwargs.get("incremental_key"):
            raise ValueError(
                "Github takes care of incrementality on its own, you should not provide incremental_key"
            )
        # github://?access_token=<access_token>&owner=<owner>&repo=<repo>
        parsed_uri = urlparse(uri)
        source_fields = parse_qs(parsed_uri.query)

        owner = source_fields.get("owner", [None])[0]
        if not owner:
            raise ValueError(
                "owner of the repository is required to connect with GitHub"
            )

        repo = source_fields.get("repo", [None])[0]
        if not repo:
            raise ValueError(
                "repo variable is required to retrieve data for a specific repository from GitHub."
            )

        access_token = source_fields.get("access_token", [""])[0]

        if table in ["issues", "pull_requests"]:
            return github_reactions(
                owner=owner, name=repo, access_token=access_token
            ).with_resources(table)
        elif table == "repo_events":
            return github_repo_events(owner=owner, name=repo, access_token=access_token)
        elif table == "stargazers":
            return github_stargazers(owner=owner, name=repo, access_token=access_token)
        else:
            raise ValueError(
                f"Resource '{table}' is not supported for GitHub source yet, if you are interested in it please create a GitHub issue at https://github.com/bruin-data/ingestr"
            )


class AppleAppStoreSource:
    def handles_incrementality(self) -> bool:
        return True

    def init_client(
        self,
        key_id: str,
        issuer_id: str,
        key_path: Optional[List[str]],
        key_base64: Optional[List[str]],
    ):
        key = None
        if key_path is not None:
            with open(key_path[0]) as f:
                key = f.read()
        else:
            key = base64.b64decode(key_base64[0]).decode()  # type: ignore

        return AppStoreConnectClient(key.encode(), key_id, issuer_id)

    def dlt_source(self, uri: str, table: str, **kwargs):
        if kwargs.get("incremental_key"):
            raise ValueError(
                "App Store takes care of incrementality on its own, you should not provide incremental_key"
            )
        parsed_uri = urlparse(uri)
        params = parse_qs(parsed_uri.query)

        key_id = params.get("key_id")
        if key_id is None:
            raise MissingValueError("key_id", "App Store")

        key_path = params.get("key_path")
        key_base64 = params.get("key_base64")
        key_available = any(
            map(
                lambda x: x is not None,
                [key_path, key_base64],
            )
        )
        if key_available is False:
            raise MissingValueError("key_path or key_base64", "App Store")

        issuer_id = params.get("issuer_id")
        if issuer_id is None:
            raise MissingValueError("issuer_id", "App Store")

        client = self.init_client(key_id[0], issuer_id[0], key_path, key_base64)

        app_ids = params.get("app_id")
        if ":" in table:
            intended_table, app_ids_override = table.split(":", maxsplit=1)
            app_ids = app_ids_override.split(",")
            table = intended_table

        if app_ids is None:
            raise MissingValueError("app_id", "App Store")

        src = app_store(
            client,
            app_ids,
            start_date=kwargs.get(
                "interval_start", datetime.now() - timedelta(days=30)
            ),
            end_date=kwargs.get("interval_end"),
        )

        if table not in src.resources:
            raise UnsupportedResourceError(table, "AppStore")

        return src.with_resources(table)


class GCSSource:
    def handles_incrementality(self) -> bool:
        return True

    def dlt_source(self, uri: str, table: str, **kwargs):
        if kwargs.get("incremental_key"):
            raise ValueError(
                "GCS takes care of incrementality on its own, you should not provide incremental_key"
            )

        parsed_uri = urlparse(uri)
        params = parse_qs(parsed_uri.query)

        bucket_name, path_to_file = blob.parse_uri(parsed_uri, table)
        if not bucket_name or not path_to_file:
            raise InvalidBlobTableError("GCS")

        bucket_url = f"gs://{bucket_name}"

        credentials_path = params.get("credentials_path")
        credentials_base64 = params.get("credentials_base64")
        credentials_available = any(
            map(
                lambda x: x is not None,
                [credentials_path, credentials_base64],
            )
        )
        if credentials_available is False:
            raise MissingValueError("credentials_path or credentials_base64", "GCS")

        credentials = None
        if credentials_path:
            credentials = credentials_path[0]
        else:
            credentials = json.loads(base64.b64decode(credentials_base64[0]).decode())  # type: ignore

        # There's a compatiblity issue between google-auth, dlt and gcsfs
        # that makes it difficult to use google.oauth2.service_account.Credentials
        # (The RECOMMENDED way of passing service account credentials)
        # directly with gcsfs. As a workaround, we construct the GCSFileSystem
        # and pass it directly to filesystem.readers.
        fs = gcsfs.GCSFileSystem(
            token=credentials,
        )

        file_extension = path_to_file.split(".")[-1]
        if file_extension == "csv":
            endpoint = "read_csv"
        elif file_extension == "jsonl":
            endpoint = "read_jsonl"
        elif file_extension == "parquet":
            endpoint = "read_parquet"
        else:
            raise ValueError(
                "GCS Source only supports specific formats files: csv, jsonl, parquet"
            )

        return readers(bucket_url, fs, path_to_file).with_resources(endpoint)
<<<<<<< HEAD


class GoogleAdsSource:
    def handles_incrementality(self) -> bool:
        return True

    def init_client(self, params: Dict[str, List[str]]) -> GoogleAdsClient:
        dev_token = params.get("dev_token")
        if dev_token is None or len(dev_token) == 0:
            raise MissingValueError("dev_token", "Google Ads")

        credentials_path = params.get("credentials_path")
        credentials_base64 = params.get("credentials_base64")
        credentials_available = any(
            map(
                lambda x: x is not None,
                [credentials_path, credentials_base64],
            )
        )
        if credentials_available is False:
            raise MissingValueError(
                "credentials_path or credentials_base64", "Google Ads"
            )

        path = None
        fd = None
        if credentials_path:
            path = credentials_path[0]
        else:
            (fd, path) = tempfile.mkstemp(prefix="secret-")
            secret = base64.b64decode(credentials_base64[0])  # type: ignore
            os.write(fd, secret)
            os.close(fd)

        conf = {
            "json_key_file_path": path,
            "use_proto_plus": True,
            "developer_token": dev_token[0],
        }
        try:
            client = GoogleAdsClient.load_from_dict(conf)
        finally:
            if fd is not None:
                os.remove(path)

        return client

    def dlt_source(self, uri: str, table: str, **kwargs):
        if kwargs.get("incremental_key") is not None:
            raise ValueError(
                "Google Ads takes care of incrementality on its own, you should not provide incremental_key"
            )

        parsed_uri = urlparse(uri)

        customer_id = parsed_uri.hostname
        if not customer_id:
            raise MissingValueError("customer_id", "Google Ads")

        params = parse_qs(parsed_uri.query)
        client = self.init_client(params)

        start_date = kwargs.get("interval_start") or datetime.now(
            tz=timezone.utc
        ) - timedelta(days=30)
        end_date = kwargs.get("interval_end")

        # most combinations of explict start/end dates are automatically handled.
        # however, in the scenario where only the end date is provided, we need to
        # calculate the start date based on the end date.
        if (
            kwargs.get("interval_end") is not None
            and kwargs.get("interval_start") is None
        ):
            start_date = end_date - timedelta(days=30)  # type: ignore

        report_spec = None
        if table.startswith("daily:"):
            report_spec = table
            table = "daily_report"

        src = google_ads(
            client,
            customer_id,
            report_spec,
            start_date=start_date,
            end_date=end_date,
        )

        if table not in src.resources:
            raise UnsupportedResourceError(table, "Google Ads")

        return src.with_resources(table)
=======
>>>>>>> e0583b31


class LinkedInAdsSource:
    def handles_incrementality(self) -> bool:
        return True

    def dlt_source(self, uri: str, table: str, **kwargs):
        parsed_uri = urlparse(uri)
        source_fields = parse_qs(parsed_uri.query)

        access_token = source_fields.get("access_token")
        if not access_token:
            raise ValueError("access_token is required to connect to LinkedIn Ads")

        account_ids = source_fields.get("account_ids")

        if not account_ids:
            raise ValueError("account_ids is required to connect to LinkedIn Ads")
        account_ids = account_ids[0].replace(" ", "").split(",")

        interval_start = kwargs.get("interval_start")
        interval_end = kwargs.get("interval_end")
        start_date = (
            ensure_pendulum_datetime(interval_start).date()
            if interval_start
            else pendulum.datetime(2018, 1, 1).date()
        )
        end_date = (
            ensure_pendulum_datetime(interval_end).date() if interval_end else None
        )

        fields = table.split(":")
        if len(fields) != 3:
            raise ValueError(
                "Invalid table format. Expected format: custom:<dimensions>:<metrics>"
            )

        dimensions = fields[1].replace(" ", "").split(",")
        dimensions = [item for item in dimensions if item.strip()]
        if (
            "campaign" not in dimensions
            and "creative" not in dimensions
            and "account" not in dimensions
        ):
            raise ValueError(
                "'campaign', 'creative' or 'account' is required to connect to LinkedIn Ads, please provide at least one of these dimensions."
            )
        if "date" not in dimensions and "month" not in dimensions:
            raise ValueError(
                "'date' or 'month' is required to connect to LinkedIn Ads, please provide at least one of these dimensions."
            )

        if "date" in dimensions:
            time_granularity = TimeGranularity.daily
            dimensions.remove("date")
        else:
            time_granularity = TimeGranularity.monthly
            dimensions.remove("month")

        dimension = Dimension[dimensions[0]]

        metrics = fields[2].replace(" ", "").split(",")
        metrics = [item for item in metrics if item.strip()]
        if "dateRange" not in metrics:
            metrics.append("dateRange")
        if "pivotValues" not in metrics:
            metrics.append("pivotValues")

        return linked_in_ads_source(
            start_date=start_date,
            end_date=end_date,
            access_token=access_token[0],
            account_ids=account_ids,
            dimension=dimension,
            metrics=metrics,
            time_granularity=time_granularity,
        ).with_resources("custom_reports")<|MERGE_RESOLUTION|>--- conflicted
+++ resolved
@@ -1567,8 +1567,6 @@
             )
 
         return readers(bucket_url, fs, path_to_file).with_resources(endpoint)
-<<<<<<< HEAD
-
 
 class GoogleAdsSource:
     def handles_incrementality(self) -> bool:
@@ -1661,8 +1659,6 @@
             raise UnsupportedResourceError(table, "Google Ads")
 
         return src.with_resources(table)
-=======
->>>>>>> e0583b31
 
 
 class LinkedInAdsSource:
