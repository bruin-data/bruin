import base64
import csv
import json
import os
import re
import tempfile
from datetime import date, datetime, timedelta, timezone
from typing import (
    Any,
    Callable,
    Dict,
    Iterator,
    List,
    Literal,
    Optional,
    TypeAlias,
    Union,
)
from urllib.parse import ParseResult, parse_qs, quote, urlencode, urlparse

import pendulum
from dlt.common.time import ensure_pendulum_datetime
from dlt.extract import Incremental
from dlt.extract.exceptions import ResourcesNotFoundError
from dlt.sources import incremental as dlt_incremental
from dlt.sources.credentials import (
    ConnectionStringCredentials,
)

from ingestr.src import blob
from ingestr.src.errors import (
    InvalidBlobTableError,
    MissingValueError,
    UnsupportedResourceError,
)
from ingestr.src.table_definition import TableDefinition, table_string_to_dataclass


class SqlSource:
    table_builder: Callable

    def __init__(self, table_builder=None) -> None:
        if table_builder is None:
            from dlt.sources.sql_database import sql_table

            table_builder = sql_table

        self.table_builder = table_builder

    def handles_incrementality(self) -> bool:
        return False

    def dlt_source(self, uri: str, table: str, **kwargs):
        table_fields = TableDefinition(dataset="custom", table="custom")
        if not table.startswith("query:"):
            if uri.startswith("spanner://"):
                table_fields = TableDefinition(dataset="", table=table)
            else:
                table_fields = table_string_to_dataclass(table)

        incremental = None
        if kwargs.get("incremental_key"):
            start_value = kwargs.get("interval_start")
            end_value = kwargs.get("interval_end")
            incremental = dlt_incremental(
                kwargs.get("incremental_key", ""),
                initial_value=start_value,
                end_value=end_value,
                range_end="closed",
                range_start="closed",
            )

        engine_adapter_callback = None

        if uri.startswith("mysql://"):
            uri = uri.replace("mysql://", "mysql+pymysql://")

        # clickhouse://<username>:<password>@<host>:<port>?secure=<secure>
        if uri.startswith("clickhouse://"):
            parsed_uri = urlparse(uri)

            username = parsed_uri.username
            if not username:
                raise ValueError(
                    "A username is required to connect to the ClickHouse database."
                )

            password = parsed_uri.password
            if not password:
                raise ValueError(
                    "A password is required to authenticate with the ClickHouse database."
                )

            host = parsed_uri.hostname
            if not host:
                raise ValueError(
                    "The hostname or IP address of the ClickHouse server is required to establish a connection."
                )

            port = parsed_uri.port
            if not port:
                raise ValueError(
                    "The TCP port of the ClickHouse server is required to establish a connection."
                )

            query_params = parse_qs(parsed_uri.query)

            if "http_port" in query_params:
                del query_params["http_port"]

            if "secure" not in query_params:
                query_params["secure"] = ["1"]

            uri = parsed_uri._replace(
                scheme="clickhouse+native",
                query=urlencode(query_params, doseq=True),
            ).geturl()

        if uri.startswith("db2://"):
            uri = uri.replace("db2://", "db2+ibm_db://")

        if uri.startswith("spanner://"):
            parsed_uri = urlparse(uri)
            query_params = parse_qs(parsed_uri.query)

            project_id_param = query_params.get("project_id")
            instance_id_param = query_params.get("instance_id")
            database_param = query_params.get("database")

            cred_path = query_params.get("credentials_path")
            cred_base64 = query_params.get("credentials_base64")

            if not project_id_param or not instance_id_param or not database_param:
                raise ValueError(
                    "project_id, instance_id and database are required in the URI to get data from Google Spanner"
                )

            project_id = project_id_param[0]
            instance_id = instance_id_param[0]
            database = database_param[0]

            if not cred_path and not cred_base64:
                raise ValueError(
                    "credentials_path or credentials_base64 is required in the URI to get data from Google Sheets"
                )
            if cred_path:
                os.environ["GOOGLE_APPLICATION_CREDENTIALS"] = cred_path[0]
            elif cred_base64:
                credentials = json.loads(
                    base64.b64decode(cred_base64[0]).decode("utf-8")
                )
                temp = tempfile.NamedTemporaryFile(
                    mode="w", delete=False, suffix=".json"
                )
                json.dump(credentials, temp)
                temp.close()
                os.environ["GOOGLE_APPLICATION_CREDENTIALS"] = temp.name

            uri = f"spanner+spanner:///projects/{project_id}/instances/{instance_id}/databases/{database}"

            def eng_callback(engine):
                return engine.execution_options(read_only=True)

            engine_adapter_callback = eng_callback

        from dlt.common.libs.sql_alchemy import (
            Engine,
            MetaData,
        )
        from dlt.sources.sql_database.schema_types import (
            ReflectionLevel,
            SelectAny,
            Table,
            TTypeAdapter,
        )
        from sqlalchemy import Column
        from sqlalchemy import types as sa

        from ingestr.src.filters import table_adapter_exclude_columns
        from ingestr.src.sql_database.callbacks import (
            chained_query_adapter_callback,
            custom_query_variable_subsitution,
            limit_callback,
            type_adapter_callback,
        )

        query_adapters = []
        if kwargs.get("sql_limit"):
            query_adapters.append(
                limit_callback(kwargs.get("sql_limit"), kwargs.get("incremental_key"))
            )

        defer_table_reflect = False
        sql_backend = kwargs.get("sql_backend", "sqlalchemy")
        if table.startswith("query:"):
            if kwargs.get("sql_limit"):
                raise ValueError(
                    "sql_limit is not supported for custom queries, please apply the limit in the query instead"
                )

            sql_backend = "sqlalchemy"
            defer_table_reflect = True
            query_value = table.split(":", 1)[1]

            TableBackend: TypeAlias = Literal[
                "sqlalchemy", "pyarrow", "pandas", "connectorx"
            ]
            TQueryAdapter: TypeAlias = Callable[[SelectAny, Table], SelectAny]
            import dlt
            from dlt.common.typing import TDataItem

            # this is a very hacky version of the table_rows function. it is built this way to go around the dlt's table loader.
            # I didn't want to write a full fledged sqlalchemy source for now, and wanted to benefit from the existing stuff to begin with.
            # this is by no means a production ready solution, but it works for now.
            # the core idea behind this implementation is to create a mock table instance with the columns that are absolutely necessary for the incremental load to work.
            # the table loader will then use the query adapter callback to apply the actual query and load the rows.
            def table_rows(
                engine: Engine,
                table: Union[Table, str],
                metadata: MetaData,
                chunk_size: int,
                backend: TableBackend,
                incremental: Optional[Incremental[Any]] = None,
                table_adapter_callback: Callable[[Table], None] = None,  # type: ignore
                reflection_level: ReflectionLevel = "minimal",
                backend_kwargs: Dict[str, Any] = None,  # type: ignore
                type_adapter_callback: Optional[TTypeAdapter] = None,
                included_columns: Optional[List[str]] = None,
                query_adapter_callback: Optional[TQueryAdapter] = None,
                resolve_foreign_keys: bool = False,
            ) -> Iterator[TDataItem]:
                hints = {  # type: ignore
                    "columns": [],
                }
                cols = []  # type: ignore

                if incremental:
                    switchDict = {
                        int: sa.INTEGER,
                        datetime: sa.TIMESTAMP,
                        date: sa.DATE,
                        pendulum.Date: sa.DATE,
                        pendulum.DateTime: sa.TIMESTAMP,
                    }

                    if incremental.last_value is not None:
                        cols.append(
                            Column(
                                incremental.cursor_path,
                                switchDict[type(incremental.last_value)],  # type: ignore
                            )
                        )
                    else:
                        cols.append(Column(incremental.cursor_path, sa.TIMESTAMP))  # type: ignore

                table = Table(
                    "query_result",
                    metadata,
                    *cols,
                )

                from dlt.sources.sql_database.helpers import TableLoader

                loader = TableLoader(
                    engine,
                    backend,
                    table,
                    hints["columns"],  # type: ignore
                    incremental=incremental,
                    chunk_size=chunk_size,
                    query_adapter_callback=query_adapter_callback,
                )
                try:
                    yield from loader.load_rows(backend_kwargs)
                finally:
                    if getattr(engine, "may_dispose_after_use", False):
                        engine.dispose()

            dlt.sources.sql_database.table_rows = table_rows  # type: ignore

            # override the query adapters, the only one we want is the one here in the case of custom queries
            query_adapters = [custom_query_variable_subsitution(query_value, kwargs)]

        builder_res = self.table_builder(
            credentials=ConnectionStringCredentials(uri),
            schema=table_fields.dataset,
            table=table_fields.table,
            incremental=incremental,
            backend=sql_backend,
            chunk_size=kwargs.get("page_size", None),
            reflection_level=kwargs.get("sql_reflection_level", None),
            query_adapter_callback=chained_query_adapter_callback(query_adapters),
            type_adapter_callback=type_adapter_callback,
            table_adapter_callback=table_adapter_exclude_columns(
                kwargs.get("sql_exclude_columns", [])
            ),
            defer_table_reflect=defer_table_reflect,
            engine_adapter_callback=engine_adapter_callback,
        )

        return builder_res


class ArrowMemoryMappedSource:
    table_builder: Callable

    def __init__(self, table_builder=None) -> None:
        if table_builder is None:
            from ingestr.src.arrow import memory_mapped_arrow

            table_builder = memory_mapped_arrow

        self.table_builder = table_builder

    def handles_incrementality(self) -> bool:
        return False

    def dlt_source(self, uri: str, table: str, **kwargs):
        incremental = None
        if kwargs.get("incremental_key"):
            start_value = kwargs.get("interval_start")
            end_value = kwargs.get("interval_end")

            incremental = dlt_incremental(
                kwargs.get("incremental_key", ""),
                initial_value=start_value,
                end_value=end_value,
                range_end="closed",
                range_start="closed",
            )

        file_path = uri.split("://")[1]
        if not os.path.exists(file_path):
            raise ValueError(f"File at path {file_path} does not exist")

        if os.path.isdir(file_path):
            raise ValueError(
                f"Path {file_path} is a directory, it should be an Arrow memory mapped file"
            )

        primary_key = kwargs.get("primary_key")
        merge_key = kwargs.get("merge_key")

        table_instance = self.table_builder(
            path=file_path,
            incremental=incremental,
            merge_key=merge_key,
            primary_key=primary_key,
        )

        return table_instance


class MongoDbSource:
    table_builder: Callable

    def __init__(self, table_builder=None) -> None:
        if table_builder is None:
            from ingestr.src.mongodb import mongodb_collection

            table_builder = mongodb_collection

        self.table_builder = table_builder

    def handles_incrementality(self) -> bool:
        return False

    def dlt_source(self, uri: str, table: str, **kwargs):
        table_fields = table_string_to_dataclass(table)

        incremental = None
        if kwargs.get("incremental_key"):
            start_value = kwargs.get("interval_start")
            end_value = kwargs.get("interval_end")

            incremental = dlt_incremental(
                kwargs.get("incremental_key", ""),
                initial_value=start_value,
                end_value=end_value,
                range_end="closed",
                range_start="closed",
            )

        table_instance = self.table_builder(
            connection_url=uri,
            database=table_fields.dataset,
            collection=table_fields.table,
            parallel=True,
            incremental=incremental,
        )

        return table_instance


class LocalCsvSource:
    def handles_incrementality(self) -> bool:
        return False

    def dlt_source(self, uri: str, table: str, **kwargs):
        def csv_file(
            incremental: Optional[dlt_incremental[Any]] = None,
        ):
            file_path = uri.split("://")[1]
            myFile = open(file_path, "r")
            reader = csv.DictReader(myFile)
            if not reader.fieldnames:
                raise RuntimeError(
                    "failed to extract headers from the CSV, are you sure the given file contains a header row?"
                )

            incremental_key = kwargs.get("incremental_key")
            if incremental_key and incremental_key not in reader.fieldnames:
                raise ValueError(
                    f"incremental_key '{incremental_key}' not found in the CSV file"
                )

            page_size = 1000
            page = []
            current_items = 0
            for dictionary in reader:
                if current_items < page_size:
                    if incremental_key and incremental and incremental.start_value:
                        inc_value = dictionary.get(incremental_key)
                        if inc_value is None:
                            raise ValueError(
                                f"incremental_key '{incremental_key}' not found in the CSV file"
                            )

                        if inc_value < incremental.start_value:
                            continue

                    dictionary = self.remove_empty_columns(dictionary)
                    page.append(dictionary)
                    current_items += 1
                else:
                    yield page
                    page = []
                    current_items = 0

            if page:
                yield page

        from dlt import resource

        return resource(
            csv_file,
            merge_key=kwargs.get("merge_key"),  # type: ignore
        )(
            incremental=dlt_incremental(
                kwargs.get("incremental_key", ""),
                initial_value=kwargs.get("interval_start"),
                end_value=kwargs.get("interval_end"),
                range_end="closed",
                range_start="closed",
            )
        )

    def remove_empty_columns(self, row: Dict[str, str]) -> Dict[str, str]:
        return {k: v for k, v in row.items() if v.strip() != ""}


class NotionSource:
    table_builder: Callable

    def __init__(self, table_builder=None) -> None:
        if table_builder is None:
            from ingestr.src.notion import notion_databases

            table_builder = notion_databases

        self.table_builder = table_builder

    def handles_incrementality(self) -> bool:
        return True

    def dlt_source(self, uri: str, table: str, **kwargs):
        if kwargs.get("incremental_key"):
            raise ValueError("Incremental loads are not supported for Notion")

        source_fields = urlparse(uri)
        source_params = parse_qs(source_fields.query)
        api_key = source_params.get("api_key")
        if not api_key:
            raise ValueError("api_key in the URI is required to connect to Notion")

        return self.table_builder(
            database_ids=[{"id": table}],
            api_key=api_key[0],
        )


class ShopifySource:
    def handles_incrementality(self) -> bool:
        return True

    def dlt_source(self, uri: str, table: str, **kwargs):
        source_fields = urlparse(uri)
        source_params = parse_qs(source_fields.query)
        api_key = source_params.get("api_key")
        if not api_key:
            raise ValueError("api_key in the URI is required to connect to Shopify")

        date_args = {}
        if kwargs.get("interval_start"):
            date_args["start_date"] = kwargs.get("interval_start")

        if kwargs.get("interval_end"):
            date_args["end_date"] = kwargs.get("interval_end")

        resource = None
        if table in [
            "products",
            "products_legacy",
            "orders",
            "customers",
            "inventory_items",
            "transactions",
            "balance",
            "events",
            "price_rules",
            "discounts",
            "taxonomy",
        ]:
            resource = table
        else:
            raise ValueError(
                f"Table name '{table}' is not supported for Shopify source yet, if you are interested in it please create a GitHub issue at https://github.com/bruin-data/ingestr"
            )

        from ingestr.src.shopify import shopify_source

        return shopify_source(
            private_app_password=api_key[0],
            shop_url=f"https://{source_fields.netloc}",
            **date_args,
        ).with_resources(resource)


class GorgiasSource:
    def handles_incrementality(self) -> bool:
        return True

    def dlt_source(self, uri: str, table: str, **kwargs):
        if kwargs.get("incremental_key"):
            raise ValueError(
                "Gorgias takes care of incrementality on its own, you should not provide incremental_key"
            )

        # gorgias://domain?api_key=<api_key>&email=<email>

        source_fields = urlparse(uri)
        source_params = parse_qs(source_fields.query)
        api_key = source_params.get("api_key")
        if not api_key:
            raise ValueError("api_key in the URI is required to connect to Gorgias")

        email = source_params.get("email")
        if not email:
            raise ValueError("email in the URI is required to connect to Gorgias")

        resource = None
        if table in ["customers", "tickets", "ticket_messages", "satisfaction_surveys"]:
            resource = table
        else:
            raise ValueError(
                f"Resource '{table}' is not supported for Gorgias source yet, if you are interested in it please create a GitHub issue at https://github.com/bruin-data/ingestr"
            )

        date_args = {}
        if kwargs.get("interval_start"):
            date_args["start_date"] = kwargs.get("interval_start")

        if kwargs.get("interval_end"):
            date_args["end_date"] = kwargs.get("interval_end")

        from ingestr.src.gorgias import gorgias_source

        return gorgias_source(
            domain=source_fields.netloc,
            email=email[0],
            api_key=api_key[0],
            **date_args,
        ).with_resources(resource)


class GoogleSheetsSource:
    table_builder: Callable

    def __init__(self, table_builder=None) -> None:
        if table_builder is None:
            from ingestr.src.google_sheets import google_spreadsheet

            table_builder = google_spreadsheet

        self.table_builder = table_builder

    def handles_incrementality(self) -> bool:
        return False

    def dlt_source(self, uri: str, table: str, **kwargs):
        if kwargs.get("incremental_key"):
            raise ValueError("Incremental loads are not supported for Google Sheets")

        source_fields = urlparse(uri)
        source_params = parse_qs(source_fields.query)

        cred_path = source_params.get("credentials_path")
        credentials_base64 = source_params.get("credentials_base64")
        if not cred_path and not credentials_base64:
            raise ValueError(
                "credentials_path or credentials_base64 is required in the URI to get data from Google Sheets"
            )

        credentials = {}
        if cred_path:
            with open(cred_path[0], "r") as f:
                credentials = json.load(f)
        elif credentials_base64:
            credentials = json.loads(
                base64.b64decode(credentials_base64[0]).decode("utf-8")
            )

        table_fields = table_string_to_dataclass(table)
        return self.table_builder(
            credentials=credentials,
            spreadsheet_url_or_id=table_fields.dataset,
            range_names=[table_fields.table],
            get_named_ranges=False,
        )


class ChessSource:
    def handles_incrementality(self) -> bool:
        return True

    # chess://?players=john,peter
    def dlt_source(self, uri: str, table: str, **kwargs):
        if kwargs.get("incremental_key"):
            raise ValueError(
                "Chess takes care of incrementality on its own, you should not provide incremental_key"
            )

        source_fields = urlparse(uri)
        source_params = parse_qs(source_fields.query)
        list_players = None
        if "players" in source_params:
            list_players = source_params["players"][0].split(",")
        else:
            list_players = [
                "MagnusCarlsen",
                "HikaruNakamura",
                "ArjunErigaisi",
                "IanNepomniachtchi",
            ]

        date_args = {}
        start_date = kwargs.get("interval_start")
        end_date = kwargs.get("interval_end")
        if start_date and end_date:
            if isinstance(start_date, date) and isinstance(end_date, date):
                date_args["start_month"] = start_date.strftime("%Y/%m")
                date_args["end_month"] = end_date.strftime("%Y/%m")

        table_mapping = {
            "profiles": "players_profiles",
            "games": "players_games",
            "archives": "players_archives",
        }

        if table not in table_mapping:
            raise ValueError(
                f"Resource '{table}' is not supported for Chess source yet, if you are interested in it please create a GitHub issue at https://github.com/bruin-data/ingestr"
            )

        from ingestr.src.chess import source

        return source(players=list_players, **date_args).with_resources(
            table_mapping[table]
        )


class StripeAnalyticsSource:
    def handles_incrementality(self) -> bool:
        return True

    def dlt_source(self, uri: str, table: str, **kwargs):
        if kwargs.get("incremental_key"):
            raise ValueError(
                "Stripe takes care of incrementality on its own, you should not provide incremental_key"
            )

        api_key = None
        source_field = urlparse(uri)
        source_params = parse_qs(source_field.query)
        api_key = source_params.get("api_key")

        if not api_key:
            raise ValueError("api_key in the URI is required to connect to Stripe")

        endpoint = None
        if table == "balancetransaction":
            table = "BalanceTransaction"
        else:
            table = table.capitalize()

        if table in [
            "Subscription",
            "Account",
            "Coupon",
            "Customer",
            "Product",
            "Price",
            "BalanceTransaction",
            "Invoice",
            "Event",
            "Charge",
        ]:
            endpoint = table
        else:
            raise ValueError(
                f"Resource '{table}' is not supported for stripe source yet, if you are interested in it please create a GitHub issue at https://github.com/bruin-data/ingestr"
            )

        date_args = {}
        if kwargs.get("interval_start"):
            date_args["start_date"] = kwargs.get("interval_start")

        if kwargs.get("interval_end"):
            date_args["end_date"] = kwargs.get("interval_end")

        from ingestr.src.stripe_analytics import stripe_source

        return stripe_source(
            endpoints=[
                endpoint,
            ],
            stripe_secret_key=api_key[0],
            **date_args,
        ).with_resources(endpoint)


class FacebookAdsSource:
    def handles_incrementality(self) -> bool:
        return True

    def dlt_source(self, uri: str, table: str, **kwargs):
        # facebook_ads://?access_token=abcd&account_id=1234
        if kwargs.get("incremental_key"):
            raise ValueError(
                "Facebook Ads takes care of incrementality on its own, you should not provide incremental_key"
            )

        access_token = None
        account_id = None
        source_field = urlparse(uri)
        source_params = parse_qs(source_field.query)
        access_token = source_params.get("access_token")
        account_id = source_params.get("account_id")

        if not access_token or not account_id:
            raise ValueError(
                "access_token and accound_id are required to connect to Facebook Ads."
            )

        from ingestr.src.facebook_ads import (
            facebook_ads_source,
            facebook_insights_source,
        )

        endpoint = None
        if table in ["campaigns", "ad_sets", "ad_creatives", "ads", "leads"]:
            endpoint = table
        elif table in "facebook_insights":
            return facebook_insights_source(
                access_token=access_token[0],
                account_id=account_id[0],
            ).with_resources("facebook_insights")
        else:
            raise ValueError(
                f"Resource '{table}' is not supported for Facebook Ads source yet, if you are interested in it please create a GitHub issue at https://github.com/bruin-data/ingestr"
            )

        return facebook_ads_source(
            access_token=access_token[0],
            account_id=account_id[0],
        ).with_resources(endpoint)


class SlackSource:
    def handles_incrementality(self) -> bool:
        return True

    def dlt_source(self, uri: str, table: str, **kwargs):
        if kwargs.get("incremental_key"):
            raise ValueError(
                "Slack takes care of incrementality on its own, you should not provide incremental_key"
            )
        # slack://?api_key=<apikey>
        api_key = None
        source_field = urlparse(uri)
        source_query = parse_qs(source_field.query)
        api_key = source_query.get("api_key")

        if not api_key:
            raise ValueError("api_key in the URI is required to connect to Slack")

        endpoint = None
        msg_channels = None
        if table in ["channels", "users", "access_logs"]:
            endpoint = table
        elif table.startswith("messages"):
            channels_part = table.split(":")[1]
            msg_channels = channels_part.split(",")
            endpoint = "messages"
        else:
            raise ValueError(
                f"Resource '{table}' is not supported for slack source yet, if you are interested in it please create a GitHub issue at https://github.com/bruin-data/ingestr"
            )

        date_args = {}
        if kwargs.get("interval_start"):
            date_args["start_date"] = kwargs.get("interval_start")

        if kwargs.get("interval_end"):
            date_args["end_date"] = kwargs.get("interval_end")

        from ingestr.src.slack import slack_source

        return slack_source(
            access_token=api_key[0],
            table_per_channel=False,
            selected_channels=msg_channels,
            **date_args,
        ).with_resources(endpoint)


class HubspotSource:
    def handles_incrementality(self) -> bool:
        return True

    # hubspot://?api_key=<api_key>
    def dlt_source(self, uri: str, table: str, **kwargs):
        if kwargs.get("incremental_key"):
            raise ValueError(
                "Hubspot takes care of incrementality on its own, you should not provide incremental_key"
            )

        api_key = None
        source_parts = urlparse(uri)
        source_parmas = parse_qs(source_parts.query)
        api_key = source_parmas.get("api_key")

        if not api_key:
            raise ValueError("api_key in the URI is required to connect to Hubspot")

        endpoint = None

        from ingestr.src.hubspot import hubspot

        if table.startswith("custom:"):
            fields = table.split(":", 2)
            if len(fields) != 2 and len(fields) != 3:
                raise ValueError(
                    "Invalid Hubspot custom table format. Expected format: custom:<custom_object_type> or custom:<custom_object_type>:<associations>"
                )

            if len(fields) == 2:
                endpoint = fields[1]
            else:
                endpoint = f"{fields[1]}:{fields[2]}"

            return hubspot(
                api_key=api_key[0],
                custom_object=endpoint,
            ).with_resources("custom")

        elif table in [
            "contacts",
            "companies",
            "deals",
            "tickets",
            "products",
            "quotes",
            "schemas",
        ]:
            endpoint = table
        else:
            raise ValueError(
                f"Resource '{table}' is not supported for Hubspot source yet, if you are interested in it please create a GitHub issue at https://github.com/bruin-data/ingestr"
            )

        return hubspot(
            api_key=api_key[0],
        ).with_resources(endpoint)


class AirtableSource:
    def handles_incrementality(self) -> bool:
        return False

    # airtable://?access_token=<access_token>&base_id=<base_id>

    def dlt_source(self, uri: str, table: str, **kwargs):
        if kwargs.get("incremental_key"):
            raise ValueError("Incremental loads are not supported for Airtable")

        if not table:
            raise ValueError("Source table is required to connect to Airtable")

        source_parts = urlparse(uri)
        source_fields = parse_qs(source_parts.query)
        access_token = source_fields.get("access_token")

        if not access_token:
            raise ValueError(
                "access_token in the URI is required to connect to Airtable"
            )

        base_id = source_fields.get("base_id", [None])[0]
        clean_table = table

        table_fields = table.split("/")
        if len(table_fields) == 2:
            clean_table = table_fields[1]
            if not base_id:
                base_id = table_fields[0]

        if not base_id:
            raise ValueError("base_id in the URI is required to connect to Airtable")

        from ingestr.src.airtable import airtable_source

        return airtable_source(
            base_id=base_id, table_names=[clean_table], access_token=access_token[0]
        )


class KlaviyoSource:
    def handles_incrementality(self) -> bool:
        return True

    def dlt_source(self, uri: str, table: str, **kwargs):
        if kwargs.get("incremental_key"):
            raise ValueError(
                "klaviyo_source takes care of incrementality on its own, you should not provide incremental_key"
            )

        source_fields = urlparse(uri)
        source_params = parse_qs(source_fields.query)
        api_key = source_params.get("api_key")

        if not api_key:
            raise ValueError("api_key in the URI is required to connect to klaviyo")

        resource = None
        if table in [
            "events",
            "profiles",
            "campaigns",
            "metrics",
            "tags",
            "coupons",
            "catalog-variants",
            "catalog-categories",
            "catalog-items",
            "forms",
            "lists",
            "images",
            "segments",
            "flows",
            "templates",
        ]:
            resource = table
        else:
            raise ValueError(
                f"Resource '{table}' is not supported for Klaviyo source yet, if you are interested in it please create a GitHub issue at https://github.com/bruin-data/ingestr"
            )

        start_date = kwargs.get("interval_start") or "2000-01-01"

        from ingestr.src.klaviyo import klaviyo_source

        return klaviyo_source(
            api_key=api_key[0],
            start_date=start_date,
        ).with_resources(resource)


class KafkaSource:
    def handles_incrementality(self) -> bool:
        return False

    def dlt_source(self, uri: str, table: str, **kwargs):
        # kafka://?bootstrap_servers=localhost:9092&group_id=test_group&security_protocol=SASL_SSL&sasl_mechanisms=PLAIN&sasl_username=example_username&sasl_password=example_secret
        source_fields = urlparse(uri)
        source_params = parse_qs(source_fields.query)

        bootstrap_servers = source_params.get("bootstrap_servers")
        group_id = source_params.get("group_id")
        security_protocol = source_params.get("security_protocol", [])
        sasl_mechanisms = source_params.get("sasl_mechanisms", [])
        sasl_username = source_params.get("sasl_username", [])
        sasl_password = source_params.get("sasl_password", [])
        batch_size = source_params.get("batch_size", [3000])
        batch_timeout = source_params.get("batch_timeout", [3])

        if not bootstrap_servers:
            raise ValueError(
                "bootstrap_servers in the URI is required to connect to kafka"
            )

        if not group_id:
            raise ValueError("group_id in the URI is required to connect to kafka")

        start_date = kwargs.get("interval_start")
        from ingestr.src.kafka import kafka_consumer
        from ingestr.src.kafka.helpers import KafkaCredentials

        return kafka_consumer(
            topics=[table],
            credentials=KafkaCredentials(
                bootstrap_servers=bootstrap_servers[0],
                group_id=group_id[0],
                security_protocol=(
                    security_protocol[0] if len(security_protocol) > 0 else None
                ),  # type: ignore
                sasl_mechanisms=(
                    sasl_mechanisms[0] if len(sasl_mechanisms) > 0 else None
                ),  # type: ignore
                sasl_username=sasl_username[0] if len(sasl_username) > 0 else None,  # type: ignore
                sasl_password=sasl_password[0] if len(sasl_password) > 0 else None,  # type: ignore
            ),
            start_from=start_date,
            batch_size=int(batch_size[0]),
            batch_timeout=int(batch_timeout[0]),
        )


class AdjustSource:
    def handles_incrementality(self) -> bool:
        return True

    def dlt_source(self, uri: str, table: str, **kwargs):
        if kwargs.get("incremental_key") and not table.startswith("custom:"):
            raise ValueError(
                "Adjust takes care of incrementality on its own, you should not provide incremental_key"
            )

        source_part = urlparse(uri)
        source_params = parse_qs(source_part.query)
        api_key = source_params.get("api_key")

        if not api_key:
            raise ValueError("api_key in the URI is required to connect to Adjust")

        lookback_days = int(source_params.get("lookback_days", [30])[0])

        start_date = (
            pendulum.now()
            .replace(hour=0, minute=0, second=0, microsecond=0)
            .subtract(days=lookback_days)
        )
        if kwargs.get("interval_start"):
            start_date = (
                ensure_pendulum_datetime(str(kwargs.get("interval_start")))
                .replace(hour=0, minute=0, second=0, microsecond=0)
                .subtract(days=lookback_days)
            )

        end_date = pendulum.now()
        if kwargs.get("interval_end"):
            end_date = ensure_pendulum_datetime(str(kwargs.get("interval_end")))

        from ingestr.src.adjust import REQUIRED_CUSTOM_DIMENSIONS, adjust_source
        from ingestr.src.adjust.adjust_helpers import parse_filters

        dimensions = None
        metrics = None
        filters = []
        if table.startswith("custom:"):
            fields = table.split(":", 3)
            if len(fields) != 3 and len(fields) != 4:
                raise ValueError(
                    "Invalid Adjust custom table format. Expected format: custom:<dimensions>,<metrics> or custom:<dimensions>:<metrics>:<filters>"
                )

            dimensions = fields[1].split(",")
            metrics = fields[2].split(",")
            table = "custom"

            found = False
            for dimension in dimensions:
                if dimension in REQUIRED_CUSTOM_DIMENSIONS:
                    found = True
                    break

            if not found:
                raise ValueError(
                    f"At least one of the required dimensions is missing for custom Adjust report: {REQUIRED_CUSTOM_DIMENSIONS}"
                )

            if len(fields) == 4:
                filters_raw = fields[3]
                filters = parse_filters(filters_raw)

        src = adjust_source(
            start_date=start_date,
            end_date=end_date,
            api_key=api_key[0],
            dimensions=dimensions,
            metrics=metrics,
            merge_key=kwargs.get("merge_key"),
            filters=filters,
        )

        return src.with_resources(table)


class AppsflyerSource:
    def handles_incrementality(self) -> bool:
        return True

    def dlt_source(self, uri: str, table: str, **kwargs):
        from ingestr.src.appsflyer import appsflyer_source

        if kwargs.get("incremental_key"):
            raise ValueError(
                "Appsflyer_Source takes care of incrementality on its own, you should not provide incremental_key"
            )

        source_fields = urlparse(uri)
        source_params = parse_qs(source_fields.query)
        api_key = source_params.get("api_key")

        if not api_key:
            raise ValueError("api_key in the URI is required to connect to Appsflyer")

        start_date = kwargs.get("interval_start")
        end_date = kwargs.get("interval_end")
        dimensions = []
        metrics = []
        if table.startswith("custom:"):
            fields = table.split(":", 3)
            if len(fields) != 3:
                raise ValueError(
                    "Invalid Adjust custom table format. Expected format: custom:<dimensions>:<metrics>"
                )
            dimensions = fields[1].split(",")
            metrics = fields[2].split(",")
            table = "custom"

        return appsflyer_source(
            api_key=api_key[0],
            start_date=start_date.strftime("%Y-%m-%d") if start_date else None,  # type: ignore
            end_date=end_date.strftime("%Y-%m-%d") if end_date else None,  # type: ignore
            dimensions=dimensions,
            metrics=metrics,
        ).with_resources(table)


class ZendeskSource:
    def handles_incrementality(self) -> bool:
        return True

    def dlt_source(self, uri: str, table: str, **kwargs):
        if kwargs.get("incremental_key"):
            raise ValueError(
                "Zendesk takes care of incrementality on its own, you should not provide incremental_key"
            )

        interval_start = kwargs.get("interval_start")
        interval_end = kwargs.get("interval_end")
        start_date = (
            interval_start.strftime("%Y-%m-%d") if interval_start else "2000-01-01"
        )
        end_date = interval_end.strftime("%Y-%m-%d") if interval_end else None

        source_fields = urlparse(uri)
        subdomain = source_fields.hostname
        if not subdomain:
            raise ValueError("Subdomain is required to connect with Zendesk")

        from ingestr.src.zendesk import zendesk_chat, zendesk_support, zendesk_talk
        from ingestr.src.zendesk.helpers.credentials import (
            ZendeskCredentialsOAuth,
            ZendeskCredentialsToken,
        )

        if not source_fields.username and source_fields.password:
            oauth_token = source_fields.password
            if not oauth_token:
                raise ValueError(
                    "oauth_token in the URI is required to connect to Zendesk"
                )
            credentials = ZendeskCredentialsOAuth(
                subdomain=subdomain, oauth_token=oauth_token
            )
        elif source_fields.username and source_fields.password:
            email = source_fields.username
            api_token = source_fields.password
            if not email or not api_token:
                raise ValueError(
                    "Both email and token must be provided to connect to Zendesk"
                )
            credentials = ZendeskCredentialsToken(
                subdomain=subdomain, email=email, token=api_token
            )
        else:
            raise ValueError("Invalid URI format")

        if table in [
            "ticket_metrics",
            "users",
            "ticket_metric_events",
            "ticket_forms",
            "tickets",
            "targets",
            "activities",
            "brands",
            "groups",
            "organizations",
            "sla_policies",
            "automations",
        ]:
            return zendesk_support(
                credentials=credentials, start_date=start_date, end_date=end_date
            ).with_resources(table)
        elif table in [
            "greetings",
            "settings",
            "addresses",
            "legs_incremental",
            "calls",
            "phone_numbers",
            "lines",
            "agents_activity",
        ]:
            return zendesk_talk(
                credentials=credentials, start_date=start_date, end_date=end_date
            ).with_resources(table)
        elif table in ["chats"]:
            return zendesk_chat(
                credentials=credentials, start_date=start_date, end_date=end_date
            ).with_resources(table)
        else:
            raise ValueError(
                f"Resource '{table}' is not supported for Zendesk source yet, if you are interested in it please create a GitHub issue at https://github.com/bruin-data/ingestr"
            )


class S3Source:
    def handles_incrementality(self) -> bool:
        return True

    def dlt_source(self, uri: str, table: str, **kwargs):
        if kwargs.get("incremental_key"):
            raise ValueError(
                "S3 takes care of incrementality on its own, you should not provide incremental_key"
            )

        parsed_uri = urlparse(uri)
        source_fields = parse_qs(quote(parsed_uri.query, safe="=&"))
        access_key_id = source_fields.get("access_key_id")
        if not access_key_id:
            raise ValueError("access_key_id is required to connect to S3")

        secret_access_key = source_fields.get("secret_access_key")
        if not secret_access_key:
            raise ValueError("secret_access_key is required to connect to S3")

        bucket_name, path_to_file = blob.parse_uri(parsed_uri, table)
        if not bucket_name or not path_to_file:
            raise InvalidBlobTableError("S3")

        bucket_url = f"s3://{bucket_name}/"

        import s3fs  # type: ignore

        fs = s3fs.S3FileSystem(
            key=access_key_id[0],
            secret=secret_access_key[0],
        )

        file_extension = path_to_file.split(".")[-1]
        if file_extension == "csv":
            endpoint = "read_csv"
        elif file_extension == "jsonl":
            endpoint = "read_jsonl"
        elif file_extension == "parquet":
            endpoint = "read_parquet"
        else:
            raise ValueError(
                "S3 Source only supports specific formats files: csv, jsonl, parquet"
            )

        from ingestr.src.filesystem import readers

        return readers(bucket_url, fs, path_to_file).with_resources(endpoint)


class TikTokSource:
    # tittok://?access_token=<access_token>&advertiser_id=<advertiser_id>
    def handles_incrementality(self) -> bool:
        return True

    def dlt_source(self, uri: str, table: str, **kwargs):
        endpoint = "custom_reports"

        parsed_uri = urlparse(uri)
        source_fields = parse_qs(parsed_uri.query)

        access_token = source_fields.get("access_token")
        if not access_token:
            raise ValueError("access_token is required to connect to TikTok")

        timezone = "UTC"
        if source_fields.get("timezone") is not None:
            timezone = source_fields.get("timezone")[0]  # type: ignore

        advertiser_ids = source_fields.get("advertiser_ids")
        if not advertiser_ids:
            raise ValueError("advertiser_ids is required to connect to TikTok")

        advertiser_ids = advertiser_ids[0].replace(" ", "").split(",")

        start_date = pendulum.now().subtract(days=30).in_tz(timezone)
        end_date = ensure_pendulum_datetime(pendulum.now()).in_tz(timezone)

        interval_start = kwargs.get("interval_start")
        if interval_start is not None:
            start_date = ensure_pendulum_datetime(interval_start).in_tz(timezone)

        interval_end = kwargs.get("interval_end")
        if interval_end is not None:
            end_date = ensure_pendulum_datetime(interval_end).in_tz(timezone)

        page_size = min(1000, kwargs.get("page_size", 1000))

        if table.startswith("custom:"):
            fields = table.split(":", 3)
            if len(fields) != 3 and len(fields) != 4:
                raise ValueError(
                    "Invalid TikTok custom table format. Expected format: custom:<dimensions>,<metrics> or custom:<dimensions>:<metrics>:<filters>"
                )

            dimensions = fields[1].replace(" ", "").split(",")
            if (
                "campaign_id" not in dimensions
                and "adgroup_id" not in dimensions
                and "ad_id" not in dimensions
            ):
                raise ValueError(
                    "TikTok API requires at least one ID dimension, please use one of the following dimensions: [campaign_id, adgroup_id, ad_id]"
                )

            if "advertiser_id" in dimensions:
                dimensions.remove("advertiser_id")

            metrics = fields[2].replace(" ", "").split(",")
            filtering_param = False
            filter_name = ""
            filter_value = []
            if len(fields) == 4:

                def parse_filters(filters_raw: str) -> dict:
                    # Parse filter string like "key1=value1,key2=value2,value3,value4"
                    filters = {}
                    current_key = None

                    for item in filters_raw.split(","):
                        if "=" in item:
                            # Start of a new key-value pair
                            key, value = item.split("=")
                            filters[key] = [value]  # Always start with a list
                            current_key = key
                        elif current_key is not None:
                            # Additional value for the current key
                            filters[current_key].append(item)

                    # Convert single-item lists to simple values
                    return {k: v[0] if len(v) == 1 else v for k, v in filters.items()}

                filtering_param = True
                filters = parse_filters(fields[3])
                if len(filters) > 1:
                    raise ValueError(
                        "Only one filter is allowed for TikTok custom reports"
                    )
                filter_name = list(filters.keys())[0]
                filter_value = list(map(int, filters[list(filters.keys())[0]]))

        from ingestr.src.tiktok_ads import tiktok_source

        return tiktok_source(
            start_date=start_date,
            end_date=end_date,
            access_token=access_token[0],
            advertiser_ids=advertiser_ids,
            timezone=timezone,
            dimensions=dimensions,
            metrics=metrics,
            page_size=page_size,
            filter_name=filter_name,
            filter_value=filter_value,
            filtering_param=filtering_param,
        ).with_resources(endpoint)


class AsanaSource:
    resources = [
        "workspaces",
        "projects",
        "sections",
        "tags",
        "tasks",
        "stories",
        "teams",
        "users",
    ]

    def handles_incrementality(self) -> bool:
        return False

    def dlt_source(self, uri: str, table: str, **kwargs):
        parsed_uri = urlparse(uri)
        params = parse_qs(parsed_uri.query)

        workspace = parsed_uri.hostname
        access_token = params.get("access_token")

        if not workspace:
            raise ValueError("workspace ID must be specified in the URI")

        if not access_token:
            raise ValueError("access_token is required for connecting to Asana")

        if table not in self.resources:
            raise ValueError(
                f"Resource '{table}' is not supported for Asana source yet, if you are interested in it please create a GitHub issue at https://github.com/bruin-data/ingestr"
            )

        import dlt

        from ingestr.src.asana_source import asana_source

        dlt.secrets["sources.asana_source.access_token"] = access_token[0]

        src = asana_source()
        src.workspaces.add_filter(lambda w: w["gid"] == workspace)
        return src.with_resources(table)


class DynamoDBSource:
    AWS_ENDPOINT_PATTERN = re.compile(".*\.(.+)\.amazonaws\.com")

    def infer_aws_region(self, uri: ParseResult) -> Optional[str]:
        # try to infer from URI
        matches = self.AWS_ENDPOINT_PATTERN.match(uri.netloc)
        if matches is not None:
            return matches[1]

        # else obtain region from query string
        region = parse_qs(uri.query).get("region")
        if region is None:
            return None
        return region[0]

    def get_endpoint_url(self, url: ParseResult) -> str:
        if self.AWS_ENDPOINT_PATTERN.match(url.netloc) is not None:
            return f"https://{url.hostname}"
        return f"http://{url.netloc}"

    def handles_incrementality(self) -> bool:
        return False

    def dlt_source(self, uri: str, table: str, **kwargs):
        parsed_uri = urlparse(uri)

        region = self.infer_aws_region(parsed_uri)
        if not region:
            raise ValueError("region is required to connect to Dynamodb")

        qs = parse_qs(quote(parsed_uri.query, safe="=&"))
        access_key = qs.get("access_key_id")

        if not access_key:
            raise ValueError("access_key_id is required to connect to Dynamodb")

        secret_key = qs.get("secret_access_key")
        if not secret_key:
            raise ValueError("secret_access_key is required to connect to Dynamodb")

        from dlt.common.configuration.specs import AwsCredentials
        from dlt.common.typing import TSecretStrValue

        creds = AwsCredentials(
            aws_access_key_id=access_key[0],
            aws_secret_access_key=TSecretStrValue(secret_key[0]),
            region_name=region,
            endpoint_url=self.get_endpoint_url(parsed_uri),
        )

        incremental = None
        incremental_key = kwargs.get("incremental_key")

        from ingestr.src.dynamodb import dynamodb
        from ingestr.src.time import isotime

        if incremental_key:
            incremental = dlt_incremental(
                incremental_key.strip(),
                initial_value=isotime(kwargs.get("interval_start")),
                end_value=isotime(kwargs.get("interval_end")),
                range_end="closed",
                range_start="closed",
            )

        # bug: we never validate table.
        return dynamodb(table, creds, incremental)


class GoogleAnalyticsSource:
    def handles_incrementality(self) -> bool:
        return True

    def dlt_source(self, uri: str, table: str, **kwargs):
        import ingestr.src.google_analytics.helpers as helpers

        result = helpers.parse_google_analytics_uri(uri)
        credentials = result["credentials"]
        property_id = result["property_id"]

        fields = table.split(":")
        if len(fields) != 3 and len(fields) != 4:
            raise ValueError(
                "Invalid table format. Expected format: <report_type>:<dimensions>:<metrics> or <report_type>:<dimensions>:<metrics>:<minute_ranges>"
            )

        report_type = fields[0]
        if report_type not in ["custom", "realtime"]:
            raise ValueError(
                "Invalid report type. Expected format: <report_type>:<dimensions>:<metrics>. Available report types: custom, realtime"
            )

        dimensions = fields[1].replace(" ", "").split(",")
        metrics = fields[2].replace(" ", "").split(",")

        minute_range_objects = []
        if len(fields) == 4:
            minute_range_objects = (
                helpers.convert_minutes_ranges_to_minute_range_objects(fields[3])
            )

        datetime = ""
        resource_name = fields[0].lower()
        if resource_name == "custom":
            for dimension_datetime in ["date", "dateHourMinute", "dateHour"]:
                if dimension_datetime in dimensions:
                    datetime = dimension_datetime
                    break
            else:
                raise ValueError(
                    "You must provide at least one dimension: [dateHour, dateHourMinute, date]"
                )

        queries = [
            {
                "resource_name": resource_name,
                "dimensions": dimensions,
                "metrics": metrics,
            }
        ]

        start_date = pendulum.now().subtract(days=30).start_of("day")
        if kwargs.get("interval_start") is not None:
            start_date = pendulum.instance(kwargs.get("interval_start"))  # type: ignore

        end_date = pendulum.now()
        if kwargs.get("interval_end") is not None:
            end_date = pendulum.instance(kwargs.get("interval_end"))  # type: ignore

        from ingestr.src.google_analytics import google_analytics

        return google_analytics(
            property_id=property_id,
            start_date=start_date,
            end_date=end_date,
            datetime_dimension=datetime,
            queries=queries,
            credentials=credentials,
            minute_range_objects=minute_range_objects if minute_range_objects else None,
        ).with_resources(resource_name)


class GitHubSource:
    def handles_incrementality(self) -> bool:
        return True

    def dlt_source(self, uri: str, table: str, **kwargs):
        if kwargs.get("incremental_key"):
            raise ValueError(
                "Github takes care of incrementality on its own, you should not provide incremental_key"
            )
        # github://?access_token=<access_token>&owner=<owner>&repo=<repo>
        parsed_uri = urlparse(uri)
        source_fields = parse_qs(parsed_uri.query)

        owner = source_fields.get("owner", [None])[0]
        if not owner:
            raise ValueError(
                "owner of the repository is required to connect with GitHub"
            )

        repo = source_fields.get("repo", [None])[0]
        if not repo:
            raise ValueError(
                "repo variable is required to retrieve data for a specific repository from GitHub."
            )

        access_token = source_fields.get("access_token", [""])[0]

        from ingestr.src.github import (
            github_reactions,
            github_repo_events,
            github_stargazers,
        )

        if table in ["issues", "pull_requests"]:
            return github_reactions(
                owner=owner, name=repo, access_token=access_token
            ).with_resources(table)
        elif table == "repo_events":
            return github_repo_events(owner=owner, name=repo, access_token=access_token)
        elif table == "stargazers":
            return github_stargazers(owner=owner, name=repo, access_token=access_token)
        else:
            raise ValueError(
                f"Resource '{table}' is not supported for GitHub source yet, if you are interested in it please create a GitHub issue at https://github.com/bruin-data/ingestr"
            )


class AppleAppStoreSource:
    def handles_incrementality(self) -> bool:
        return True

    def init_client(
        self,
        key_id: str,
        issuer_id: str,
        key_path: Optional[List[str]],
        key_base64: Optional[List[str]],
    ):
        key = None
        if key_path is not None:
            with open(key_path[0]) as f:
                key = f.read()
        else:
            key = base64.b64decode(key_base64[0]).decode()  # type: ignore

        from ingestr.src.appstore.client import AppStoreConnectClient

        return AppStoreConnectClient(key.encode(), key_id, issuer_id)

    def dlt_source(self, uri: str, table: str, **kwargs):
        if kwargs.get("incremental_key"):
            raise ValueError(
                "App Store takes care of incrementality on its own, you should not provide incremental_key"
            )
        parsed_uri = urlparse(uri)
        params = parse_qs(parsed_uri.query)

        key_id = params.get("key_id")
        if key_id is None:
            raise MissingValueError("key_id", "App Store")

        key_path = params.get("key_path")
        key_base64 = params.get("key_base64")
        key_available = any(
            map(
                lambda x: x is not None,
                [key_path, key_base64],
            )
        )
        if key_available is False:
            raise MissingValueError("key_path or key_base64", "App Store")

        issuer_id = params.get("issuer_id")
        if issuer_id is None:
            raise MissingValueError("issuer_id", "App Store")

        client = self.init_client(key_id[0], issuer_id[0], key_path, key_base64)

        app_ids = params.get("app_id")
        if ":" in table:
            intended_table, app_ids_override = table.split(":", maxsplit=1)
            app_ids = app_ids_override.split(",")
            table = intended_table

        if app_ids is None:
            raise MissingValueError("app_id", "App Store")

        from ingestr.src.appstore import app_store

        src = app_store(
            client,
            app_ids,
            start_date=kwargs.get(
                "interval_start", datetime.now() - timedelta(days=30)
            ),
            end_date=kwargs.get("interval_end"),
        )

        if table not in src.resources:
            raise UnsupportedResourceError(table, "AppStore")

        return src.with_resources(table)


class GCSSource:
    def handles_incrementality(self) -> bool:
        return True

    def dlt_source(self, uri: str, table: str, **kwargs):
        if kwargs.get("incremental_key"):
            raise ValueError(
                "GCS takes care of incrementality on its own, you should not provide incremental_key"
            )

        parsed_uri = urlparse(uri)
        params = parse_qs(parsed_uri.query)

        bucket_name, path_to_file = blob.parse_uri(parsed_uri, table)
        if not bucket_name or not path_to_file:
            raise InvalidBlobTableError("GCS")

        bucket_url = f"gs://{bucket_name}"

        credentials_path = params.get("credentials_path")
        credentials_base64 = params.get("credentials_base64")
        credentials_available = any(
            map(
                lambda x: x is not None,
                [credentials_path, credentials_base64],
            )
        )
        if credentials_available is False:
            raise MissingValueError("credentials_path or credentials_base64", "GCS")

        credentials = None
        if credentials_path:
            credentials = credentials_path[0]
        else:
            credentials = json.loads(base64.b64decode(credentials_base64[0]).decode())  # type: ignore

        # There's a compatiblity issue between google-auth, dlt and gcsfs
        # that makes it difficult to use google.oauth2.service_account.Credentials
        # (The RECOMMENDED way of passing service account credentials)
        # directly with gcsfs. As a workaround, we construct the GCSFileSystem
        # and pass it directly to filesystem.readers.
        import gcsfs  # type: ignore

        fs = gcsfs.GCSFileSystem(
            token=credentials,
        )

        file_extension = path_to_file.split(".")[-1]
        if file_extension == "csv":
            endpoint = "read_csv"
        elif file_extension == "jsonl":
            endpoint = "read_jsonl"
        elif file_extension == "parquet":
            endpoint = "read_parquet"
        else:
            raise ValueError(
                "GCS Source only supports specific formats files: csv, jsonl, parquet"
            )

        from ingestr.src.filesystem import readers

        return readers(bucket_url, fs, path_to_file).with_resources(endpoint)


class GoogleAdsSource:
    def handles_incrementality(self) -> bool:
        return True

    def init_client(self, params: Dict[str, List[str]]):
        from google.ads.googleads.client import GoogleAdsClient  # type: ignore

        dev_token = params.get("dev_token")
        if dev_token is None or len(dev_token) == 0:
            raise MissingValueError("dev_token", "Google Ads")

        credentials_path = params.get("credentials_path")
        credentials_base64 = params.get("credentials_base64")
        credentials_available = any(
            map(
                lambda x: x is not None,
                [credentials_path, credentials_base64],
            )
        )
        if credentials_available is False:
            raise MissingValueError(
                "credentials_path or credentials_base64", "Google Ads"
            )

        path = None
        fd = None
        if credentials_path:
            path = credentials_path[0]
        else:
            (fd, path) = tempfile.mkstemp(prefix="secret-")
            secret = base64.b64decode(credentials_base64[0])  # type: ignore
            os.write(fd, secret)
            os.close(fd)

        conf = {
            "json_key_file_path": path,
            "use_proto_plus": True,
            "developer_token": dev_token[0],
        }
        try:
            client = GoogleAdsClient.load_from_dict(conf)
        finally:
            if fd is not None:
                os.remove(path)

        return client

    def dlt_source(self, uri: str, table: str, **kwargs):
        if kwargs.get("incremental_key") is not None:
            raise ValueError(
                "Google Ads takes care of incrementality on its own, you should not provide incremental_key"
            )

        parsed_uri = urlparse(uri)

        customer_id = parsed_uri.hostname
        if not customer_id:
            raise MissingValueError("customer_id", "Google Ads")

        params = parse_qs(parsed_uri.query)

        client = self.init_client(params)

        start_date = kwargs.get("interval_start") or datetime.now(
            tz=timezone.utc
        ) - timedelta(days=30)
        end_date = kwargs.get("interval_end")

        # most combinations of explict start/end dates are automatically handled.
        # however, in the scenario where only the end date is provided, we need to
        # calculate the start date based on the end date.
        if (
            kwargs.get("interval_end") is not None
            and kwargs.get("interval_start") is None
        ):
            start_date = end_date - timedelta(days=30)  # type: ignore

        report_spec = None
        if table.startswith("daily:"):
            report_spec = table
            table = "daily_report"

        from ingestr.src.google_ads import google_ads

        src = google_ads(
            client,
            customer_id,
            report_spec,
            start_date=start_date,
            end_date=end_date,
        )

        if table not in src.resources:
            raise UnsupportedResourceError(table, "Google Ads")

        return src.with_resources(table)


class LinkedInAdsSource:
    def handles_incrementality(self) -> bool:
        return True

    def dlt_source(self, uri: str, table: str, **kwargs):
        parsed_uri = urlparse(uri)
        source_fields = parse_qs(parsed_uri.query)

        access_token = source_fields.get("access_token")
        if not access_token:
            raise ValueError("access_token is required to connect to LinkedIn Ads")

        account_ids = source_fields.get("account_ids")

        if not account_ids:
            raise ValueError("account_ids is required to connect to LinkedIn Ads")
        account_ids = account_ids[0].replace(" ", "").split(",")

        interval_start = kwargs.get("interval_start")
        interval_end = kwargs.get("interval_end")
        start_date = (
            ensure_pendulum_datetime(interval_start).date()
            if interval_start
            else pendulum.datetime(2018, 1, 1).date()
        )
        end_date = (
            ensure_pendulum_datetime(interval_end).date() if interval_end else None
        )

        fields = table.split(":")
        if len(fields) != 3:
            raise ValueError(
                "Invalid table format. Expected format: custom:<dimensions>:<metrics>"
            )

        dimensions = fields[1].replace(" ", "").split(",")
        dimensions = [item for item in dimensions if item.strip()]
        if (
            "campaign" not in dimensions
            and "creative" not in dimensions
            and "account" not in dimensions
        ):
            raise ValueError(
                "'campaign', 'creative' or 'account' is required to connect to LinkedIn Ads, please provide at least one of these dimensions."
            )
        if "date" not in dimensions and "month" not in dimensions:
            raise ValueError(
                "'date' or 'month' is required to connect to LinkedIn Ads, please provide at least one of these dimensions."
            )

        from ingestr.src.linkedin_ads import linked_in_ads_source
        from ingestr.src.linkedin_ads.dimension_time_enum import (
            Dimension,
            TimeGranularity,
        )

        if "date" in dimensions:
            time_granularity = TimeGranularity.daily
            dimensions.remove("date")
        else:
            time_granularity = TimeGranularity.monthly
            dimensions.remove("month")

        dimension = Dimension[dimensions[0]]

        metrics = fields[2].replace(" ", "").split(",")
        metrics = [item for item in metrics if item.strip()]
        if "dateRange" not in metrics:
            metrics.append("dateRange")
        if "pivotValues" not in metrics:
            metrics.append("pivotValues")

        return linked_in_ads_source(
            start_date=start_date,
            end_date=end_date,
            access_token=access_token[0],
            account_ids=account_ids,
            dimension=dimension,
            metrics=metrics,
            time_granularity=time_granularity,
        ).with_resources("custom_reports")


class AppLovinSource:
    def handles_incrementality(self) -> bool:
        return True

    def dlt_source(self, uri: str, table: str, **kwargs):
        if kwargs.get("incremental_key") is not None:
            raise ValueError(
                "Applovin takes care of incrementality on its own, you should not provide incremental_key"
            )

        parsed_uri = urlparse(uri)
        params = parse_qs(parsed_uri.query)

        api_key = params.get("api_key", None)
        if api_key is None:
            raise MissingValueError("api_key", "AppLovin")

        interval_start = kwargs.get("interval_start")
        interval_end = kwargs.get("interval_end")

        now = datetime.now()
        start_date = (
            interval_start if interval_start is not None else now - timedelta(days=1)
        )
        end_date = interval_end

        custom_report = None
        if table.startswith("custom:"):
            custom_report = table
            table = "custom_report"

        from ingestr.src.applovin import applovin_source

        src = applovin_source(
            api_key[0],
            start_date.strftime("%Y-%m-%d"),
            end_date.strftime("%Y-%m-%d") if end_date else None,
            custom_report,
        )

        if table not in src.resources:
            raise UnsupportedResourceError(table, "AppLovin")

        return src.with_resources(table)


class ApplovinMaxSource:
    # expected uri format: applovinmax://?api_key=<api_key>
    # expected table format: user_ad_revenue:app_id_1,app_id_2

    def handles_incrementality(self) -> bool:
        return True

    def dlt_source(self, uri: str, table: str, **kwargs):
        parsed_uri = urlparse(uri)
        params = parse_qs(parsed_uri.query)

        api_key = params.get("api_key")
        if api_key is None:
            raise ValueError("api_key is required to connect to AppLovin Max API.")

        AVAILABLE_TABLES = ["user_ad_revenue"]

        table_fields = table.split(":")
        requested_table = table_fields[0]

        if len(table_fields) != 2:
            raise ValueError(
                "Invalid table format. Expected format is user_ad_revenue:app_id_1,app_id_2"
            )

        if requested_table not in AVAILABLE_TABLES:
            raise ValueError(
                f"Table name '{requested_table}' is not supported for AppLovin Max source yet."
                f"Only '{AVAILABLE_TABLES}' are currently supported. "
                "If you need additional tables, please create a GitHub issue at "
                "https://github.com/bruin-data/ingestr"
            )

        applications = [
            i for i in table_fields[1].replace(" ", "").split(",") if i.strip()
        ]
        if len(applications) == 0:
            raise ValueError("At least one application id is required")

        if len(applications) != len(set(applications)):
            raise ValueError("Application ids must be unique.")

        interval_start = kwargs.get("interval_start")
        interval_end = kwargs.get("interval_end")

        now = pendulum.now("UTC")
        default_start = now.subtract(days=30).date()

        start_date = (
            interval_start.date() if interval_start is not None else default_start
        )

        end_date = interval_end.date() if interval_end is not None else None

        from ingestr.src.applovin_max import applovin_max_source

        return applovin_max_source(
            start_date=start_date,
            end_date=end_date,
            api_key=api_key[0],
            applications=applications,
        ).with_resources(requested_table)


class SalesforceSource:
    def handles_incrementality(self) -> bool:
        return True

    def dlt_source(self, uri: str, table: str, **kwargs):
        if kwargs.get("incremental_key"):
            raise ValueError(
                "Salesforce takes care of incrementality on its own, you should not provide incremental_key"
            )

        params = parse_qs(urlparse(uri).query)
        creds = {
            "username": params.get("username", [None])[0],
            "password": params.get("password", [None])[0],
            "token": params.get("token", [None])[0],
        }
        for k, v in creds.items():
            if v is None:
                raise MissingValueError(k, "Salesforce")

        from ingestr.src.salesforce import salesforce_source

        src = salesforce_source(**creds)  # type: ignore

        if table not in src.resources:
            raise UnsupportedResourceError(table, "Salesforce")

        return src.with_resources(table)


class PersonioSource:
    def handles_incrementality(self) -> bool:
        return True

    # applovin://?client_id=123&client_secret=123
    def dlt_source(self, uri: str, table: str, **kwargs):
        parsed_uri = urlparse(uri)
        params = parse_qs(parsed_uri.query)

        client_id = params.get("client_id")
        client_secret = params.get("client_secret")

        interval_start = kwargs.get("interval_start")
        interval_end = kwargs.get("interval_end")

        interval_start_date = (
            interval_start if interval_start is not None else "2018-01-01"
        )

        interval_end_date = (
            interval_end.strftime("%Y-%m-%d") if interval_end is not None else None
        )

        if client_id is None:
            raise MissingValueError("client_id", "Personio")
        if client_secret is None:
            raise MissingValueError("client_secret", "Personio")
        if table not in [
            "employees",
            "absences",
            "absence_types",
            "attendances",
            "projects",
            "document_categories",
            "employees_absences_balance",
            "custom_reports_list",
        ]:
            raise UnsupportedResourceError(table, "Personio")

        from ingestr.src.personio import personio_source

        return personio_source(
            client_id=client_id[0],
            client_secret=client_secret[0],
            start_date=interval_start_date,
            end_date=interval_end_date,
        ).with_resources(table)


class KinesisSource:
    def handles_incrementality(self) -> bool:
        return True

    def dlt_source(self, uri: str, table: str, **kwargs):
        # kinesis://?aws_access_key_id=<AccessKeyId>&aws_secret_access_key=<SecretAccessKey>&region_name=<Region>
        # source table = stream name
        parsed_uri = urlparse(uri)
        params = parse_qs(parsed_uri.query)

        aws_access_key_id = params.get("aws_access_key_id")
        if aws_access_key_id is None:
            raise MissingValueError("aws_access_key_id", "Kinesis")

        aws_secret_access_key = params.get("aws_secret_access_key")
        if aws_secret_access_key is None:
            raise MissingValueError("aws_secret_access_key", "Kinesis")

        region_name = params.get("region_name")
        if region_name is None:
            raise MissingValueError("region_name", "Kinesis")

        start_date = kwargs.get("interval_start")
        if start_date is not None:
            # the resource will read all messages after this timestamp.
            start_date = ensure_pendulum_datetime(start_date)

        from dlt.common.configuration.specs import AwsCredentials

        from ingestr.src.kinesis import kinesis_stream

        credentials = AwsCredentials(
            aws_access_key_id=aws_access_key_id[0],
            aws_secret_access_key=aws_secret_access_key[0],
            region_name=region_name[0],
        )

        return kinesis_stream(
            stream_name=table, credentials=credentials, initial_at_timestamp=start_date
        )


class PipedriveSource:
    def handles_incrementality(self) -> bool:
        return True

    def dlt_source(self, uri: str, table: str, **kwargs):
        parsed_uri = urlparse(uri)
        params = parse_qs(parsed_uri.query)
        api_key = params.get("api_token")
        if api_key is None:
            raise MissingValueError("api_token", "Pipedrive")

        start_date = kwargs.get("interval_start")
        if start_date is not None:
            start_date = ensure_pendulum_datetime(start_date)
        else:
            start_date = pendulum.parse("2000-01-01")

        if table not in [
            "users",
            "activities",
            "persons",
            "organizations",
            "products",
            "stages",
            "deals",
        ]:
            raise UnsupportedResourceError(table, "Pipedrive")

        from ingestr.src.pipedrive import pipedrive_source

        return pipedrive_source(
            pipedrive_api_key=api_key, since_timestamp=start_date
        ).with_resources(table)


class FrankfurterSource:
    def handles_incrementality(self) -> bool:
        return True

    def dlt_source(self, uri: str, table: str, **kwargs):
        if kwargs.get("incremental_key"):
            raise ValueError(
                "Frankfurter takes care of incrementality on its own, you should not provide incremental_key"
            )

        from ingestr.src.frankfurter import frankfurter_source
        from ingestr.src.frankfurter.helpers import validate_currency, validate_dates

        parsed_uri = urlparse(uri)
        source_params = parse_qs(parsed_uri.query)
        base_currency = source_params.get("base", [None])[0]

        if not base_currency:
            base_currency = "USD"

        validate_currency(base_currency)

        if kwargs.get("interval_start"):
            start_date = ensure_pendulum_datetime(str(kwargs.get("interval_start")))
            if kwargs.get("interval_end"):
                end_date = ensure_pendulum_datetime(str(kwargs.get("interval_end")))
            else:
                end_date = pendulum.now()
        else:
            start_date = pendulum.now()
            end_date = pendulum.now()

        validate_dates(start_date=start_date, end_date=end_date)

        src = frankfurter_source(
            start_date=start_date,
            end_date=end_date,
            base_currency=base_currency,
        )

        if table not in src.resources:
            raise UnsupportedResourceError(table, "Frankfurter")

        return src.with_resources(table)


class FreshdeskSource:
    # freshdesk://domain?api_key=<api_key>
    def handles_incrementality(self) -> bool:
        return True

    def dlt_source(self, uri: str, table: str, **kwargs):
        parsed_uri = urlparse(uri)
        domain = parsed_uri.netloc
        query = parsed_uri.query
        params = parse_qs(query)

        if not domain:
            raise MissingValueError("domain", "Freshdesk")

        if "." in domain:
            domain = domain.split(".")[0]

        api_key = params.get("api_key")
        if api_key is None:
            raise MissingValueError("api_key", "Freshdesk")

        if table not in [
            "agents",
            "companies",
            "contacts",
            "groups",
            "roles",
            "tickets",
        ]:
            raise UnsupportedResourceError(table, "Freshdesk")

        from ingestr.src.freshdesk import freshdesk_source

        return freshdesk_source(
            api_secret_key=api_key[0], domain=domain
        ).with_resources(table)


class PhantombusterSource:
    def handles_incrementality(self) -> bool:
        return True

    def dlt_source(self, uri: str, table: str, **kwargs):
        # phantombuster://?api_key=<api_key>
        # source table = phantom_results:agent_id
        parsed_uri = urlparse(uri)
        params = parse_qs(parsed_uri.query)
        api_key = params.get("api_key")
        if api_key is None:
            raise MissingValueError("api_key", "Phantombuster")

        table_fields = table.replace(" ", "").split(":")
        table_name = table_fields[0]

        agent_id = table_fields[1] if len(table_fields) > 1 else None

        if table_name not in ["completed_phantoms"]:
            raise UnsupportedResourceError(table_name, "Phantombuster")

        if not agent_id:
            raise MissingValueError("agent_id", "Phantombuster")

        start_date = kwargs.get("interval_start")
        if start_date is None:
            start_date = ensure_pendulum_datetime("2018-01-01").in_tz("UTC")
        else:
            start_date = ensure_pendulum_datetime(start_date).in_tz("UTC")

        end_date = kwargs.get("interval_end")
        if end_date is not None:
            end_date = ensure_pendulum_datetime(end_date).in_tz("UTC")

        from ingestr.src.phantombuster import phantombuster_source

        return phantombuster_source(
            api_key=api_key[0],
            agent_id=agent_id,
            start_date=start_date,
            end_date=end_date,
        ).with_resources(table_name)


class ElasticsearchSource:
    def handles_incrementality(self) -> bool:
        return False

    def dlt_source(self, uri: str, table: str, **kwargs):
        from ingestr.src.elasticsearch import elasticsearch_source

        incremental = None
        if kwargs.get("incremental_key"):
            start_value = kwargs.get("interval_start")
            end_value = kwargs.get("interval_end")

            incremental = dlt_incremental(
                kwargs.get("incremental_key", ""),
                initial_value=start_value,
                end_value=end_value,
                range_end="closed",
                range_start="closed",
            )

        # elasticsearch://localhost:9200?secure=true&verify_certs=false
        parsed = urlparse(uri)

        index = table
        if not index:
            raise ValueError(
                "Table name must be provided which is the index name in elasticsearch"
            )

        query_params = parsed.query
        params = parse_qs(query_params)

        secure = True
        if "secure" in params:
            secure = params["secure"][0].capitalize() == "True"

        verify_certs = True
        if "verify_certs" in params:
            verify_certs = params["verify_certs"][0].capitalize() == "True"

        scheme = "https" if secure else "http"
        netloc = parsed.netloc
        connection_url = f"{scheme}://{netloc}"

        return elasticsearch_source(
            connection_url=connection_url,
            index=index,
            verify_certs=verify_certs,
            incremental=incremental,
        ).with_resources(table)


class AttioSource:
    def handles_incrementality(self) -> bool:
        return True

    def dlt_source(self, uri: str, table: str, **kwargs):
        parsed_uri = urlparse(uri)
        query_params = parse_qs(parsed_uri.query)
        api_key = query_params.get("api_key")

        if api_key is None:
            raise MissingValueError("api_key", "Attio")

        parts = table.replace(" ", "").split(":")
        table_name = parts[0]
        params = parts[1:]

        from ingestr.src.attio import attio_source

        try:
            return attio_source(api_key=api_key[0], params=params).with_resources(
                table_name
            )
        except ResourcesNotFoundError:
            raise UnsupportedResourceError(table_name, "Attio")


<<<<<<< HEAD
class SmartsheetSource:
    def handles_incrementality(self) -> bool:
        return False

    # smartsheet://?access_token=<access_token>
    def dlt_source(self, uri: str, table: str, **kwargs):
        if kwargs.get("incremental_key"):
            raise ValueError("Incremental loads are not supported for Smartsheet")

        if not table:
            raise ValueError(
                "Source table (sheet_id) is required to connect to Smartsheet"
            )

        source_parts = urlparse(uri)
        source_fields = parse_qs(source_parts.query)
        access_token = source_fields.get("access_token")

        if not access_token:
            raise ValueError(
                "access_token in the URI is required to connect to Smartsheet"
            )

        from ingestr.src.smartsheets import smartsheet_source

        return smartsheet_source(
            access_token=access_token[0],
            sheet_id=table,  # table is now a single sheet_id
        )
=======
class SolidgateSource:
    def handles_incrementality(self) -> bool:
        return True

    def dlt_source(self, uri: str, table: str, **kwargs):
        parsed_uri = urlparse(uri)
        query_params = parse_qs(parsed_uri.query)
        public_key = query_params.get("public_key")
        secret_key = query_params.get("secret_key")

        if public_key is None:
            raise MissingValueError("public_key", "Solidgate")

        if secret_key is None:
            raise MissingValueError("secret_key", "Solidgate")

        table_name = table.replace(" ", "")

        start_date = kwargs.get("interval_start")
        if start_date is None:
            start_date = pendulum.yesterday().in_tz("UTC")
        else:
            start_date = ensure_pendulum_datetime(start_date).in_tz("UTC")

        end_date = kwargs.get("interval_end")

        if end_date is not None:
            end_date = ensure_pendulum_datetime(end_date).in_tz("UTC")

        from ingestr.src.solidgate import solidgate_source

        try:
            return solidgate_source(
                public_key=public_key[0],
                secret_key=secret_key[0],
                start_date=start_date,
                end_date=end_date,
            ).with_resources(table_name)
        except ResourcesNotFoundError:
            raise UnsupportedResourceError(table_name, "Solidgate")
>>>>>>> 497a0f39
<|MERGE_RESOLUTION|>--- conflicted
+++ resolved
@@ -2433,7 +2433,6 @@
             raise UnsupportedResourceError(table_name, "Attio")
 
 
-<<<<<<< HEAD
 class SmartsheetSource:
     def handles_incrementality(self) -> bool:
         return False
@@ -2463,7 +2462,7 @@
             access_token=access_token[0],
             sheet_id=table,  # table is now a single sheet_id
         )
-=======
+
 class SolidgateSource:
     def handles_incrementality(self) -> bool:
         return True
@@ -2503,5 +2502,4 @@
                 end_date=end_date,
             ).with_resources(table_name)
         except ResourcesNotFoundError:
-            raise UnsupportedResourceError(table_name, "Solidgate")
->>>>>>> 497a0f39
+            raise UnsupportedResourceError(table_name, "Solidgate")