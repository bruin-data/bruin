--- conflicted
+++ resolved
@@ -404,7 +404,6 @@
         ).with_resources(endpoint)
 
 
-<<<<<<< HEAD
 class SlackSource:
     def handles_incrementality(self) -> bool:
         return True
@@ -448,8 +447,8 @@
             table_per_channel=False,
             selected_channels=msg_channels,
             start_date=date_args["start_date"],
-            end_date=date_args["end_date"],
-=======
+            end_date=date_args["end_date"]).with_resources(endpoint)
+          
 class HubspotSource:
     def handles_incrementality(self) -> bool:
         return True
@@ -479,5 +478,4 @@
 
         return hubspot(
             api_key=api_key[0],
->>>>>>> 5c505f3c
         ).with_resources(endpoint)