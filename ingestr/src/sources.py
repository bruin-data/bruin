--- conflicted
+++ resolved
@@ -219,11 +219,8 @@
             "balance",
             "events",
             "price_rules",
-<<<<<<< HEAD
-=======
             "discounts",
             "taxonomy",
->>>>>>> 1fd827e0
         ]:
             resource = table
         else:
