import base64
import csv
import json
import os
import re
from datetime import date, datetime
from typing import (
    Any,
    Callable,
    Dict,
    Iterator,
    List,
    Literal,
    Optional,
    Union,
)
from urllib.parse import ParseResult, parse_qs, quote, urlparse

import dlt
import pendulum
import sqlalchemy
from dlt.common.configuration.specs import (
    AwsCredentials,
)
from dlt.common.libs.sql_alchemy import (
    Engine,
    MetaData,
)
from dlt.common.time import ensure_pendulum_datetime
from dlt.common.typing import TDataItem, TSecretStrValue
from dlt.extract import Incremental
from dlt.sources.credentials import ConnectionStringCredentials
from dlt.sources.sql_database import sql_table
from dlt.sources.sql_database.helpers import TableLoader
from dlt.sources.sql_database.schema_types import (
    ReflectionLevel,
    SelectAny,
    Table,
    TTypeAdapter,
)
from sqlalchemy import Column
from sqlalchemy import types as sa
from sqlalchemy.dialects import mysql
from dlt.sources.credentials import GcpServiceAccountCredentials

from ingestr.src.adjust import REQUIRED_CUSTOM_DIMENSIONS, adjust_source
from ingestr.src.adjust.adjust_helpers import parse_filters
from ingestr.src.airtable import airtable_source
from ingestr.src.appsflyer._init_ import appsflyer_source
from ingestr.src.arrow import memory_mapped_arrow
from ingestr.src.asana_source import asana_source
from ingestr.src.chess import source
from ingestr.src.dynamodb import dynamodb
from ingestr.src.facebook_ads import facebook_ads_source, facebook_insights_source
from ingestr.src.filesystem import readers
from ingestr.src.filters import table_adapter_exclude_columns
from ingestr.src.google_analytics import google_analytics
from ingestr.src.google_sheets import google_spreadsheet
from ingestr.src.gorgias import gorgias_source
from ingestr.src.hubspot import hubspot
from ingestr.src.kafka import kafka_consumer
from ingestr.src.kafka.helpers import KafkaCredentials
from ingestr.src.klaviyo._init_ import klaviyo_source
from ingestr.src.mongodb import mongodb_collection
from ingestr.src.notion import notion_databases
from ingestr.src.shopify import shopify_source
from ingestr.src.slack import slack_source
from ingestr.src.stripe_analytics import stripe_source
from ingestr.src.table_definition import TableDefinition, table_string_to_dataclass
from ingestr.src.tiktok_ads import tiktok_source
from ingestr.src.time import isotime
from ingestr.src.zendesk import zendesk_chat, zendesk_support, zendesk_talk
from ingestr.src.zendesk.helpers.credentials import (
    ZendeskCredentialsOAuth,
    ZendeskCredentialsToken,
)

TableBackend = Literal["sqlalchemy", "pyarrow", "pandas", "connectorx"]
TQueryAdapter = Callable[[SelectAny, Table], SelectAny]


class SqlSource:
    table_builder: Callable

    def __init__(self, table_builder=sql_table) -> None:
        self.table_builder = table_builder

    def handles_incrementality(self) -> bool:
        return False

    def dlt_source(self, uri: str, table: str, **kwargs):
        table_fields = TableDefinition(dataset="custom", table="custom")
        if not table.startswith("query:"):
            table_fields = table_string_to_dataclass(table)

        incremental = None
        if kwargs.get("incremental_key"):
            start_value = kwargs.get("interval_start")
            end_value = kwargs.get("interval_end")

            incremental = dlt.sources.incremental(
                kwargs.get("incremental_key", ""),
                # primary_key=(),
                initial_value=start_value,
                end_value=end_value,
            )

        if uri.startswith("mysql://"):
            uri = uri.replace("mysql://", "mysql+pymysql://")

        reflection_level = kwargs.get("sql_reflection_level")

        query_adapter_callback = None
        if kwargs.get("sql_limit"):

            def query_adapter_callback(query, table):
                query = query.limit(kwargs.get("sql_limit"))
                if kwargs.get("incremental_key"):
                    query = query.order_by(kwargs.get("incremental_key"))
                return query

        defer_table_reflect = False
        sql_backend = kwargs.get("sql_backend", "sqlalchemy")
        if table.startswith("query:"):
            if kwargs.get("sql_limit"):
                raise ValueError(
                    "sql_limit is not supported for custom queries, please apply the limit in the query instead"
                )

            sql_backend = "sqlalchemy"
            defer_table_reflect = True
            query_value = table.split(":", 1)[1]

            # this is a very hacky version of the table_rows function. it is built this way to go around the dlt's table loader.
            # I didn't want to write a full fledged sqlalchemy source for now, and wanted to benefit from the existing stuff to begin with.
            # this is by no means a production ready solution, but it works for now.
            # the core idea behind this implementation is to create a mock table instance with the columns that are absolutely necessary for the incremental load to work.
            # the table loader will then use the query adapter callback to apply the actual query and load the rows.
            def table_rows(
                engine: Engine,
                table: Union[Table, str],
                metadata: MetaData,
                chunk_size: int,
                backend: TableBackend,
                incremental: Optional[Incremental[Any]] = None,
                table_adapter_callback: Callable[[Table], None] = None,  # type: ignore
                reflection_level: ReflectionLevel = "minimal",
                backend_kwargs: Dict[str, Any] = None,  # type: ignore
                type_adapter_callback: Optional[TTypeAdapter] = None,
                included_columns: Optional[List[str]] = None,
                query_adapter_callback: Optional[TQueryAdapter] = None,
                resolve_foreign_keys: bool = False,
            ) -> Iterator[TDataItem]:
                hints = {  # type: ignore
                    "columns": [],
                }
                cols = []  # type: ignore

                if incremental:
                    switchDict = {
                        int: sa.INTEGER,
                        datetime: sa.TIMESTAMP,
                        pendulum.Date: sa.DATE,
                        pendulum.DateTime: sa.TIMESTAMP,
                    }

                    if incremental.last_value is not None:
                        cols.append(
                            Column(
                                incremental.cursor_path,
                                switchDict[type(incremental.last_value)],  # type: ignore
                            )
                        )
                    else:
                        cols.append(Column(incremental.cursor_path, sa.TIMESTAMP))  # type: ignore

                table = Table(
                    "query_result",
                    metadata,
                    *cols,
                )

                loader = TableLoader(
                    engine,
                    backend,
                    table,
                    hints["columns"],  # type: ignore
                    incremental=incremental,
                    chunk_size=chunk_size,
                    query_adapter_callback=query_adapter_callback,
                )
                try:
                    yield from loader.load_rows(backend_kwargs)
                finally:
                    if getattr(engine, "may_dispose_after_use", False):
                        engine.dispose()

            dlt.sources.sql_database.table_rows = table_rows

            def query_adapter_callback(query, table, incremental=None, engine=None):
                params = {}
                if incremental:
                    params["interval_start"] = (
                        incremental.last_value
                        if incremental.last_value is not None
                        else datetime(year=1, month=1, day=1)
                    )
                    if incremental.end_value is not None:
                        params["interval_end"] = incremental.end_value
                else:
                    if ":interval_start" in query_value:
                        params["interval_start"] = (
                            datetime.min
                            if kwargs.get("interval_start") is None
                            else kwargs.get("interval_start")
                        )
                    if ":interval_end" in query_value:
                        params["interval_end"] = (
                            datetime.max
                            if kwargs.get("interval_end") is None
                            else kwargs.get("interval_end")
                        )

                return sqlalchemy.text(query_value).bindparams(**params)

        def type_adapter_callback(sql_type):
            if isinstance(sql_type, mysql.SET):
                return sa.JSON
            return sql_type

        builder_res = self.table_builder(
            credentials=ConnectionStringCredentials(uri),
            schema=table_fields.dataset,
            table=table_fields.table,
            incremental=incremental,
            backend=sql_backend,
            chunk_size=kwargs.get("page_size", None),
            reflection_level=reflection_level,
            query_adapter_callback=query_adapter_callback,
            type_adapter_callback=type_adapter_callback,
            table_adapter_callback=table_adapter_exclude_columns(
                kwargs.get("sql_exclude_columns", [])
            ),
            defer_table_reflect=defer_table_reflect,
        )

        return builder_res


class ArrowMemoryMappedSource:
    table_builder: Callable

    def __init__(self, table_builder=memory_mapped_arrow) -> None:
        self.table_builder = table_builder

    def handles_incrementality(self) -> bool:
        return False

    def dlt_source(self, uri: str, table: str, **kwargs):
        incremental = None
        if kwargs.get("incremental_key"):
            start_value = kwargs.get("interval_start")
            end_value = kwargs.get("interval_end")

            incremental = dlt.sources.incremental(
                kwargs.get("incremental_key", ""),
                initial_value=start_value,
                end_value=end_value,
            )

        file_path = uri.split("://")[1]
        if not os.path.exists(file_path):
            raise ValueError(f"File at path {file_path} does not exist")

        if os.path.isdir(file_path):
            raise ValueError(
                f"Path {file_path} is a directory, it should be an Arrow memory mapped file"
            )

        primary_key = kwargs.get("primary_key")
        merge_key = kwargs.get("merge_key")

        table_instance = self.table_builder(
            path=file_path,
            incremental=incremental,
            merge_key=merge_key,
            primary_key=primary_key,
        )

        return table_instance


class MongoDbSource:
    table_builder: Callable

    def __init__(self, table_builder=mongodb_collection) -> None:
        self.table_builder = table_builder

    def handles_incrementality(self) -> bool:
        return False

    def dlt_source(self, uri: str, table: str, **kwargs):
        table_fields = table_string_to_dataclass(table)

        incremental = None
        if kwargs.get("incremental_key"):
            start_value = kwargs.get("interval_start")
            end_value = kwargs.get("interval_end")

            incremental = dlt.sources.incremental(
                kwargs.get("incremental_key", ""),
                initial_value=start_value,
                end_value=end_value,
            )

        table_instance = self.table_builder(
            connection_url=uri,
            database=table_fields.dataset,
            collection=table_fields.table,
            parallel=True,
            incremental=incremental,
        )

        return table_instance


class LocalCsvSource:
    def handles_incrementality(self) -> bool:
        return False

    def dlt_source(self, uri: str, table: str, **kwargs):
        def csv_file(
            incremental: Optional[dlt.sources.incremental[Any]] = None,
        ):
            file_path = uri.split("://")[1]
            myFile = open(file_path, "r")
            reader = csv.DictReader(myFile)
            if not reader.fieldnames:
                raise RuntimeError(
                    "failed to extract headers from the CSV, are you sure the given file contains a header row?"
                )

            incremental_key = kwargs.get("incremental_key")
            if incremental_key and incremental_key not in reader.fieldnames:
                raise ValueError(
                    f"incremental_key '{incremental_key}' not found in the CSV file"
                )

            page_size = 1000
            page = []
            current_items = 0
            for dictionary in reader:
                if current_items < page_size:
                    if incremental_key and incremental and incremental.start_value:
                        inc_value = dictionary.get(incremental_key)
                        if inc_value is None:
                            raise ValueError(
                                f"incremental_key '{incremental_key}' not found in the CSV file"
                            )

                        if inc_value < incremental.start_value:
                            continue

                    page.append(dictionary)
                    current_items += 1
                else:
                    yield page
                    page = []
                    current_items = 0

            if page:
                yield page

        return dlt.resource(
            csv_file,
            merge_key=kwargs.get("merge_key"),  # type: ignore
        )(
            incremental=dlt.sources.incremental(
                kwargs.get("incremental_key", ""),
                initial_value=kwargs.get("interval_start"),
                end_value=kwargs.get("interval_end"),
            )
        )


class NotionSource:
    table_builder: Callable

    def __init__(self, table_builder=notion_databases) -> None:
        self.table_builder = table_builder

    def handles_incrementality(self) -> bool:
        return True

    def dlt_source(self, uri: str, table: str, **kwargs):
        if kwargs.get("incremental_key"):
            raise ValueError("Incremental loads are not supported for Notion")

        source_fields = urlparse(uri)
        source_params = parse_qs(source_fields.query)
        api_key = source_params.get("api_key")
        if not api_key:
            raise ValueError("api_key in the URI is required to connect to Notion")

        return self.table_builder(
            database_ids=[{"id": table}],
            api_key=api_key[0],
        )


class ShopifySource:
    def handles_incrementality(self) -> bool:
        return True

    def dlt_source(self, uri: str, table: str, **kwargs):
        source_fields = urlparse(uri)
        source_params = parse_qs(source_fields.query)
        api_key = source_params.get("api_key")
        if not api_key:
            raise ValueError("api_key in the URI is required to connect to Shopify")

        date_args = {}
        if kwargs.get("interval_start"):
            date_args["start_date"] = kwargs.get("interval_start")

        if kwargs.get("interval_end"):
            date_args["end_date"] = kwargs.get("interval_end")

        resource = None
        if table in [
            "products",
            "products_legacy",
            "orders",
            "customers",
            "inventory_items",
            "transactions",
            "balance",
            "events",
            "price_rules",
            "discounts",
            "taxonomy",
        ]:
            resource = table
        else:
            raise ValueError(
                f"Table name '{table}' is not supported for Shopify source yet, if you are interested in it please create a GitHub issue at https://github.com/bruin-data/ingestr"
            )

        return shopify_source(
            private_app_password=api_key[0],
            shop_url=f"https://{source_fields.netloc}",
            **date_args,
        ).with_resources(resource)


class GorgiasSource:
    def handles_incrementality(self) -> bool:
        return True

    def dlt_source(self, uri: str, table: str, **kwargs):
        if kwargs.get("incremental_key"):
            raise ValueError(
                "Gorgias takes care of incrementality on its own, you should not provide incremental_key"
            )

        # gorgias://domain?api_key=<api_key>&email=<email>

        source_fields = urlparse(uri)
        source_params = parse_qs(source_fields.query)
        api_key = source_params.get("api_key")
        if not api_key:
            raise ValueError("api_key in the URI is required to connect to Gorgias")

        email = source_params.get("email")
        if not email:
            raise ValueError("email in the URI is required to connect to Gorgias")

        resource = None
        if table in ["customers", "tickets", "ticket_messages", "satisfaction_surveys"]:
            resource = table
        else:
            raise ValueError(
                f"Resource '{table}' is not supported for Gorgias source yet, if you are interested in it please create a GitHub issue at https://github.com/bruin-data/ingestr"
            )

        date_args = {}
        if kwargs.get("interval_start"):
            date_args["start_date"] = kwargs.get("interval_start")

        if kwargs.get("interval_end"):
            date_args["end_date"] = kwargs.get("interval_end")

        return gorgias_source(
            domain=source_fields.netloc,
            email=email[0],
            api_key=api_key[0],
            **date_args,
        ).with_resources(resource)


class GoogleSheetsSource:
    table_builder: Callable

    def __init__(self, table_builder=google_spreadsheet) -> None:
        self.table_builder = table_builder

    def handles_incrementality(self) -> bool:
        return False

    def dlt_source(self, uri: str, table: str, **kwargs):
        if kwargs.get("incremental_key"):
            raise ValueError("Incremental loads are not supported for Google Sheets")

        source_fields = urlparse(uri)
        source_params = parse_qs(source_fields.query)

        cred_path = source_params.get("credentials_path")
        credentials_base64 = source_params.get("credentials_base64")
        if not cred_path and not credentials_base64:
            raise ValueError(
                "credentials_path or credentials_base64 is required in the URI to get data from Google Sheets"
            )

        credentials = {}
        if cred_path:
            with open(cred_path[0], "r") as f:
                credentials = json.load(f)
        elif credentials_base64:
            credentials = json.loads(
                base64.b64decode(credentials_base64[0]).decode("utf-8")
            )

        table_fields = table_string_to_dataclass(table)
        return self.table_builder(
            credentials=credentials,
            spreadsheet_url_or_id=table_fields.dataset,
            range_names=[table_fields.table],
            get_named_ranges=False,
        )


class ChessSource:
    def handles_incrementality(self) -> bool:
        return True

    # chess://?players=john,peter
    def dlt_source(self, uri: str, table: str, **kwargs):
        if kwargs.get("incremental_key"):
            raise ValueError(
                "Chess takes care of incrementality on its own, you should not provide incremental_key"
            )

        source_fields = urlparse(uri)
        source_params = parse_qs(source_fields.query)
        list_players = None
        if "players" in source_params:
            list_players = source_params["players"][0].split(",")
        else:
            list_players = [
                "MagnusCarlsen",
                "HikaruNakamura",
                "ArjunErigaisi",
                "IanNepomniachtchi",
            ]

        date_args = {}
        start_date = kwargs.get("interval_start")
        end_date = kwargs.get("interval_end")
        if start_date and end_date:
            if isinstance(start_date, date) and isinstance(end_date, date):
                date_args["start_month"] = start_date.strftime("%Y/%m")
                date_args["end_month"] = end_date.strftime("%Y/%m")

        table_mapping = {
            "profiles": "players_profiles",
            "games": "players_games",
            "archives": "players_archives",
        }

        if table not in table_mapping:
            raise ValueError(
                f"Resource '{table}' is not supported for Chess source yet, if you are interested in it please create a GitHub issue at https://github.com/bruin-data/ingestr"
            )

        return source(players=list_players, **date_args).with_resources(
            table_mapping[table]
        )


class StripeAnalyticsSource:
    def handles_incrementality(self) -> bool:
        return True

    def dlt_source(self, uri: str, table: str, **kwargs):
        if kwargs.get("incremental_key"):
            raise ValueError(
                "Stripe takes care of incrementality on its own, you should not provide incremental_key"
            )

        api_key = None
        source_field = urlparse(uri)
        source_params = parse_qs(source_field.query)
        api_key = source_params.get("api_key")

        if not api_key:
            raise ValueError("api_key in the URI is required to connect to Stripe")

        endpoint = None
        table = str.capitalize(table)

        if table in [
            "Subscription",
            "Account",
            "Coupon",
            "Customer",
            "Product",
            "Price",
            "BalanceTransaction",
            "Invoice",
            "Event",
        ]:
            endpoint = table
        else:
            raise ValueError(
                f"Resource '{table}' is not supported for stripe source yet, if you are interested in it please create a GitHub issue at https://github.com/bruin-data/ingestr"
            )

        date_args = {}
        if kwargs.get("interval_start"):
            date_args["start_date"] = kwargs.get("interval_start")

        if kwargs.get("interval_end"):
            date_args["end_date"] = kwargs.get("interval_end")

        return stripe_source(
            endpoints=[
                endpoint,
            ],
            stripe_secret_key=api_key[0],
            **date_args,
        ).with_resources(endpoint)


class FacebookAdsSource:
    def handles_incrementality(self) -> bool:
        return True

    def dlt_source(self, uri: str, table: str, **kwargs):
        # facebook_ads://?access_token=abcd&account_id=1234
        if kwargs.get("incremental_key"):
            raise ValueError(
                "Facebook Ads takes care of incrementality on its own, you should not provide incremental_key"
            )

        access_token = None
        account_id = None
        source_field = urlparse(uri)
        source_params = parse_qs(source_field.query)
        access_token = source_params.get("access_token")
        account_id = source_params.get("account_id")

        if not access_token or not account_id:
            raise ValueError(
                "access_token and accound_id are required to connect to Facebook Ads."
            )

        endpoint = None
        if table in ["campaigns", "ad_sets", "ad_creatives", "ads", "leads"]:
            endpoint = table
        elif table in "facebook_insights":
            return facebook_insights_source(
                access_token=access_token[0],
                account_id=account_id[0],
            ).with_resources("facebook_insights")
        else:
            raise ValueError(
                "fResource '{table}' is not supported for Facebook Ads source yet, if you are interested in it please create a GitHub issue at https://github.com/bruin-data/ingestr"
            )

        return facebook_ads_source(
            access_token=access_token[0],
            account_id=account_id[0],
        ).with_resources(endpoint)


class SlackSource:
    def handles_incrementality(self) -> bool:
        return True

    def dlt_source(self, uri: str, table: str, **kwargs):
        if kwargs.get("incremental_key"):
            raise ValueError(
                "Slack takes care of incrementality on its own, you should not provide incremental_key"
            )
        # slack://?api_key=<apikey>
        api_key = None
        source_field = urlparse(uri)
        source_query = parse_qs(source_field.query)
        api_key = source_query.get("api_key")

        if not api_key:
            raise ValueError("api_key in the URI is required to connect to Slack")

        endpoint = None
        msg_channels = None
        if table in ["channels", "users", "access_logs"]:
            endpoint = table
        elif table.startswith("messages"):
            channels_part = table.split(":")[1]
            msg_channels = channels_part.split(",")
            endpoint = "messages"
        else:
            raise ValueError(
                f"Resource '{table}' is not supported for slack source yet, if you are interested in it please create a GitHub issue at https://github.com/bruin-data/ingestr"
            )

        date_args = {}
        if kwargs.get("interval_start"):
            date_args["start_date"] = kwargs.get("interval_start")

        if kwargs.get("interval_end"):
            date_args["end_date"] = kwargs.get("interval_end")

        return slack_source(
            access_token=api_key[0],
            table_per_channel=False,
            selected_channels=msg_channels,
            **date_args,
        ).with_resources(endpoint)


class HubspotSource:
    def handles_incrementality(self) -> bool:
        return True

    # hubspot://?api_key=<api_key>
    def dlt_source(self, uri: str, table: str, **kwargs):
        if kwargs.get("incremental_key"):
            raise ValueError(
                "Hubspot takes care of incrementality on its own, you should not provide incremental_key"
            )

        api_key = None
        source_parts = urlparse(uri)
        source_parmas = parse_qs(source_parts.query)
        api_key = source_parmas.get("api_key")

        if not api_key:
            raise ValueError("api_key in the URI is required to connect to Hubspot")

        endpoint = None
        if table in ["contacts", "companies", "deals", "tickets", "products", "quotes"]:
            endpoint = table
        else:
            raise ValueError(
                f"Resource '{table}' is not supported for Hubspot source yet, if you are interested in it please create a GitHub issue at https://github.com/bruin-data/ingestr"
            )

        return hubspot(
            api_key=api_key[0],
        ).with_resources(endpoint)


class AirtableSource:
    def handles_incrementality(self) -> bool:
        return False

    # airtable://?access_token=<access_token>&base_id=<base_id>

    def dlt_source(self, uri: str, table: str, **kwargs):
        if kwargs.get("incremental_key"):
            raise ValueError("Incremental loads are not supported for Airtable")

        if not table:
            raise ValueError("Source table is required to connect to Airtable")

        tables = table.split(",")

        source_parts = urlparse(uri)
        source_fields = parse_qs(source_parts.query)
        base_id = source_fields.get("base_id")
        access_token = source_fields.get("access_token")

        if not base_id or not access_token:
            raise ValueError(
                "base_id and access_token in the URI are required to connect to Airtable"
            )

        return airtable_source(
            base_id=base_id[0], table_names=tables, access_token=access_token[0]
        )


class KlaviyoSource:
    def handles_incrementality(self) -> bool:
        return True

    def dlt_source(self, uri: str, table: str, **kwargs):
        if kwargs.get("incremental_key"):
            raise ValueError(
                "klaviyo_source takes care of incrementality on its own, you should not provide incremental_key"
            )

        source_fields = urlparse(uri)
        source_params = parse_qs(source_fields.query)
        api_key = source_params.get("api_key")

        if not api_key:
            raise ValueError("api_key in the URI is required to connect to klaviyo")

        resource = None
        if table in [
            "events",
            "profiles",
            "campaigns",
            "metrics",
            "tags",
            "coupons",
            "catalog-variants",
            "catalog-categories",
            "catalog-items",
            "forms",
            "lists",
            "images",
            "segments",
            "flows",
            "templates",
        ]:
            resource = table
        else:
            raise ValueError(
                f"Resource '{table}' is not supported for Klaviyo source yet, if you are interested in it please create a GitHub issue at https://github.com/bruin-data/ingestr"
            )

        start_date = kwargs.get("interval_start") or "2000-01-01"
        return klaviyo_source(
            api_key=api_key[0],
            start_date=start_date,
        ).with_resources(resource)


class KafkaSource:
    def handles_incrementality(self) -> bool:
        return False

    def dlt_source(self, uri: str, table: str, **kwargs):
        # kafka://?bootstrap_servers=localhost:9092&group_id=test_group&security_protocol=SASL_SSL&sasl_mechanisms=PLAIN&sasl_username=example_username&sasl_password=example_secret
        source_fields = urlparse(uri)
        source_params = parse_qs(source_fields.query)

        bootstrap_servers = source_params.get("bootstrap_servers")
        group_id = source_params.get("group_id")
        security_protocol = source_params.get("security_protocol", [])
        sasl_mechanisms = source_params.get("sasl_mechanisms", [])
        sasl_username = source_params.get("sasl_username", [])
        sasl_password = source_params.get("sasl_password", [])
        batch_size = source_params.get("batch_size", [3000])
        batch_timeout = source_params.get("batch_timeout", [3])

        if not bootstrap_servers:
            raise ValueError(
                "bootstrap_servers in the URI is required to connect to kafka"
            )

        if not group_id:
            raise ValueError("group_id in the URI is required to connect to kafka")

        start_date = kwargs.get("interval_start")
        return kafka_consumer(
            topics=[table],
            credentials=KafkaCredentials(
                bootstrap_servers=bootstrap_servers[0],
                group_id=group_id[0],
                security_protocol=(
                    security_protocol[0] if len(security_protocol) > 0 else None
                ),  # type: ignore
                sasl_mechanisms=(
                    sasl_mechanisms[0] if len(sasl_mechanisms) > 0 else None
                ),  # type: ignore
                sasl_username=sasl_username[0] if len(sasl_username) > 0 else None,  # type: ignore
                sasl_password=sasl_password[0] if len(sasl_password) > 0 else None,  # type: ignore
            ),
            start_from=start_date,
            batch_size=int(batch_size[0]),
            batch_timeout=int(batch_timeout[0]),
        )


class AdjustSource:
    def handles_incrementality(self) -> bool:
        return True

    def dlt_source(self, uri: str, table: str, **kwargs):
        if kwargs.get("incremental_key") and not table.startswith("custom:"):
            raise ValueError(
                "Adjust takes care of incrementality on its own, you should not provide incremental_key"
            )

        source_part = urlparse(uri)
        source_params = parse_qs(source_part.query)
        api_key = source_params.get("api_key")

        if not api_key:
            raise ValueError("api_key in the URI is required to connect to Adjust")

        lookback_days = int(source_params.get("lookback_days", [30])[0])

        start_date = (
            pendulum.now()
            .replace(hour=0, minute=0, second=0, microsecond=0)
            .subtract(days=lookback_days)
        )
        if kwargs.get("interval_start"):
            start_date = (
                ensure_pendulum_datetime(str(kwargs.get("interval_start")))
                .replace(hour=0, minute=0, second=0, microsecond=0)
                .subtract(days=lookback_days)
            )

        end_date = pendulum.now()
        if kwargs.get("interval_end"):
            end_date = ensure_pendulum_datetime(str(kwargs.get("interval_end")))

        dimensions = None
        metrics = None
        filters = []
        if table.startswith("custom:"):
            fields = table.split(":", 3)
            if len(fields) != 3 and len(fields) != 4:
                raise ValueError(
                    "Invalid Adjust custom table format. Expected format: custom:<dimensions>,<metrics> or custom:<dimensions>:<metrics>:<filters>"
                )

            dimensions = fields[1].split(",")
            metrics = fields[2].split(",")
            table = "custom"

            found = False
            for dimension in dimensions:
                if dimension in REQUIRED_CUSTOM_DIMENSIONS:
                    found = True
                    break

            if not found:
                raise ValueError(
                    f"At least one of the required dimensions is missing for custom Adjust report: {REQUIRED_CUSTOM_DIMENSIONS}"
                )

            if len(fields) == 4:
                filters_raw = fields[3]
                filters = parse_filters(filters_raw)

        src = adjust_source(
            start_date=start_date,
            end_date=end_date,
            api_key=api_key[0],
            dimensions=dimensions,
            metrics=metrics,
            merge_key=kwargs.get("merge_key"),
            filters=filters,
        )

        return src.with_resources(table)

class AppsflyerSource:
    def handles_incrementality(self) -> bool:
        return True

    def dlt_source(self, uri: str, table: str, **kwargs):
        if kwargs.get("incremental_key"):
            raise ValueError(
                "Appsflyer_Source takes care of incrementality on its own, you should not provide incremental_key"
            )

        source_fields = urlparse(uri)
        source_params = parse_qs(source_fields.query)
        api_key = source_params.get("api_key")

        if not api_key:
            raise ValueError("api_key in the URI is required to connect to Appsflyer")

        resource = None
        if table in ["campaigns", "creatives"]:
            resource = table
        else:
            raise ValueError(
                f"Resource '{table}' is not supported for Appsflyer source yet, if you are interested in it please create a GitHub issue at https://github.com/bruin-data/ingestr"
            )

        start_date = kwargs.get("interval_start") or "2024-01-02"
        end_date = kwargs.get("interval_end") or "2024-01-29"

        return appsflyer_source(
            api_key=api_key[0],
            start_date=start_date,
            end_date=end_date,
        ).with_resources(resource)


class ZendeskSource:
    def handles_incrementality(self) -> bool:
        return True

    def dlt_source(self, uri: str, table: str, **kwargs):
        if kwargs.get("incremental_key"):
            raise ValueError(
                "Zendesk takes care of incrementality on its own, you should not provide incremental_key"
            )

        interval_start = kwargs.get("interval_start")
        interval_end = kwargs.get("interval_end")
        start_date = (
            interval_start.strftime("%Y-%m-%d") if interval_start else "2000-01-01"
        )
        end_date = interval_end.strftime("%Y-%m-%d") if interval_end else None

        source_fields = urlparse(uri)
        subdomain = source_fields.hostname
        if not subdomain:
            raise ValueError("Subdomain is required to connect with Zendesk")

        if not source_fields.username and source_fields.password:
            oauth_token = source_fields.password
            if not oauth_token:
                raise ValueError(
                    "oauth_token in the URI is required to connect to Zendesk"
                )
            credentials = ZendeskCredentialsOAuth(
                subdomain=subdomain, oauth_token=oauth_token
            )
        elif source_fields.username and source_fields.password:
            email = source_fields.username
            api_token = source_fields.password
            if not email or not api_token:
                raise ValueError(
                    "Both email and token must be provided to connect to Zendesk"
                )
            credentials = ZendeskCredentialsToken(
                subdomain=subdomain, email=email, token=api_token
            )
        else:
            raise ValueError("Invalid URI format")

        if table in [
            "ticket_metrics",
            "users",
            "ticket_metric_events",
            "ticket_forms",
            "tickets",
            "targets",
            "activities",
            "brands",
            "groups",
            "organizations",
            "sla_policies",
            "automations",
        ]:
            return zendesk_support(
                credentials=credentials, start_date=start_date, end_date=end_date
            ).with_resources(table)
        elif table in [
            "greetings",
            "settings",
            "addresses",
            "legs_incremental",
            "calls",
            "phone_numbers",
            "lines",
            "agents_activity",
        ]:
            return zendesk_talk(
                credentials=credentials, start_date=start_date, end_date=end_date
            ).with_resources(table)
        elif table in ["chats"]:
            return zendesk_chat(
                credentials=credentials, start_date=start_date, end_date=end_date
            ).with_resources(table)
        else:
            raise ValueError(
                "fResource '{table}' is not supported for Zendesk source yet, if you are interested in it please create a GitHub issue at https://github.com/bruin-data/ingestr"
            )


class S3Source:
    def handles_incrementality(self) -> bool:
        return True

    def dlt_source(self, uri: str, table: str, **kwargs):
        if kwargs.get("incremental_key"):
            raise ValueError(
                "S3 takes care of incrementality on its own, you should not provide incremental_key"
            )

        parsed_uri = urlparse(uri)
        source_fields = parse_qs(quote(parsed_uri.query, safe="=&"))
        access_key_id = source_fields.get("access_key_id")
        if not access_key_id:
            raise ValueError("access_key_id is required to connect to S3")

        secret_access_key = source_fields.get("secret_access_key")
        if not secret_access_key:
            raise ValueError("secret_access_key is required to connect to S3")

        bucket_name = parsed_uri.hostname
        if not bucket_name:
            raise ValueError(
                "Invalid S3 URI: The bucket name is missing. Ensure your S3 URI follows the format 's3://bucket-name/path/to/file"
            )
        bucket_url = f"s3://{bucket_name}"

        path_to_file = parsed_uri.path.lstrip("/")
        if not path_to_file:
            raise ValueError(
                "Invalid S3 URI: The file path is missing. Ensure your S3 URI follows the format 's3://bucket-name/path/to/file"
            )

        aws_credentials = AwsCredentials(
            aws_access_key_id=access_key_id[0],
            aws_secret_access_key=TSecretStrValue(secret_access_key[0]),
        )

        file_extension = path_to_file.split(".")[-1]
        if file_extension == "csv":
            endpoint = "read_csv"
        elif file_extension == "jsonl":
            endpoint = "read_jsonl"
        elif file_extension == "parquet":
            endpoint = "read_parquet"
        else:
            raise ValueError(
                "S3 Source only supports specific formats files: csv, jsonl, parquet"
            )

        return readers(
            bucket_url=bucket_url, credentials=aws_credentials, file_glob=path_to_file
        ).with_resources(endpoint)


<<<<<<< HEAD
class GoogleAnalyticsSource:
    def handles_incrementality(self) -> bool:
        return True
   
    def dlt_source(self, uri: str, table: str, **kwargs):
        parse_uri = urlparse(uri)
        source_fields = parse_qs(parse_uri.query)
        project_id= source_fields.get("project_id")
        if not project_id:
           raise ValueError("project_id is required to connect to Google Analytics")

        private_key = source_fields.get("private_key")
        if not private_key:
           raise ValueError("private_key is required to connect to Google Analytics")
        
        client_email = source_fields.get("email")
        if not client_email:
           raise ValueError("client email is required to connect to Google Analytics")

        credentials = GcpServiceAccountCredentials(
        project_id= project_id[0],
        private_key= private_key[0],
        client_email= client_email[0]
    )
        property_id = source_fields.get("property_id")
        if not property_id:
           raise ValueError("property_id is required to connect to Google Analytics")
        
        interval_start = kwargs.get("interval_start")
        start_date = (
            interval_start.strftime("%Y-%m-%d") if interval_start else "2000-01-01"
        )
        fields = table.split(":")
        if len(fields) != 2:
                raise ValueError(
                    "Invalid table format. Expected format: <dimensions>:<metrics>"
                )
      
        dimensions = fields[0].split(",")
        metrics = fields[1].split(",")
        queries = [{"resource_name": "custom", "dimensions": dimensions, "metrics": metrics }]

        return google_analytics(
            property_id = property_id[0],
            start_date = start_date[0],
            queries = queries,
            credentials = credentials,
        )
=======
class TikTokSource:
    # tittok://?access_token=<access_token>&advertiser_id=<advertiser_id>
    def handles_incrementality(self) -> bool:
        return True

    def dlt_source(self, uri: str, table: str, **kwargs):
        endpoint = "custom_reports"

        parsed_uri = urlparse(uri)
        source_fields = parse_qs(parsed_uri.query)

        access_token = source_fields.get("access_token")
        if not access_token:
            raise ValueError("access_token is required to connect to TikTok")

        timezone = "UTC"
        if source_fields.get("timezone") is not None:
            timezone = source_fields.get("timezone")[0]  # type: ignore

        advertiser_ids = source_fields.get("advertiser_ids")
        if not advertiser_ids:
            raise ValueError("advertiser_ids is required to connect to TikTok")

        advertiser_ids = advertiser_ids[0].replace(" ", "").split(",")

        start_date = pendulum.now().subtract(days=30).in_tz(timezone)
        end_date = ensure_pendulum_datetime(pendulum.now()).in_tz(timezone)

        interval_start = kwargs.get("interval_start")
        if interval_start is not None:
            start_date = ensure_pendulum_datetime(interval_start).in_tz(timezone)

        interval_end = kwargs.get("interval_end")
        if interval_end is not None:
            end_date = ensure_pendulum_datetime(interval_end).in_tz(timezone)

        page_size = min(1000, kwargs.get("page_size", 1000))

        if table.startswith("custom:"):
            fields = table.split(":", 3)
            if len(fields) != 3 and len(fields) != 4:
                raise ValueError(
                    "Invalid TikTok custom table format. Expected format: custom:<dimensions>,<metrics> or custom:<dimensions>:<metrics>:<filters>"
                )

            dimensions = fields[1].replace(" ", "").split(",")
            if (
                "campaign_id" not in dimensions
                and "adgroup_id" not in dimensions
                and "ad_id" not in dimensions
            ):
                raise ValueError(
                    "TikTok API requires at least one ID dimension, please use one of the following dimensions: [campaign_id, adgroup_id, ad_id]"
                )

            if "advertiser_id" in dimensions:
                dimensions.remove("advertiser_id")

            metrics = fields[2].replace(" ", "").split(",")
            filtering_param = False
            filter_name = ""
            filter_value = []
            if len(fields) == 4:

                def parse_filters(filters_raw: str) -> dict:
                    # Parse filter string like "key1=value1,key2=value2,value3,value4"
                    filters = {}
                    current_key = None

                    for item in filters_raw.split(","):
                        if "=" in item:
                            # Start of a new key-value pair
                            key, value = item.split("=")
                            filters[key] = [value]  # Always start with a list
                            current_key = key
                        elif current_key is not None:
                            # Additional value for the current key
                            filters[current_key].append(item)

                    # Convert single-item lists to simple values
                    return {k: v[0] if len(v) == 1 else v for k, v in filters.items()}

                filtering_param = True
                filters = parse_filters(fields[3])
                if len(filters) > 1:
                    raise ValueError(
                        "Only one filter is allowed for TikTok custom reports"
                    )
                filter_name = list(filters.keys())[0]
                filter_value = list(map(int, filters[list(filters.keys())[0]]))

        return tiktok_source(
            start_date=start_date,
            end_date=end_date,
            access_token=access_token[0],
            advertiser_ids=advertiser_ids,
            timezone=timezone,
            dimensions=dimensions,
            metrics=metrics,
            page_size=page_size,
            filter_name=filter_name,
            filter_value=filter_value,
            filtering_param=filtering_param,
        ).with_resources(endpoint)


class AsanaSource:
    resources = [
        "workspaces",
        "projects",
        "sections",
        "tags",
        "tasks",
        "stories",
        "teams",
        "users",
    ]

    def handles_incrementality(self) -> bool:
        return False

    def dlt_source(self, uri: str, table: str, **kwargs):
        parsed_uri = urlparse(uri)
        params = parse_qs(parsed_uri.query)

        workspace = parsed_uri.hostname
        access_token = params.get("access_token")

        if not workspace:
            raise ValueError("workspace ID must be specified in the URI")

        if not access_token:
            raise ValueError("access_token is required for connecting to Asana")

        if table not in self.resources:
            raise ValueError(
                f"Resource '{table}' is not supported for Asana source yet, if you are interested in it please create a GitHub issue at https://github.com/bruin-data/ingestr"
            )

        dlt.secrets["sources.asana_source.access_token"] = access_token[0]
        src = asana_source()
        src.workspaces.add_filter(lambda w: w["gid"] == workspace)
        return src.with_resources(table)


class DynamoDBSource:
    AWS_ENDPOINT_PATTERN = re.compile(".*\.(.+)\.amazonaws\.com")

    def infer_aws_region(self, uri: ParseResult) -> Optional[str]:
        # try to infer from URI
        matches = self.AWS_ENDPOINT_PATTERN.match(uri.netloc)
        if matches is not None:
            return matches[1]

        # else obtain region from query string
        region = parse_qs(uri.query).get("region")
        if region is None:
            return None
        return region[0]

    def get_endpoint_url(self, url: ParseResult) -> str:
        if self.AWS_ENDPOINT_PATTERN.match(url.netloc) is not None:
            return f"https://{url.hostname}"
        return f"http://{url.netloc}"

    def handles_incrementality(self) -> bool:
        return False

    def dlt_source(self, uri: str, table: str, **kwargs):
        parsed_uri = urlparse(uri)

        region = self.infer_aws_region(parsed_uri)
        if not region:
            raise ValueError("region is required to connect to Dynamodb")

        qs = parse_qs(quote(parsed_uri.query, safe="=&"))
        access_key = qs.get("access_key_id")

        if not access_key:
            raise ValueError("access_key_id is required to connect to Dynamodb")

        secret_key = qs.get("secret_access_key")
        if not secret_key:
            raise ValueError("secret_access_key is required to connect to Dynamodb")

        creds = AwsCredentials(
            aws_access_key_id=access_key[0],
            aws_secret_access_key=TSecretStrValue(secret_key[0]),
            region_name=region,
            endpoint_url=self.get_endpoint_url(parsed_uri),
        )

        incremental = None
        incremental_key = kwargs.get("incremental_key")

        if incremental_key:
            incremental = dlt.sources.incremental(
                incremental_key.strip(),
                initial_value=isotime(kwargs.get("interval_start")),
                end_value=isotime(kwargs.get("interval_end")),
            )

        return dynamodb(table, creds, incremental)
>>>>>>> a743b98d
<|MERGE_RESOLUTION|>--- conflicted
+++ resolved
@@ -961,6 +961,7 @@
         )
 
         return src.with_resources(table)
+
 
 class AppsflyerSource:
     def handles_incrementality(self) -> bool:
@@ -1092,7 +1093,7 @@
             )
 
         parsed_uri = urlparse(uri)
-        source_fields = parse_qs(quote(parsed_uri.query, safe="=&"))
+        source_fields = parse_qs(parsed_uri.query)
         access_key_id = source_fields.get("access_key_id")
         if not access_key_id:
             raise ValueError("access_key_id is required to connect to S3")
@@ -1136,56 +1137,6 @@
         ).with_resources(endpoint)
 
 
-<<<<<<< HEAD
-class GoogleAnalyticsSource:
-    def handles_incrementality(self) -> bool:
-        return True
-   
-    def dlt_source(self, uri: str, table: str, **kwargs):
-        parse_uri = urlparse(uri)
-        source_fields = parse_qs(parse_uri.query)
-        project_id= source_fields.get("project_id")
-        if not project_id:
-           raise ValueError("project_id is required to connect to Google Analytics")
-
-        private_key = source_fields.get("private_key")
-        if not private_key:
-           raise ValueError("private_key is required to connect to Google Analytics")
-        
-        client_email = source_fields.get("email")
-        if not client_email:
-           raise ValueError("client email is required to connect to Google Analytics")
-
-        credentials = GcpServiceAccountCredentials(
-        project_id= project_id[0],
-        private_key= private_key[0],
-        client_email= client_email[0]
-    )
-        property_id = source_fields.get("property_id")
-        if not property_id:
-           raise ValueError("property_id is required to connect to Google Analytics")
-        
-        interval_start = kwargs.get("interval_start")
-        start_date = (
-            interval_start.strftime("%Y-%m-%d") if interval_start else "2000-01-01"
-        )
-        fields = table.split(":")
-        if len(fields) != 2:
-                raise ValueError(
-                    "Invalid table format. Expected format: <dimensions>:<metrics>"
-                )
-      
-        dimensions = fields[0].split(",")
-        metrics = fields[1].split(",")
-        queries = [{"resource_name": "custom", "dimensions": dimensions, "metrics": metrics }]
-
-        return google_analytics(
-            property_id = property_id[0],
-            start_date = start_date[0],
-            queries = queries,
-            credentials = credentials,
-        )
-=======
 class TikTokSource:
     # tittok://?access_token=<access_token>&advertiser_id=<advertiser_id>
     def handles_incrementality(self) -> bool:
@@ -1389,4 +1340,53 @@
             )
 
         return dynamodb(table, creds, incremental)
->>>>>>> a743b98d
+
+
+class GoogleAnalyticsSource:
+    def handles_incrementality(self) -> bool:
+        return True
+
+    def dlt_source(self, uri: str, table: str, **kwargs):
+        parse_uri = urlparse(uri)
+        source_fields = parse_qs(parse_uri.query)
+        project_id= source_fields.get("project_id")
+        if not project_id:
+           raise ValueError("project_id is required to connect to Google Analytics")
+
+        private_key = source_fields.get("private_key")
+        if not private_key:
+           raise ValueError("private_key is required to connect to Google Analytics")
+
+        client_email = source_fields.get("email")
+        if not client_email:
+           raise ValueError("client email is required to connect to Google Analytics")
+
+        credentials = GcpServiceAccountCredentials(
+        project_id= project_id[0],
+        private_key= private_key[0],
+        client_email= client_email[0]
+    )
+        property_id = source_fields.get("property_id")
+        if not property_id:
+           raise ValueError("property_id is required to connect to Google Analytics")
+
+        interval_start = kwargs.get("interval_start")
+        start_date = (
+            interval_start.strftime("%Y-%m-%d") if interval_start else "2000-01-01"
+        )
+        fields = table.split(":")
+        if len(fields) != 2:
+                raise ValueError(
+                    "Invalid table format. Expected format: <dimensions>:<metrics>"
+                )
+
+        dimensions = fields[0].split(",")
+        metrics = fields[1].split(",")
+        queries = [{"resource_name": "custom", "dimensions": dimensions, "metrics": metrics }]
+
+        return google_analytics(
+            property_id = property_id[0],
+            start_date = start_date[0],
+            queries = queries,
+            credentials = credentials,
+        )