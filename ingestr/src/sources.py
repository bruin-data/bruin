import base64
import csv
import json
import os
import re
from datetime import date, datetime, timedelta
from typing import (
    Any,
    Callable,
    Dict,
    Iterator,
    List,
    Literal,
    Optional,
    Union,
)
from urllib.parse import ParseResult, parse_qs, quote, urlparse

import dlt
import gcsfs  # type: ignore
import s3fs # type: ignore
import pendulum
from dlt.common.configuration.specs import (
    AwsCredentials,
)
from dlt.common.libs.sql_alchemy import (
    Engine,
    MetaData,
)
from dlt.common.time import ensure_pendulum_datetime
from dlt.common.typing import TDataItem, TSecretStrValue
from dlt.extract import Incremental
from dlt.sources.credentials import (
    ConnectionStringCredentials,
)
from dlt.sources.sql_database import sql_table
from dlt.sources.sql_database.helpers import TableLoader
from dlt.sources.sql_database.schema_types import (
    ReflectionLevel,
    SelectAny,
    Table,
    TTypeAdapter,
)
from sqlalchemy import Column
from sqlalchemy import types as sa

from ingestr.src.adjust import REQUIRED_CUSTOM_DIMENSIONS, adjust_source
from ingestr.src.adjust.adjust_helpers import parse_filters
from ingestr.src.airtable import airtable_source
from ingestr.src.appsflyer._init_ import appsflyer_source
from ingestr.src.appstore import app_store
from ingestr.src.appstore.client import AppStoreConnectClient
from ingestr.src.arrow import memory_mapped_arrow
from ingestr.src.asana_source import asana_source
from ingestr.src.chess import source
from ingestr.src.dynamodb import dynamodb
from ingestr.src.errors import (
    MissingValueError,
    UnsupportedResourceError,
)
from ingestr.src.facebook_ads import facebook_ads_source, facebook_insights_source
from ingestr.src.filesystem import readers
from ingestr.src.filters import table_adapter_exclude_columns
from ingestr.src.github import github_reactions, github_repo_events, github_stargazers
from ingestr.src.google_analytics import google_analytics
from ingestr.src.google_sheets import google_spreadsheet
from ingestr.src.gorgias import gorgias_source
from ingestr.src.hubspot import hubspot
from ingestr.src.kafka import kafka_consumer
from ingestr.src.kafka.helpers import KafkaCredentials
from ingestr.src.klaviyo._init_ import klaviyo_source
from ingestr.src.linkedin_ads import linked_in_ads_source
from ingestr.src.linkedin_ads.dimension_time_enum import (
    Dimension,
    TimeGranularity,
)
from ingestr.src.mongodb import mongodb_collection
from ingestr.src.notion import notion_databases
from ingestr.src.shopify import shopify_source
from ingestr.src.slack import slack_source
from ingestr.src.sql_database.callbacks import (
    chained_query_adapter_callback,
    custom_query_variable_subsitution,
    limit_callback,
    type_adapter_callback,
)
from ingestr.src.stripe_analytics import stripe_source
from ingestr.src.table_definition import TableDefinition, table_string_to_dataclass
from ingestr.src.tiktok_ads import tiktok_source
from ingestr.src.time import isotime
from ingestr.src.zendesk import zendesk_chat, zendesk_support, zendesk_talk
from ingestr.src.zendesk.helpers.credentials import (
    ZendeskCredentialsOAuth,
    ZendeskCredentialsToken,
)

TableBackend = Literal["sqlalchemy", "pyarrow", "pandas", "connectorx"]
TQueryAdapter = Callable[[SelectAny, Table], SelectAny]


class SqlSource:
    table_builder: Callable

    def __init__(self, table_builder=sql_table) -> None:
        self.table_builder = table_builder

    def handles_incrementality(self) -> bool:
        return False

    def dlt_source(self, uri: str, table: str, **kwargs):
        table_fields = TableDefinition(dataset="custom", table="custom")
        if not table.startswith("query:"):
            table_fields = table_string_to_dataclass(table)

        incremental = None
        if kwargs.get("incremental_key"):
            start_value = kwargs.get("interval_start")
            end_value = kwargs.get("interval_end")
            incremental = dlt.sources.incremental(
                kwargs.get("incremental_key", ""),
                initial_value=start_value,
                end_value=end_value,
                range_end="closed",
                range_start="closed",
            )

        if uri.startswith("mysql://"):
            uri = uri.replace("mysql://", "mysql+pymysql://")

        query_adapters = []
        if kwargs.get("sql_limit"):
            query_adapters.append(
                limit_callback(kwargs.get("sql_limit"), kwargs.get("incremental_key"))
            )

        defer_table_reflect = False
        sql_backend = kwargs.get("sql_backend", "sqlalchemy")
        if table.startswith("query:"):
            if kwargs.get("sql_limit"):
                raise ValueError(
                    "sql_limit is not supported for custom queries, please apply the limit in the query instead"
                )

            sql_backend = "sqlalchemy"
            defer_table_reflect = True
            query_value = table.split(":", 1)[1]

            # this is a very hacky version of the table_rows function. it is built this way to go around the dlt's table loader.
            # I didn't want to write a full fledged sqlalchemy source for now, and wanted to benefit from the existing stuff to begin with.
            # this is by no means a production ready solution, but it works for now.
            # the core idea behind this implementation is to create a mock table instance with the columns that are absolutely necessary for the incremental load to work.
            # the table loader will then use the query adapter callback to apply the actual query and load the rows.
            def table_rows(
                engine: Engine,
                table: Union[Table, str],
                metadata: MetaData,
                chunk_size: int,
                backend: TableBackend,
                incremental: Optional[Incremental[Any]] = None,
                table_adapter_callback: Callable[[Table], None] = None,  # type: ignore
                reflection_level: ReflectionLevel = "minimal",
                backend_kwargs: Dict[str, Any] = None,  # type: ignore
                type_adapter_callback: Optional[TTypeAdapter] = None,
                included_columns: Optional[List[str]] = None,
                query_adapter_callback: Optional[TQueryAdapter] = None,
                resolve_foreign_keys: bool = False,
            ) -> Iterator[TDataItem]:
                hints = {  # type: ignore
                    "columns": [],
                }
                cols = []  # type: ignore

                if incremental:
                    switchDict = {
                        int: sa.INTEGER,
                        datetime: sa.TIMESTAMP,
                        date: sa.DATE,
                        pendulum.Date: sa.DATE,
                        pendulum.DateTime: sa.TIMESTAMP,
                    }

                    if incremental.last_value is not None:
                        cols.append(
                            Column(
                                incremental.cursor_path,
                                switchDict[type(incremental.last_value)],  # type: ignore
                            )
                        )
                    else:
                        cols.append(Column(incremental.cursor_path, sa.TIMESTAMP))  # type: ignore

                table = Table(
                    "query_result",
                    metadata,
                    *cols,
                )

                loader = TableLoader(
                    engine,
                    backend,
                    table,
                    hints["columns"],  # type: ignore
                    incremental=incremental,
                    chunk_size=chunk_size,
                    query_adapter_callback=query_adapter_callback,
                )
                try:
                    yield from loader.load_rows(backend_kwargs)
                finally:
                    if getattr(engine, "may_dispose_after_use", False):
                        engine.dispose()

            dlt.sources.sql_database.table_rows = table_rows  # type: ignore

            # override the query adapters, the only one we want is the one here in the case of custom queries
            query_adapters = [custom_query_variable_subsitution(query_value, kwargs)]

        builder_res = self.table_builder(
            credentials=ConnectionStringCredentials(uri),
            schema=table_fields.dataset,
            table=table_fields.table,
            incremental=incremental,
            backend=sql_backend,
            chunk_size=kwargs.get("page_size", None),
            reflection_level=kwargs.get("sql_reflection_level", None),
            query_adapter_callback=chained_query_adapter_callback(query_adapters),
            type_adapter_callback=type_adapter_callback,
            table_adapter_callback=table_adapter_exclude_columns(
                kwargs.get("sql_exclude_columns", [])
            ),
            defer_table_reflect=defer_table_reflect,
        )

        return builder_res


class ArrowMemoryMappedSource:
    table_builder: Callable

    def __init__(self, table_builder=memory_mapped_arrow) -> None:
        self.table_builder = table_builder

    def handles_incrementality(self) -> bool:
        return False

    def dlt_source(self, uri: str, table: str, **kwargs):
        incremental = None
        if kwargs.get("incremental_key"):
            start_value = kwargs.get("interval_start")
            end_value = kwargs.get("interval_end")

            incremental = dlt.sources.incremental(
                kwargs.get("incremental_key", ""),
                initial_value=start_value,
                end_value=end_value,
                range_end="closed",
                range_start="closed",
            )

        file_path = uri.split("://")[1]
        if not os.path.exists(file_path):
            raise ValueError(f"File at path {file_path} does not exist")

        if os.path.isdir(file_path):
            raise ValueError(
                f"Path {file_path} is a directory, it should be an Arrow memory mapped file"
            )

        primary_key = kwargs.get("primary_key")
        merge_key = kwargs.get("merge_key")

        table_instance = self.table_builder(
            path=file_path,
            incremental=incremental,
            merge_key=merge_key,
            primary_key=primary_key,
        )

        return table_instance


class MongoDbSource:
    table_builder: Callable

    def __init__(self, table_builder=mongodb_collection) -> None:
        self.table_builder = table_builder

    def handles_incrementality(self) -> bool:
        return False

    def dlt_source(self, uri: str, table: str, **kwargs):
        table_fields = table_string_to_dataclass(table)

        incremental = None
        if kwargs.get("incremental_key"):
            start_value = kwargs.get("interval_start")
            end_value = kwargs.get("interval_end")

            incremental = dlt.sources.incremental(
                kwargs.get("incremental_key", ""),
                initial_value=start_value,
                end_value=end_value,
                range_end="closed",
                range_start="closed",
            )

        table_instance = self.table_builder(
            connection_url=uri,
            database=table_fields.dataset,
            collection=table_fields.table,
            parallel=True,
            incremental=incremental,
        )

        return table_instance


class LocalCsvSource:
    def handles_incrementality(self) -> bool:
        return False

    def dlt_source(self, uri: str, table: str, **kwargs):
        def csv_file(
            incremental: Optional[dlt.sources.incremental[Any]] = None,
        ):
            file_path = uri.split("://")[1]
            myFile = open(file_path, "r")
            reader = csv.DictReader(myFile)
            if not reader.fieldnames:
                raise RuntimeError(
                    "failed to extract headers from the CSV, are you sure the given file contains a header row?"
                )

            incremental_key = kwargs.get("incremental_key")
            if incremental_key and incremental_key not in reader.fieldnames:
                raise ValueError(
                    f"incremental_key '{incremental_key}' not found in the CSV file"
                )

            page_size = 1000
            page = []
            current_items = 0
            for dictionary in reader:
                if current_items < page_size:
                    if incremental_key and incremental and incremental.start_value:
                        inc_value = dictionary.get(incremental_key)
                        if inc_value is None:
                            raise ValueError(
                                f"incremental_key '{incremental_key}' not found in the CSV file"
                            )

                        if inc_value < incremental.start_value:
                            continue

                    page.append(dictionary)
                    current_items += 1
                else:
                    yield page
                    page = []
                    current_items = 0

            if page:
                yield page

        return dlt.resource(
            csv_file,
            merge_key=kwargs.get("merge_key"),  # type: ignore
        )(
            incremental=dlt.sources.incremental(
                kwargs.get("incremental_key", ""),
                initial_value=kwargs.get("interval_start"),
                end_value=kwargs.get("interval_end"),
                range_end="closed",
                range_start="closed",
            )
        )


class NotionSource:
    table_builder: Callable

    def __init__(self, table_builder=notion_databases) -> None:
        self.table_builder = table_builder

    def handles_incrementality(self) -> bool:
        return True

    def dlt_source(self, uri: str, table: str, **kwargs):
        if kwargs.get("incremental_key"):
            raise ValueError("Incremental loads are not supported for Notion")

        source_fields = urlparse(uri)
        source_params = parse_qs(source_fields.query)
        api_key = source_params.get("api_key")
        if not api_key:
            raise ValueError("api_key in the URI is required to connect to Notion")

        return self.table_builder(
            database_ids=[{"id": table}],
            api_key=api_key[0],
        )


class ShopifySource:
    def handles_incrementality(self) -> bool:
        return True

    def dlt_source(self, uri: str, table: str, **kwargs):
        source_fields = urlparse(uri)
        source_params = parse_qs(source_fields.query)
        api_key = source_params.get("api_key")
        if not api_key:
            raise ValueError("api_key in the URI is required to connect to Shopify")

        date_args = {}
        if kwargs.get("interval_start"):
            date_args["start_date"] = kwargs.get("interval_start")

        if kwargs.get("interval_end"):
            date_args["end_date"] = kwargs.get("interval_end")

        resource = None
        if table in [
            "products",
            "products_legacy",
            "orders",
            "customers",
            "inventory_items",
            "transactions",
            "balance",
            "events",
            "price_rules",
            "discounts",
            "taxonomy",
        ]:
            resource = table
        else:
            raise ValueError(
                f"Table name '{table}' is not supported for Shopify source yet, if you are interested in it please create a GitHub issue at https://github.com/bruin-data/ingestr"
            )

        return shopify_source(
            private_app_password=api_key[0],
            shop_url=f"https://{source_fields.netloc}",
            **date_args,
        ).with_resources(resource)


class GorgiasSource:
    def handles_incrementality(self) -> bool:
        return True

    def dlt_source(self, uri: str, table: str, **kwargs):
        if kwargs.get("incremental_key"):
            raise ValueError(
                "Gorgias takes care of incrementality on its own, you should not provide incremental_key"
            )

        # gorgias://domain?api_key=<api_key>&email=<email>

        source_fields = urlparse(uri)
        source_params = parse_qs(source_fields.query)
        api_key = source_params.get("api_key")
        if not api_key:
            raise ValueError("api_key in the URI is required to connect to Gorgias")

        email = source_params.get("email")
        if not email:
            raise ValueError("email in the URI is required to connect to Gorgias")

        resource = None
        if table in ["customers", "tickets", "ticket_messages", "satisfaction_surveys"]:
            resource = table
        else:
            raise ValueError(
                f"Resource '{table}' is not supported for Gorgias source yet, if you are interested in it please create a GitHub issue at https://github.com/bruin-data/ingestr"
            )

        date_args = {}
        if kwargs.get("interval_start"):
            date_args["start_date"] = kwargs.get("interval_start")

        if kwargs.get("interval_end"):
            date_args["end_date"] = kwargs.get("interval_end")

        return gorgias_source(
            domain=source_fields.netloc,
            email=email[0],
            api_key=api_key[0],
            **date_args,
        ).with_resources(resource)


class GoogleSheetsSource:
    table_builder: Callable

    def __init__(self, table_builder=google_spreadsheet) -> None:
        self.table_builder = table_builder

    def handles_incrementality(self) -> bool:
        return False

    def dlt_source(self, uri: str, table: str, **kwargs):
        if kwargs.get("incremental_key"):
            raise ValueError("Incremental loads are not supported for Google Sheets")

        source_fields = urlparse(uri)
        source_params = parse_qs(source_fields.query)

        cred_path = source_params.get("credentials_path")
        credentials_base64 = source_params.get("credentials_base64")
        if not cred_path and not credentials_base64:
            raise ValueError(
                "credentials_path or credentials_base64 is required in the URI to get data from Google Sheets"
            )

        credentials = {}
        if cred_path:
            with open(cred_path[0], "r") as f:
                credentials = json.load(f)
        elif credentials_base64:
            credentials = json.loads(
                base64.b64decode(credentials_base64[0]).decode("utf-8")
            )

        table_fields = table_string_to_dataclass(table)
        return self.table_builder(
            credentials=credentials,
            spreadsheet_url_or_id=table_fields.dataset,
            range_names=[table_fields.table],
            get_named_ranges=False,
        )


class ChessSource:
    def handles_incrementality(self) -> bool:
        return True

    # chess://?players=john,peter
    def dlt_source(self, uri: str, table: str, **kwargs):
        if kwargs.get("incremental_key"):
            raise ValueError(
                "Chess takes care of incrementality on its own, you should not provide incremental_key"
            )

        source_fields = urlparse(uri)
        source_params = parse_qs(source_fields.query)
        list_players = None
        if "players" in source_params:
            list_players = source_params["players"][0].split(",")
        else:
            list_players = [
                "MagnusCarlsen",
                "HikaruNakamura",
                "ArjunErigaisi",
                "IanNepomniachtchi",
            ]

        date_args = {}
        start_date = kwargs.get("interval_start")
        end_date = kwargs.get("interval_end")
        if start_date and end_date:
            if isinstance(start_date, date) and isinstance(end_date, date):
                date_args["start_month"] = start_date.strftime("%Y/%m")
                date_args["end_month"] = end_date.strftime("%Y/%m")

        table_mapping = {
            "profiles": "players_profiles",
            "games": "players_games",
            "archives": "players_archives",
        }

        if table not in table_mapping:
            raise ValueError(
                f"Resource '{table}' is not supported for Chess source yet, if you are interested in it please create a GitHub issue at https://github.com/bruin-data/ingestr"
            )

        return source(players=list_players, **date_args).with_resources(
            table_mapping[table]
        )


class StripeAnalyticsSource:
    def handles_incrementality(self) -> bool:
        return True

    def dlt_source(self, uri: str, table: str, **kwargs):
        if kwargs.get("incremental_key"):
            raise ValueError(
                "Stripe takes care of incrementality on its own, you should not provide incremental_key"
            )

        api_key = None
        source_field = urlparse(uri)
        source_params = parse_qs(source_field.query)
        api_key = source_params.get("api_key")

        if not api_key:
            raise ValueError("api_key in the URI is required to connect to Stripe")

        endpoint = None
        table = str.capitalize(table)

        if table in [
            "Subscription",
            "Account",
            "Coupon",
            "Customer",
            "Product",
            "Price",
            "BalanceTransaction",
            "Invoice",
            "Event",
        ]:
            endpoint = table
        else:
            raise ValueError(
                f"Resource '{table}' is not supported for stripe source yet, if you are interested in it please create a GitHub issue at https://github.com/bruin-data/ingestr"
            )

        date_args = {}
        if kwargs.get("interval_start"):
            date_args["start_date"] = kwargs.get("interval_start")

        if kwargs.get("interval_end"):
            date_args["end_date"] = kwargs.get("interval_end")

        return stripe_source(
            endpoints=[
                endpoint,
            ],
            stripe_secret_key=api_key[0],
            **date_args,
        ).with_resources(endpoint)


class FacebookAdsSource:
    def handles_incrementality(self) -> bool:
        return True

    def dlt_source(self, uri: str, table: str, **kwargs):
        # facebook_ads://?access_token=abcd&account_id=1234
        if kwargs.get("incremental_key"):
            raise ValueError(
                "Facebook Ads takes care of incrementality on its own, you should not provide incremental_key"
            )

        access_token = None
        account_id = None
        source_field = urlparse(uri)
        source_params = parse_qs(source_field.query)
        access_token = source_params.get("access_token")
        account_id = source_params.get("account_id")

        if not access_token or not account_id:
            raise ValueError(
                "access_token and accound_id are required to connect to Facebook Ads."
            )

        endpoint = None
        if table in ["campaigns", "ad_sets", "ad_creatives", "ads", "leads"]:
            endpoint = table
        elif table in "facebook_insights":
            return facebook_insights_source(
                access_token=access_token[0],
                account_id=account_id[0],
            ).with_resources("facebook_insights")
        else:
            raise ValueError(
                "fResource '{table}' is not supported for Facebook Ads source yet, if you are interested in it please create a GitHub issue at https://github.com/bruin-data/ingestr"
            )

        return facebook_ads_source(
            access_token=access_token[0],
            account_id=account_id[0],
        ).with_resources(endpoint)


class SlackSource:
    def handles_incrementality(self) -> bool:
        return True

    def dlt_source(self, uri: str, table: str, **kwargs):
        if kwargs.get("incremental_key"):
            raise ValueError(
                "Slack takes care of incrementality on its own, you should not provide incremental_key"
            )
        # slack://?api_key=<apikey>
        api_key = None
        source_field = urlparse(uri)
        source_query = parse_qs(source_field.query)
        api_key = source_query.get("api_key")

        if not api_key:
            raise ValueError("api_key in the URI is required to connect to Slack")

        endpoint = None
        msg_channels = None
        if table in ["channels", "users", "access_logs"]:
            endpoint = table
        elif table.startswith("messages"):
            channels_part = table.split(":")[1]
            msg_channels = channels_part.split(",")
            endpoint = "messages"
        else:
            raise ValueError(
                f"Resource '{table}' is not supported for slack source yet, if you are interested in it please create a GitHub issue at https://github.com/bruin-data/ingestr"
            )

        date_args = {}
        if kwargs.get("interval_start"):
            date_args["start_date"] = kwargs.get("interval_start")

        if kwargs.get("interval_end"):
            date_args["end_date"] = kwargs.get("interval_end")

        return slack_source(
            access_token=api_key[0],
            table_per_channel=False,
            selected_channels=msg_channels,
            **date_args,
        ).with_resources(endpoint)


class HubspotSource:
    def handles_incrementality(self) -> bool:
        return True

    # hubspot://?api_key=<api_key>
    def dlt_source(self, uri: str, table: str, **kwargs):
        if kwargs.get("incremental_key"):
            raise ValueError(
                "Hubspot takes care of incrementality on its own, you should not provide incremental_key"
            )

        api_key = None
        source_parts = urlparse(uri)
        source_parmas = parse_qs(source_parts.query)
        api_key = source_parmas.get("api_key")

        if not api_key:
            raise ValueError("api_key in the URI is required to connect to Hubspot")

        endpoint = None
        if table in ["contacts", "companies", "deals", "tickets", "products", "quotes"]:
            endpoint = table
        else:
            raise ValueError(
                f"Resource '{table}' is not supported for Hubspot source yet, if you are interested in it please create a GitHub issue at https://github.com/bruin-data/ingestr"
            )

        return hubspot(
            api_key=api_key[0],
        ).with_resources(endpoint)


class AirtableSource:
    def handles_incrementality(self) -> bool:
        return False

    # airtable://?access_token=<access_token>&base_id=<base_id>

    def dlt_source(self, uri: str, table: str, **kwargs):
        if kwargs.get("incremental_key"):
            raise ValueError("Incremental loads are not supported for Airtable")

        if not table:
            raise ValueError("Source table is required to connect to Airtable")

        tables = table.split(",")

        source_parts = urlparse(uri)
        source_fields = parse_qs(source_parts.query)
        base_id = source_fields.get("base_id")
        access_token = source_fields.get("access_token")

        if not base_id or not access_token:
            raise ValueError(
                "base_id and access_token in the URI are required to connect to Airtable"
            )

        return airtable_source(
            base_id=base_id[0], table_names=tables, access_token=access_token[0]
        )


class KlaviyoSource:
    def handles_incrementality(self) -> bool:
        return True

    def dlt_source(self, uri: str, table: str, **kwargs):
        if kwargs.get("incremental_key"):
            raise ValueError(
                "klaviyo_source takes care of incrementality on its own, you should not provide incremental_key"
            )

        source_fields = urlparse(uri)
        source_params = parse_qs(source_fields.query)
        api_key = source_params.get("api_key")

        if not api_key:
            raise ValueError("api_key in the URI is required to connect to klaviyo")

        resource = None
        if table in [
            "events",
            "profiles",
            "campaigns",
            "metrics",
            "tags",
            "coupons",
            "catalog-variants",
            "catalog-categories",
            "catalog-items",
            "forms",
            "lists",
            "images",
            "segments",
            "flows",
            "templates",
        ]:
            resource = table
        else:
            raise ValueError(
                f"Resource '{table}' is not supported for Klaviyo source yet, if you are interested in it please create a GitHub issue at https://github.com/bruin-data/ingestr"
            )

        start_date = kwargs.get("interval_start") or "2000-01-01"
        return klaviyo_source(
            api_key=api_key[0],
            start_date=start_date,
        ).with_resources(resource)


class KafkaSource:
    def handles_incrementality(self) -> bool:
        return False

    def dlt_source(self, uri: str, table: str, **kwargs):
        # kafka://?bootstrap_servers=localhost:9092&group_id=test_group&security_protocol=SASL_SSL&sasl_mechanisms=PLAIN&sasl_username=example_username&sasl_password=example_secret
        source_fields = urlparse(uri)
        source_params = parse_qs(source_fields.query)

        bootstrap_servers = source_params.get("bootstrap_servers")
        group_id = source_params.get("group_id")
        security_protocol = source_params.get("security_protocol", [])
        sasl_mechanisms = source_params.get("sasl_mechanisms", [])
        sasl_username = source_params.get("sasl_username", [])
        sasl_password = source_params.get("sasl_password", [])
        batch_size = source_params.get("batch_size", [3000])
        batch_timeout = source_params.get("batch_timeout", [3])

        if not bootstrap_servers:
            raise ValueError(
                "bootstrap_servers in the URI is required to connect to kafka"
            )

        if not group_id:
            raise ValueError("group_id in the URI is required to connect to kafka")

        start_date = kwargs.get("interval_start")
        return kafka_consumer(
            topics=[table],
            credentials=KafkaCredentials(
                bootstrap_servers=bootstrap_servers[0],
                group_id=group_id[0],
                security_protocol=(
                    security_protocol[0] if len(security_protocol) > 0 else None
                ),  # type: ignore
                sasl_mechanisms=(
                    sasl_mechanisms[0] if len(sasl_mechanisms) > 0 else None
                ),  # type: ignore
                sasl_username=sasl_username[0] if len(sasl_username) > 0 else None,  # type: ignore
                sasl_password=sasl_password[0] if len(sasl_password) > 0 else None,  # type: ignore
            ),
            start_from=start_date,
            batch_size=int(batch_size[0]),
            batch_timeout=int(batch_timeout[0]),
        )


class AdjustSource:
    def handles_incrementality(self) -> bool:
        return True

    def dlt_source(self, uri: str, table: str, **kwargs):
        if kwargs.get("incremental_key") and not table.startswith("custom:"):
            raise ValueError(
                "Adjust takes care of incrementality on its own, you should not provide incremental_key"
            )

        source_part = urlparse(uri)
        source_params = parse_qs(source_part.query)
        api_key = source_params.get("api_key")

        if not api_key:
            raise ValueError("api_key in the URI is required to connect to Adjust")

        lookback_days = int(source_params.get("lookback_days", [30])[0])

        start_date = (
            pendulum.now()
            .replace(hour=0, minute=0, second=0, microsecond=0)
            .subtract(days=lookback_days)
        )
        if kwargs.get("interval_start"):
            start_date = (
                ensure_pendulum_datetime(str(kwargs.get("interval_start")))
                .replace(hour=0, minute=0, second=0, microsecond=0)
                .subtract(days=lookback_days)
            )

        end_date = pendulum.now()
        if kwargs.get("interval_end"):
            end_date = ensure_pendulum_datetime(str(kwargs.get("interval_end")))

        dimensions = None
        metrics = None
        filters = []
        if table.startswith("custom:"):
            fields = table.split(":", 3)
            if len(fields) != 3 and len(fields) != 4:
                raise ValueError(
                    "Invalid Adjust custom table format. Expected format: custom:<dimensions>,<metrics> or custom:<dimensions>:<metrics>:<filters>"
                )

            dimensions = fields[1].split(",")
            metrics = fields[2].split(",")
            table = "custom"

            found = False
            for dimension in dimensions:
                if dimension in REQUIRED_CUSTOM_DIMENSIONS:
                    found = True
                    break

            if not found:
                raise ValueError(
                    f"At least one of the required dimensions is missing for custom Adjust report: {REQUIRED_CUSTOM_DIMENSIONS}"
                )

            if len(fields) == 4:
                filters_raw = fields[3]
                filters = parse_filters(filters_raw)

        src = adjust_source(
            start_date=start_date,
            end_date=end_date,
            api_key=api_key[0],
            dimensions=dimensions,
            metrics=metrics,
            merge_key=kwargs.get("merge_key"),
            filters=filters,
        )

        return src.with_resources(table)


class AppsflyerSource:
    def handles_incrementality(self) -> bool:
        return True

    def dlt_source(self, uri: str, table: str, **kwargs):
        if kwargs.get("incremental_key"):
            raise ValueError(
                "Appsflyer_Source takes care of incrementality on its own, you should not provide incremental_key"
            )

        source_fields = urlparse(uri)
        source_params = parse_qs(source_fields.query)
        api_key = source_params.get("api_key")

        if not api_key:
            raise ValueError("api_key in the URI is required to connect to Appsflyer")

        resource = None
        if table in ["campaigns", "creatives"]:
            resource = table
        else:
            raise ValueError(
                f"Resource '{table}' is not supported for Appsflyer source yet, if you are interested in it please create a GitHub issue at https://github.com/bruin-data/ingestr"
            )

        start_date = kwargs.get("interval_start") or "2024-01-02"
        end_date = kwargs.get("interval_end") or "2024-01-29"

        return appsflyer_source(
            api_key=api_key[0],
            start_date=start_date,
            end_date=end_date,
        ).with_resources(resource)


class ZendeskSource:
    def handles_incrementality(self) -> bool:
        return True

    def dlt_source(self, uri: str, table: str, **kwargs):
        if kwargs.get("incremental_key"):
            raise ValueError(
                "Zendesk takes care of incrementality on its own, you should not provide incremental_key"
            )

        interval_start = kwargs.get("interval_start")
        interval_end = kwargs.get("interval_end")
        start_date = (
            interval_start.strftime("%Y-%m-%d") if interval_start else "2000-01-01"
        )
        end_date = interval_end.strftime("%Y-%m-%d") if interval_end else None

        source_fields = urlparse(uri)
        subdomain = source_fields.hostname
        if not subdomain:
            raise ValueError("Subdomain is required to connect with Zendesk")

        if not source_fields.username and source_fields.password:
            oauth_token = source_fields.password
            if not oauth_token:
                raise ValueError(
                    "oauth_token in the URI is required to connect to Zendesk"
                )
            credentials = ZendeskCredentialsOAuth(
                subdomain=subdomain, oauth_token=oauth_token
            )
        elif source_fields.username and source_fields.password:
            email = source_fields.username
            api_token = source_fields.password
            if not email or not api_token:
                raise ValueError(
                    "Both email and token must be provided to connect to Zendesk"
                )
            credentials = ZendeskCredentialsToken(
                subdomain=subdomain, email=email, token=api_token
            )
        else:
            raise ValueError("Invalid URI format")

        if table in [
            "ticket_metrics",
            "users",
            "ticket_metric_events",
            "ticket_forms",
            "tickets",
            "targets",
            "activities",
            "brands",
            "groups",
            "organizations",
            "sla_policies",
            "automations",
        ]:
            return zendesk_support(
                credentials=credentials, start_date=start_date, end_date=end_date
            ).with_resources(table)
        elif table in [
            "greetings",
            "settings",
            "addresses",
            "legs_incremental",
            "calls",
            "phone_numbers",
            "lines",
            "agents_activity",
        ]:
            return zendesk_talk(
                credentials=credentials, start_date=start_date, end_date=end_date
            ).with_resources(table)
        elif table in ["chats"]:
            return zendesk_chat(
                credentials=credentials, start_date=start_date, end_date=end_date
            ).with_resources(table)
        else:
            raise ValueError(
                "fResource '{table}' is not supported for Zendesk source yet, if you are interested in it please create a GitHub issue at https://github.com/bruin-data/ingestr"
            )


class S3Source:
    def handles_incrementality(self) -> bool:
        return True

    def dlt_source(self, uri: str, table: str, **kwargs):
        if kwargs.get("incremental_key"):
            raise ValueError(
                "S3 takes care of incrementality on its own, you should not provide incremental_key"
            )

        parsed_uri = urlparse(uri)
        source_fields = parse_qs(quote(parsed_uri.query, safe="=&"))
        access_key_id = source_fields.get("access_key_id")
        if not access_key_id:
            raise ValueError("access_key_id is required to connect to S3")

        secret_access_key = source_fields.get("secret_access_key")
        if not secret_access_key:
            raise ValueError("secret_access_key is required to connect to S3")

        bucket_name = parsed_uri.hostname
        if not bucket_name:
            raise ValueError(
                "Invalid S3 URI: The bucket name is missing. Ensure your S3 URI follows the format 's3://bucket-name"
            )
        bucket_url = f"s3://{bucket_name}"

        path_to_file = parsed_uri.path.lstrip("/") or table.lstrip("/")
        if not path_to_file:
            raise ValueError("--source-table must be specified")

        fs = s3fs.S3FileSystem(
            key=access_key_id[0],
            secret=secret_access_key[0],
        )

        file_extension = path_to_file.split(".")[-1]
        if file_extension == "csv":
            endpoint = "read_csv"
        elif file_extension == "jsonl":
            endpoint = "read_jsonl"
        elif file_extension == "parquet":
            endpoint = "read_parquet"
        else:
            raise ValueError(
                "S3 Source only supports specific formats files: csv, jsonl, parquet"
            )

        return readers(
            bucket_url, fs, path_to_file
        ).with_resources(endpoint)


class TikTokSource:
    # tittok://?access_token=<access_token>&advertiser_id=<advertiser_id>
    def handles_incrementality(self) -> bool:
        return True

    def dlt_source(self, uri: str, table: str, **kwargs):
        endpoint = "custom_reports"

        parsed_uri = urlparse(uri)
        source_fields = parse_qs(parsed_uri.query)

        access_token = source_fields.get("access_token")
        if not access_token:
            raise ValueError("access_token is required to connect to TikTok")

        timezone = "UTC"
        if source_fields.get("timezone") is not None:
            timezone = source_fields.get("timezone")[0]  # type: ignore

        advertiser_ids = source_fields.get("advertiser_ids")
        if not advertiser_ids:
            raise ValueError("advertiser_ids is required to connect to TikTok")

        advertiser_ids = advertiser_ids[0].replace(" ", "").split(",")

        start_date = pendulum.now().subtract(days=30).in_tz(timezone)
        end_date = ensure_pendulum_datetime(pendulum.now()).in_tz(timezone)

        interval_start = kwargs.get("interval_start")
        if interval_start is not None:
            start_date = ensure_pendulum_datetime(interval_start).in_tz(timezone)

        interval_end = kwargs.get("interval_end")
        if interval_end is not None:
            end_date = ensure_pendulum_datetime(interval_end).in_tz(timezone)

        page_size = min(1000, kwargs.get("page_size", 1000))

        if table.startswith("custom:"):
            fields = table.split(":", 3)
            if len(fields) != 3 and len(fields) != 4:
                raise ValueError(
                    "Invalid TikTok custom table format. Expected format: custom:<dimensions>,<metrics> or custom:<dimensions>:<metrics>:<filters>"
                )

            dimensions = fields[1].replace(" ", "").split(",")
            if (
                "campaign_id" not in dimensions
                and "adgroup_id" not in dimensions
                and "ad_id" not in dimensions
            ):
                raise ValueError(
                    "TikTok API requires at least one ID dimension, please use one of the following dimensions: [campaign_id, adgroup_id, ad_id]"
                )

            if "advertiser_id" in dimensions:
                dimensions.remove("advertiser_id")

            metrics = fields[2].replace(" ", "").split(",")
            filtering_param = False
            filter_name = ""
            filter_value = []
            if len(fields) == 4:

                def parse_filters(filters_raw: str) -> dict:
                    # Parse filter string like "key1=value1,key2=value2,value3,value4"
                    filters = {}
                    current_key = None

                    for item in filters_raw.split(","):
                        if "=" in item:
                            # Start of a new key-value pair
                            key, value = item.split("=")
                            filters[key] = [value]  # Always start with a list
                            current_key = key
                        elif current_key is not None:
                            # Additional value for the current key
                            filters[current_key].append(item)

                    # Convert single-item lists to simple values
                    return {k: v[0] if len(v) == 1 else v for k, v in filters.items()}

                filtering_param = True
                filters = parse_filters(fields[3])
                if len(filters) > 1:
                    raise ValueError(
                        "Only one filter is allowed for TikTok custom reports"
                    )
                filter_name = list(filters.keys())[0]
                filter_value = list(map(int, filters[list(filters.keys())[0]]))

        return tiktok_source(
            start_date=start_date,
            end_date=end_date,
            access_token=access_token[0],
            advertiser_ids=advertiser_ids,
            timezone=timezone,
            dimensions=dimensions,
            metrics=metrics,
            page_size=page_size,
            filter_name=filter_name,
            filter_value=filter_value,
            filtering_param=filtering_param,
        ).with_resources(endpoint)


class AsanaSource:
    resources = [
        "workspaces",
        "projects",
        "sections",
        "tags",
        "tasks",
        "stories",
        "teams",
        "users",
    ]

    def handles_incrementality(self) -> bool:
        return False

    def dlt_source(self, uri: str, table: str, **kwargs):
        parsed_uri = urlparse(uri)
        params = parse_qs(parsed_uri.query)

        workspace = parsed_uri.hostname
        access_token = params.get("access_token")

        if not workspace:
            raise ValueError("workspace ID must be specified in the URI")

        if not access_token:
            raise ValueError("access_token is required for connecting to Asana")

        if table not in self.resources:
            raise ValueError(
                f"Resource '{table}' is not supported for Asana source yet, if you are interested in it please create a GitHub issue at https://github.com/bruin-data/ingestr"
            )

        dlt.secrets["sources.asana_source.access_token"] = access_token[0]
        src = asana_source()
        src.workspaces.add_filter(lambda w: w["gid"] == workspace)
        return src.with_resources(table)


class DynamoDBSource:
    AWS_ENDPOINT_PATTERN = re.compile(".*\.(.+)\.amazonaws\.com")

    def infer_aws_region(self, uri: ParseResult) -> Optional[str]:
        # try to infer from URI
        matches = self.AWS_ENDPOINT_PATTERN.match(uri.netloc)
        if matches is not None:
            return matches[1]

        # else obtain region from query string
        region = parse_qs(uri.query).get("region")
        if region is None:
            return None
        return region[0]

    def get_endpoint_url(self, url: ParseResult) -> str:
        if self.AWS_ENDPOINT_PATTERN.match(url.netloc) is not None:
            return f"https://{url.hostname}"
        return f"http://{url.netloc}"

    def handles_incrementality(self) -> bool:
        return False

    def dlt_source(self, uri: str, table: str, **kwargs):
        parsed_uri = urlparse(uri)

        region = self.infer_aws_region(parsed_uri)
        if not region:
            raise ValueError("region is required to connect to Dynamodb")

        qs = parse_qs(quote(parsed_uri.query, safe="=&"))
        access_key = qs.get("access_key_id")

        if not access_key:
            raise ValueError("access_key_id is required to connect to Dynamodb")

        secret_key = qs.get("secret_access_key")
        if not secret_key:
            raise ValueError("secret_access_key is required to connect to Dynamodb")

        creds = AwsCredentials(
            aws_access_key_id=access_key[0],
            aws_secret_access_key=TSecretStrValue(secret_key[0]),
            region_name=region,
            endpoint_url=self.get_endpoint_url(parsed_uri),
        )

        incremental = None
        incremental_key = kwargs.get("incremental_key")

        if incremental_key:
            incremental = dlt.sources.incremental(
                incremental_key.strip(),
                initial_value=isotime(kwargs.get("interval_start")),
                end_value=isotime(kwargs.get("interval_end")),
                range_end="closed",
                range_start="closed",
            )

        return dynamodb(table, creds, incremental)


class GoogleAnalyticsSource:
    def handles_incrementality(self) -> bool:
        return True

    def dlt_source(self, uri: str, table: str, **kwargs):
        parse_uri = urlparse(uri)
        source_fields = parse_qs(parse_uri.query)
        cred_path = source_fields.get("credentials_path")

        if not cred_path:
            raise ValueError("credentials_path is required to connect Google Analytics")
        credentials = {}

        with open(cred_path[0], "r") as f:
            credentials = json.load(f)

        property_id = source_fields.get("property_id")
        if not property_id:
            raise ValueError("property_id is required to connect to Google Analytics")

        fields = table.split(":")
        if len(fields) != 3:
            raise ValueError(
                "Invalid table format. Expected format: custom:<dimensions>:<metrics>"
            )

        dimensions = fields[1].replace(" ", "").split(",")

        datetime = ""
        for dimension_datetime in ["date", "dateHourMinute", "dateHour"]:
            if dimension_datetime in dimensions:
                datetime = dimension_datetime
                break
        else:
            raise ValueError(
                "You must provide at least one dimension: [dateHour, dateHourMinute, date]"
            )

        metrics = fields[2].replace(" ", "").split(",")
        queries = [
            {"resource_name": "custom", "dimensions": dimensions, "metrics": metrics}
        ]

        start_date = pendulum.now().subtract(days=30).start_of("day")
        if kwargs.get("interval_start") is not None:
            start_date = pendulum.instance(kwargs.get("interval_start"))  # type: ignore

        end_date = pendulum.now()
        if kwargs.get("interval_end") is not None:
            end_date = pendulum.instance(kwargs.get("interval_end"))  # type: ignore

        return google_analytics(
            property_id=property_id[0],
            start_date=start_date,
            end_date=end_date,
            datetime_dimension=datetime,
            queries=queries,
            credentials=credentials,
        ).with_resources("basic_report")


class GitHubSource:
    def handles_incrementality(self) -> bool:
        return True

    def dlt_source(self, uri: str, table: str, **kwargs):
        if kwargs.get("incremental_key"):
            raise ValueError(
                "Github takes care of incrementality on its own, you should not provide incremental_key"
            )
        # github://?access_token=<access_token>&owner=<owner>&repo=<repo>
        parsed_uri = urlparse(uri)
        source_fields = parse_qs(parsed_uri.query)

        owner = source_fields.get("owner", [None])[0]
        if not owner:
            raise ValueError(
                "owner of the repository is required to connect with GitHub"
            )

        repo = source_fields.get("repo", [None])[0]
        if not repo:
            raise ValueError(
                "repo variable is required to retrieve data for a specific repository from GitHub."
            )

        access_token = source_fields.get("access_token", [""])[0]

        if table in ["issues", "pull_requests"]:
            return github_reactions(
                owner=owner, name=repo, access_token=access_token
            ).with_resources(table)
        elif table == "repo_events":
            return github_repo_events(owner=owner, name=repo, access_token=access_token)
        elif table == "stargazers":
            return github_stargazers(owner=owner, name=repo, access_token=access_token)
        else:
            raise ValueError(
                f"Resource '{table}' is not supported for GitHub source yet, if you are interested in it please create a GitHub issue at https://github.com/bruin-data/ingestr"
            )


class AppleAppStoreSource:
    def handles_incrementality(self) -> bool:
        return True

    def init_client(
        self,
        key_id: str,
        issuer_id: str,
        key_path: Optional[List[str]],
        key_base64: Optional[List[str]],
    ):
        key = None
        if key_path is not None:
            with open(key_path[0]) as f:
                key = f.read()
        else:
            key = base64.b64decode(key_base64[0]).decode()  # type: ignore

        return AppStoreConnectClient(key.encode(), key_id, issuer_id)

    def dlt_source(self, uri: str, table: str, **kwargs):
        if kwargs.get("incremental_key"):
            raise ValueError(
                "App Store takes care of incrementality on its own, you should not provide incremental_key"
            )
        parsed_uri = urlparse(uri)
        params = parse_qs(parsed_uri.query)

        key_id = params.get("key_id")
        if key_id is None:
            raise MissingValueError("key_id", "App Store")

        key_path = params.get("key_path")
        key_base64 = params.get("key_base64")
        key_available = any(
            map(
                lambda x: x is not None,
                [key_path, key_base64],
            )
        )
        if key_available is False:
            raise MissingValueError("key_path or key_base64", "App Store")

        issuer_id = params.get("issuer_id")
        if issuer_id is None:
            raise MissingValueError("issuer_id", "App Store")

        client = self.init_client(key_id[0], issuer_id[0], key_path, key_base64)

        app_ids = params.get("app_id")
        if ":" in table:
            intended_table, app_ids_override = table.split(":", maxsplit=1)
            app_ids = app_ids_override.split(",")
            table = intended_table

        if app_ids is None:
            raise MissingValueError("app_id", "App Store")

        src = app_store(
            client,
            app_ids,
            start_date=kwargs.get(
                "interval_start", datetime.now() - timedelta(days=30)
            ),
            end_date=kwargs.get("interval_end"),
        )

        if table not in src.resources:
            raise UnsupportedResourceError(table, "AppStore")

        return src.with_resources(table)


<<<<<<< HEAD
class LinkedInAdsSource:
=======
class GCSSource:
>>>>>>> f0247ea8
    def handles_incrementality(self) -> bool:
        return True

    def dlt_source(self, uri: str, table: str, **kwargs):
<<<<<<< HEAD
        parsed_uri = urlparse(uri)
        source_fields = parse_qs(parsed_uri.query)

        access_token = source_fields.get("access_token")
        if not access_token:
            raise ValueError("access_token is required to connect to LinkedIn Ads")

        account_ids = source_fields.get("account_ids")

        if not account_ids:
            raise ValueError("account_ids is required to connect to LinkedIn Ads")
        account_ids = account_ids[0].replace(" ", "").split(",")

        interval_start = kwargs.get("interval_start")
        interval_end = kwargs.get("interval_end")
        start_date = (
            ensure_pendulum_datetime(interval_start).date()
            if interval_start
            else pendulum.datetime(2018, 1, 1).date()
        )
        end_date = (
            ensure_pendulum_datetime(interval_end).date() if interval_end else None
        )

        fields = table.split(":")
        if len(fields) != 3:
            raise ValueError(
                "Invalid table format. Expected format: custom:<dimensions>:<metrics>"
            )

        dimensions = fields[1].replace(" ", "").split(",")
        dimensions = [item for item in dimensions if item.strip()]
        if (
            "campaign" not in dimensions
            and "creative" not in dimensions
            and "account" not in dimensions
        ):
            raise ValueError(
                "'campaign', 'creative' or 'account' is required to connect to LinkedIn Ads, please provide at least one of these dimensions."
            )
        if "date" not in dimensions and "month" not in dimensions:
            raise ValueError(
                "'date' or 'month' is required to connect to LinkedIn Ads, please provide at least one of these dimensions."
            )

        if "date" in dimensions:
            time_granularity = TimeGranularity.daily
            dimensions.remove("date")
        else:
            time_granularity = TimeGranularity.monthly
            dimensions.remove("month")

        dimension = Dimension[dimensions[0]]

        metrics = fields[2].replace(" ", "").split(",")
        metrics = [item for item in metrics if item.strip()]
        if "dateRange" not in metrics:
            metrics.append("dateRange")
        if "pivotValues" not in metrics:
            metrics.append("pivotValues")

        return linked_in_ads_source(
            start_date=start_date,
            end_date=end_date,
            access_token=access_token[0],
            account_ids=account_ids,
            dimension=dimension,
            metrics=metrics,
            time_granularity=time_granularity,
        ).with_resources("custom_reports")
=======
        if kwargs.get("incremental_key"):
            raise ValueError(
                "GCS takes care of incrementality on its own, you should not provide incremental_key"
            )

        parsed_uri = urlparse(uri)
        params = parse_qs(parsed_uri.query)
        credentials_path = params.get("credentials_path")
        credentials_base64 = params.get("credentials_base64")
        credentials_available = any(
            map(
                lambda x: x is not None,
                [credentials_path, credentials_base64],
            )
        )
        if credentials_available is False:
            raise MissingValueError("credentials_path or credentials_base64", "GCS")

        bucket_name = parsed_uri.hostname
        if not bucket_name:
            raise ValueError(
                "Invalid GCS URI: The bucket name is missing. Ensure your GCS URI follows the format 'gs://bucket-name/path/to/file"
            )
        bucket_url = f"gs://{bucket_name}/"

        path_to_file = parsed_uri.path.lstrip("/") or table.lstrip("/")
        if not path_to_file:
            raise ValueError("--source-table must be specified")

        credentials = None
        if credentials_path:
            credentials = credentials_path[0]
        else:
            credentials = json.loads(base64.b64decode(credentials_base64[0]).decode())  # type: ignore

        # There's a compatiblity issue between google-auth, dlt and gcsfs
        # that makes it difficult to use google.oauth2.service_account.Credentials
        # (The RECOMMENDED way of passing service account credentials)
        # directly with gcsfs. As a workaround, we construct the GCSFileSystem
        # and pass it directly to filesystem.readers.
        fs = gcsfs.GCSFileSystem(
            token=credentials,
        )

        file_extension = path_to_file.split(".")[-1]
        if file_extension == "csv":
            endpoint = "read_csv"
        elif file_extension == "jsonl":
            endpoint = "read_jsonl"
        elif file_extension == "parquet":
            endpoint = "read_parquet"
        else:
            raise ValueError(
                "GCS Source only supports specific formats files: csv, jsonl, parquet"
            )

        return readers(
            bucket_url, fs, path_to_file
        ).with_resources(endpoint)
>>>>>>> f0247ea8
<|MERGE_RESOLUTION|>--- conflicted
+++ resolved
@@ -1510,16 +1510,77 @@
         return src.with_resources(table)
 
 
-<<<<<<< HEAD
+class GCSSource:
+    def handles_incrementality(self) -> bool:
+        return True
+
+    def dlt_source(self, uri: str, table: str, **kwargs):
+        if kwargs.get("incremental_key"):
+            raise ValueError(
+                "GCS takes care of incrementality on its own, you should not provide incremental_key"
+            )
+
+        parsed_uri = urlparse(uri)
+        params = parse_qs(parsed_uri.query)
+        credentials_path = params.get("credentials_path")
+        credentials_base64 = params.get("credentials_base64")
+        credentials_available = any(
+            map(
+                lambda x: x is not None,
+                [credentials_path, credentials_base64],
+            )
+        )
+        if credentials_available is False:
+            raise MissingValueError("credentials_path or credentials_base64", "GCS")
+
+        bucket_name = parsed_uri.hostname
+        if not bucket_name:
+            raise ValueError(
+                "Invalid GCS URI: The bucket name is missing. Ensure your GCS URI follows the format 'gs://bucket-name/path/to/file"
+            )
+        bucket_url = f"gs://{bucket_name}/"
+
+        path_to_file = parsed_uri.path.lstrip("/") or table.lstrip("/")
+        if not path_to_file:
+            raise ValueError("--source-table must be specified")
+
+        credentials = None
+        if credentials_path:
+            credentials = credentials_path[0]
+        else:
+            credentials = json.loads(base64.b64decode(credentials_base64[0]).decode())  # type: ignore
+
+        # There's a compatiblity issue between google-auth, dlt and gcsfs
+        # that makes it difficult to use google.oauth2.service_account.Credentials
+        # (The RECOMMENDED way of passing service account credentials)
+        # directly with gcsfs. As a workaround, we construct the GCSFileSystem
+        # and pass it directly to filesystem.readers.
+        fs = gcsfs.GCSFileSystem(
+            token=credentials,
+        )
+
+        file_extension = path_to_file.split(".")[-1]
+        if file_extension == "csv":
+            endpoint = "read_csv"
+        elif file_extension == "jsonl":
+            endpoint = "read_jsonl"
+        elif file_extension == "parquet":
+            endpoint = "read_parquet"
+        else:
+            raise ValueError(
+                "GCS Source only supports specific formats files: csv, jsonl, parquet"
+            )
+
+        return readers(
+            bucket_url, fs, path_to_file
+        ).with_resources(endpoint)
+
+
 class LinkedInAdsSource:
-=======
-class GCSSource:
->>>>>>> f0247ea8
-    def handles_incrementality(self) -> bool:
-        return True
-
-    def dlt_source(self, uri: str, table: str, **kwargs):
-<<<<<<< HEAD
+    def handles_incrementality(self) -> bool:
+        return True
+
+    def dlt_source(self, uri: str, table: str, **kwargs):
         parsed_uri = urlparse(uri)
         source_fields = parse_qs(parsed_uri.query)
 
@@ -1589,65 +1650,4 @@
             dimension=dimension,
             metrics=metrics,
             time_granularity=time_granularity,
-        ).with_resources("custom_reports")
-=======
-        if kwargs.get("incremental_key"):
-            raise ValueError(
-                "GCS takes care of incrementality on its own, you should not provide incremental_key"
-            )
-
-        parsed_uri = urlparse(uri)
-        params = parse_qs(parsed_uri.query)
-        credentials_path = params.get("credentials_path")
-        credentials_base64 = params.get("credentials_base64")
-        credentials_available = any(
-            map(
-                lambda x: x is not None,
-                [credentials_path, credentials_base64],
-            )
-        )
-        if credentials_available is False:
-            raise MissingValueError("credentials_path or credentials_base64", "GCS")
-
-        bucket_name = parsed_uri.hostname
-        if not bucket_name:
-            raise ValueError(
-                "Invalid GCS URI: The bucket name is missing. Ensure your GCS URI follows the format 'gs://bucket-name/path/to/file"
-            )
-        bucket_url = f"gs://{bucket_name}/"
-
-        path_to_file = parsed_uri.path.lstrip("/") or table.lstrip("/")
-        if not path_to_file:
-            raise ValueError("--source-table must be specified")
-
-        credentials = None
-        if credentials_path:
-            credentials = credentials_path[0]
-        else:
-            credentials = json.loads(base64.b64decode(credentials_base64[0]).decode())  # type: ignore
-
-        # There's a compatiblity issue between google-auth, dlt and gcsfs
-        # that makes it difficult to use google.oauth2.service_account.Credentials
-        # (The RECOMMENDED way of passing service account credentials)
-        # directly with gcsfs. As a workaround, we construct the GCSFileSystem
-        # and pass it directly to filesystem.readers.
-        fs = gcsfs.GCSFileSystem(
-            token=credentials,
-        )
-
-        file_extension = path_to_file.split(".")[-1]
-        if file_extension == "csv":
-            endpoint = "read_csv"
-        elif file_extension == "jsonl":
-            endpoint = "read_jsonl"
-        elif file_extension == "parquet":
-            endpoint = "read_parquet"
-        else:
-            raise ValueError(
-                "GCS Source only supports specific formats files: csv, jsonl, parquet"
-            )
-
-        return readers(
-            bucket_url, fs, path_to_file
-        ).with_resources(endpoint)
->>>>>>> f0247ea8
+        ).with_resources("custom_reports")