--- conflicted
+++ resolved
@@ -163,17 +163,13 @@
             props,
             include_custom_props,
         )
-      
+
     @dlt.resource(name="schemas", write_disposition="merge", primary_key="id")
     def schemas(
         api_key: str = api_key,
     ) -> Iterator[TDataItems]:
         """Hubspot schemas resource"""
-<<<<<<< HEAD
         yield from fetch_data(CRM_SCHEMAS_ENDPOINT, api_key,resource_name="schemas")
-=======
-        yield from fetch_data(CRM_SCHEMAS_ENDPOINT, api_key)
->>>>>>> 70e7f09d
 
     @dlt.resource(name="quotes", write_disposition="replace")
     def quotes(
@@ -190,14 +186,13 @@
             props,
             include_custom_props,
         )
-<<<<<<< HEAD
-    
+
     @dlt.resource(write_disposition="merge", primary_key="id")
     def custom(
         api_key: str = api_key,
         custom_object_name: str = custom_object,
     ) -> Iterator[TDataItems]:
-        
+
         get_custom_object =  schemas(api_key)
         object_type_id = None
         for custom_object in get_custom_object:
@@ -206,16 +201,12 @@
                 break
         if object_type_id is None:
             raise ValueError(f"There is no such custom object as {custom_object_name}")
-       
+
         custom_object_endpoint= f"crm/v3/objects/{object_type_id}"
         """Hubspot custom object details resource"""
         yield from fetch_data(custom_object_endpoint, api_key,resource_name="custom")
 
     return companies, contacts, deals, tickets, products, quotes, schemas, custom
-=======
-
-    return companies, contacts, deals, tickets, products, quotes, schemas
->>>>>>> 70e7f09d
 
 
 def crm_objects(
