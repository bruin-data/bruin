--- conflicted
+++ resolved
@@ -126,11 +126,8 @@
         "tiktok": TikTokSource,
         "googleanalytics": GoogleAnalyticsSource,
         "appstore": AppleAppStoreSource,
-<<<<<<< HEAD
+        "gs": GCSSource,
         "linkedinads": LinkedInAdsSource,
-=======
-        "gs": GCSSource,
->>>>>>> f0247ea8
     }
     destinations: Dict[str, Type[DestinationProtocol]] = {
         "bigquery": BigQueryDestination,
