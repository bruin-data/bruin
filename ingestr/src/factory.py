--- conflicted
+++ resolved
@@ -115,6 +115,7 @@
         "mmap": ArrowMemoryMappedSource,
         "s3": S3Source,
         "dynamodb": DynamoDBSource,
+        "tiktok": TikTokSource,
     }
     destinations: Dict[str, Type[DestinationProtocol]] = {
         "bigquery": BigQueryDestination,
@@ -144,56 +145,8 @@
     def get_source(self) -> SourceProtocol:
         if self.source_scheme in SQL_SOURCE_SCHEMES:
             return SqlSource()
-<<<<<<< HEAD
         elif self.source_scheme in self.sources:
             return self.sources[self.source_scheme]()
-=======
-        elif self.source_scheme == "csv":
-            return LocalCsvSource()
-        elif self.source_scheme == "mongodb":
-            return MongoDbSource()
-        elif self.source_scheme == "notion":
-            return NotionSource()
-        elif self.source_scheme == "gsheets":
-            return GoogleSheetsSource()
-        elif self.source_scheme == "shopify":
-            return ShopifySource()
-        elif self.source_scheme == "gorgias":
-            return GorgiasSource()
-        elif self.source_scheme == "chess":
-            return ChessSource()
-        elif self.source_scheme == "stripe":
-            return StripeAnalyticsSource()
-        elif self.source_scheme == "facebookads":
-            return FacebookAdsSource()
-        elif self.source_scheme == "slack":
-            return SlackSource()
-        elif self.source_scheme == "hubspot":
-            return HubspotSource()
-        elif self.source_scheme == "airtable":
-            return AirtableSource()
-        elif self.source_scheme == "klaviyo":
-            return KlaviyoSource()
-        elif self.source_scheme == "appsflyer":
-            return AppsflyerSource()
-        elif self.source_scheme == "kafka":
-            return KafkaSource()
-        elif self.source_scheme == "adjust":
-            return AdjustSource()
-        elif self.source_scheme == "zendesk":
-            return ZendeskSource()
-        elif self.source_scheme == "mmap":
-            return ArrowMemoryMappedSource()
-        elif self.source_scheme == "s3":
-            return S3Source()
-
-        elif self.source_scheme == "tiktok":
-            return TikTokSource()
-
-        elif self.source_scheme == "asana":
-            return AsanaSource()
-
->>>>>>> c5f31b09
         else:
             raise ValueError(f"Unsupported source scheme: {self.source_scheme}")
 
