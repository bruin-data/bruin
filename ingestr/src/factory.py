from typing import Protocol
from urllib.parse import urlparse

from dlt.common.destination import Destination

from ingestr.src.destinations import (
    BigQueryDestination,
    CsvDestination,
    DatabricksDestination,
    DuckDBDestination,
    MsSQLDestination,
    PostgresDestination,
    RedshiftDestination,
    SnowflakeDestination,
    SynapseDestination,
)
from ingestr.src.sources import (
    AdjustSource,
    AirtableSource,
    AppsflyerSource,
    ChessSource,
    FacebookAdsSource,
    GoogleSheetsSource,
    GorgiasSource,
    HubspotSource,
    KafkaSource,
    KlaviyoSource,
    LocalCsvSource,
    MongoDbSource,
    NotionSource,
    S3Source,
    ShopifySource,
    SlackSource,
    SqlSource,
    StripeAnalyticsSource,
    ZendeskSource,
)

SQL_SOURCE_SCHEMES = [
    "bigquery",
    "duckdb",
    "mssql",
    "mysql",
    "mysql+pymysql",
    "mysql+mysqlconnector",
    "postgres",
    "postgresql",
    "postgresql+psycopg2",
    "redshift",
    "redshift+psycopg2",
    "snowflake",
    "sqlite",
    "oracle",
    "oracle+cx_oracle",
    "hana",
]


class SourceProtocol(Protocol):
    def dlt_source(self, uri: str, table: str, **kwargs):
        pass

    def handles_incrementality(self) -> bool:
        pass


class DestinationProtocol(Protocol):
    def dlt_dest(self, uri: str, **kwargs) -> Destination:
        pass

    def dlt_run_params(self, uri: str, table: str, **kwargs):
        pass

    def post_load(self) -> None:
        pass


def parse_scheme_from_uri(uri: str) -> str:
    parsed = urlparse(uri)
    if parsed.scheme != "":
        return parsed.scheme

    uri_parts = uri.split("://")
    if len(uri_parts) > 1:
        return uri_parts[0]

    raise ValueError(f"Could not parse scheme from uri: {uri}")


class SourceDestinationFactory:
    source_scheme: str
    destination_scheme: str

    def __init__(self, source_uri: str, destination_uri: str):
        self.source_uri = source_uri
        source_fields = urlparse(source_uri)
        self.source_scheme = source_fields.scheme

        self.destination_uri = destination_uri
        self.destination_scheme = parse_scheme_from_uri(destination_uri)

    def get_source(self) -> SourceProtocol:
        if self.source_scheme in SQL_SOURCE_SCHEMES:
            return SqlSource()
        elif self.source_scheme == "csv":
            return LocalCsvSource()
        elif self.source_scheme == "mongodb":
            return MongoDbSource()
        elif self.source_scheme == "notion":
            return NotionSource()
        elif self.source_scheme == "gsheets":
            return GoogleSheetsSource()
        elif self.source_scheme == "shopify":
            return ShopifySource()
        elif self.source_scheme == "gorgias":
            return GorgiasSource()
        elif self.source_scheme == "chess":
            return ChessSource()
        elif self.source_scheme == "stripe":
            return StripeAnalyticsSource()
        elif self.source_scheme == "facebookads":
            return FacebookAdsSource()
        elif self.source_scheme == "slack":
            return SlackSource()
        elif self.source_scheme == "hubspot":
            return HubspotSource()
        elif self.source_scheme == "airtable":
            return AirtableSource()
        elif self.source_scheme == "klaviyo":
            return KlaviyoSource()
        elif self.source_scheme == "appsflyer":
            return AppsflyerSource()
        elif self.source_scheme == "kafka":
            return KafkaSource()
        elif self.source_scheme == "adjust":
            return AdjustSource()
<<<<<<< HEAD
        elif self.source_scheme == "s3":
            return S3Source()
=======
        elif self.source_scheme == "zendesk":
            return ZendeskSource()
>>>>>>> ba966e12
        else:
            raise ValueError(f"Unsupported source scheme: {self.source_scheme}")

    def get_destination(self) -> DestinationProtocol:
        match: dict[str, DestinationProtocol] = {
            "bigquery": BigQueryDestination(),
            "databricks": DatabricksDestination(),
            "duckdb": DuckDBDestination(),
            "mssql": MsSQLDestination(),
            "postgres": PostgresDestination(),
            "postgresql": PostgresDestination(),
            "postgresql+psycopg2": PostgresDestination(),
            "redshift": RedshiftDestination(),
            "redshift+psycopg2": RedshiftDestination(),
            "redshift+redshift_connector": RedshiftDestination(),
            "snowflake": SnowflakeDestination(),
            "synapse": SynapseDestination(),
            "csv": CsvDestination(),
        }

        if self.destination_scheme in match:
            return match[self.destination_scheme]
        else:
            raise ValueError(
                f"Unsupported destination scheme: {self.destination_scheme}"
            )<|MERGE_RESOLUTION|>--- conflicted
+++ resolved
@@ -134,13 +134,10 @@
             return KafkaSource()
         elif self.source_scheme == "adjust":
             return AdjustSource()
-<<<<<<< HEAD
+        elif self.source_scheme == "zendesk":
+            return ZendeskSource()
         elif self.source_scheme == "s3":
             return S3Source()
-=======
-        elif self.source_scheme == "zendesk":
-            return ZendeskSource()
->>>>>>> ba966e12
         else:
             raise ValueError(f"Unsupported source scheme: {self.source_scheme}")
 
