from typing import Protocol
from urllib.parse import urlparse

from dlt.common.destination import Destination

from ingestr.src.destinations import (
    BigQueryDestination,
    CsvDestination,
    DatabricksDestination,
    DuckDBDestination,
    MsSQLDestination,
    PostgresDestination,
    RedshiftDestination,
    SnowflakeDestination,
    SynapseDestination,
)
from ingestr.src.sources import (
<<<<<<< HEAD
    FacebookAdsSource,
=======
    AirtableSource,
    ChessSource,
>>>>>>> 89b80956
    GoogleSheetsSource,
    GorgiasSource,
    HubspotSource,
    LocalCsvSource,
    MongoDbSource,
    NotionSource,
    ShopifySource,
    SlackSource,
    SqlSource,
    StripeAnalyticsSource,
)

SQL_SOURCE_SCHEMES = [
    "bigquery",
    "duckdb",
    "mssql",
    "mysql",
    "mysql+pymysql",
    "mysql+mysqlconnector",
    "postgres",
    "postgresql",
    "postgresql+psycopg2",
    "redshift",
    "redshift+psycopg2",
    "snowflake",
    "sqlite",
    "oracle",
    "oracle+cx_oracle",
    "hana",
]


class SourceProtocol(Protocol):
    def dlt_source(self, uri: str, table: str, **kwargs):
        pass

    def handles_incrementality(self) -> bool:
        pass


class DestinationProtocol(Protocol):
    def dlt_dest(self, uri: str, **kwargs) -> Destination:
        pass

    def dlt_run_params(self, uri: str, table: str, **kwargs):
        pass

    def post_load(self) -> None:
        pass


def parse_scheme_from_uri(uri: str) -> str:
    parsed = urlparse(uri)
    if parsed.scheme != "":
        return parsed.scheme

    uri_parts = uri.split("://")
    if len(uri_parts) > 1:
        return uri_parts[0]

    raise ValueError(f"Could not parse scheme from uri: {uri}")


class SourceDestinationFactory:
    source_scheme: str
    destination_scheme: str

    def __init__(self, source_uri: str, destination_uri: str):
        self.source_uri = source_uri
        source_fields = urlparse(source_uri)
        self.source_scheme = source_fields.scheme

        self.destination_uri = destination_uri
        self.destination_scheme = parse_scheme_from_uri(destination_uri)

    def get_source(self) -> SourceProtocol:
        if self.source_scheme in SQL_SOURCE_SCHEMES:
            return SqlSource()
        elif self.source_scheme == "csv":
            return LocalCsvSource()
        elif self.source_scheme == "mongodb":
            return MongoDbSource()
        elif self.source_scheme == "notion":
            return NotionSource()
        elif self.source_scheme == "gsheets":
            return GoogleSheetsSource()
        elif self.source_scheme == "shopify":
            return ShopifySource()
        elif self.source_scheme == "gorgias":
            return GorgiasSource()
        elif self.source_scheme == "chess":
            return ChessSource()
        elif self.source_scheme == "stripe":
            return StripeAnalyticsSource()
<<<<<<< HEAD
        elif self.source_scheme == "facebookads":
            return FacebookAdsSource()

=======
        elif self.source_scheme == "slack":
            return SlackSource()
        elif self.source_scheme == "hubspot":
            return HubspotSource()
        elif self.source_scheme == "airtable":
            return AirtableSource()
>>>>>>> 89b80956
        else:
            raise ValueError(f"Unsupported source scheme: {self.source_scheme}")

    def get_destination(self) -> DestinationProtocol:
        match: dict[str, DestinationProtocol] = {
            "bigquery": BigQueryDestination(),
            "databricks": DatabricksDestination(),
            "duckdb": DuckDBDestination(),
            "mssql": MsSQLDestination(),
            "postgres": PostgresDestination(),
            "postgresql": PostgresDestination(),
            "postgresql+psycopg2": PostgresDestination(),
            "redshift": RedshiftDestination(),
            "redshift+psycopg2": RedshiftDestination(),
            "redshift+redshift_connector": RedshiftDestination(),
            "snowflake": SnowflakeDestination(),
            "synapse": SynapseDestination(),
            "csv": CsvDestination(),
        }

        if self.destination_scheme in match:
            return match[self.destination_scheme]
        else:
            raise ValueError(
                f"Unsupported destination scheme: {self.destination_scheme}"
            )<|MERGE_RESOLUTION|>--- conflicted
+++ resolved
@@ -15,12 +15,9 @@
     SynapseDestination,
 )
 from ingestr.src.sources import (
-<<<<<<< HEAD
-    FacebookAdsSource,
-=======
     AirtableSource,
     ChessSource,
->>>>>>> 89b80956
+    FacebookAdsSource,
     GoogleSheetsSource,
     GorgiasSource,
     HubspotSource,
@@ -115,18 +112,14 @@
             return ChessSource()
         elif self.source_scheme == "stripe":
             return StripeAnalyticsSource()
-<<<<<<< HEAD
         elif self.source_scheme == "facebookads":
             return FacebookAdsSource()
-
-=======
         elif self.source_scheme == "slack":
             return SlackSource()
         elif self.source_scheme == "hubspot":
             return HubspotSource()
         elif self.source_scheme == "airtable":
             return AirtableSource()
->>>>>>> 89b80956
         else:
             raise ValueError(f"Unsupported source scheme: {self.source_scheme}")
 
