from typing import Protocol
from urllib.parse import urlparse

from dlt.common.destination import Destination

from ingestr.src.destinations import (
    BigQueryDestination,
    CsvDestination,
    DatabricksDestination,
    DuckDBDestination,
    MsSQLDestination,
    PostgresDestination,
    RedshiftDestination,
    SnowflakeDestination,
    SynapseDestination,
)
from ingestr.src.sources import (
    ChessSource,
    GoogleSheetsSource,
    GorgiasSource,
    LocalCsvSource,
    MongoDbSource,
    NotionSource,
    ShopifySource,
    SqlSource,
    StripeAnalyticsSource,
)

SQL_SOURCE_SCHEMES = [
    "bigquery",
    "duckdb",
    "mssql",
    "mysql",
    "mysql+pymysql",
    "mysql+mysqlconnector",
    "postgres",
    "postgresql",
    "postgresql+psycopg2",
    "redshift",
    "redshift+psycopg2",
    "snowflake",
    "sqlite",
    "oracle",
    "oracle+cx_oracle",
    "hana",
]


class SourceProtocol(Protocol):
    def dlt_source(self, uri: str, table: str, **kwargs):
        pass

    def handles_incrementality(self) -> bool:
        pass


class DestinationProtocol(Protocol):
    def dlt_dest(self, uri: str, **kwargs) -> Destination:
        pass

    def dlt_run_params(self, uri: str, table: str, **kwargs):
        pass

    def post_load(self) -> None:
        pass


def parse_scheme_from_uri(uri: str) -> str:
    parsed = urlparse(uri)
    if parsed.scheme != "":
        return parsed.scheme

    uri_parts = uri.split("://")
    if len(uri_parts) > 1:
        return uri_parts[0]

    raise ValueError(f"Could not parse scheme from uri: {uri}")


class SourceDestinationFactory:
    source_scheme: str
    destination_scheme: str

    def __init__(self, source_uri: str, destination_uri: str):
        self.source_uri = source_uri
        source_fields = urlparse(source_uri)
        self.source_scheme = source_fields.scheme

        self.destination_uri = destination_uri
        self.destination_scheme = parse_scheme_from_uri(destination_uri)

    def get_source(self) -> SourceProtocol:
        if self.source_scheme in SQL_SOURCE_SCHEMES:
            return SqlSource()
        elif self.source_scheme == "csv":
            return LocalCsvSource()
        elif self.source_scheme == "mongodb":
            return MongoDbSource()
        elif self.source_scheme == "notion":
            return NotionSource()
        elif self.source_scheme == "gsheets":
            return GoogleSheetsSource()
        elif self.source_scheme == "shopify":
            return ShopifySource()
        elif self.source_scheme == "gorgias":
            return GorgiasSource()
<<<<<<< HEAD
        elif self.source_scheme == "chess":
            return ChessSource()
=======
        elif self.source_scheme == "stripe":
            return StripeAnalyticsSource()

>>>>>>> 445e1971
        else:
            raise ValueError(f"Unsupported source scheme: {self.source_scheme}")

    def get_destination(self) -> DestinationProtocol:
        match: dict[str, DestinationProtocol] = {
            "bigquery": BigQueryDestination(),
            "databricks": DatabricksDestination(),
            "duckdb": DuckDBDestination(),
            "mssql": MsSQLDestination(),
            "postgres": PostgresDestination(),
            "postgresql": PostgresDestination(),
            "postgresql+psycopg2": PostgresDestination(),
            "redshift": RedshiftDestination(),
            "redshift+psycopg2": RedshiftDestination(),
            "redshift+redshift_connector": RedshiftDestination(),
            "snowflake": SnowflakeDestination(),
            "synapse": SynapseDestination(),
            "csv": CsvDestination(),
        }

        if self.destination_scheme in match:
            return match[self.destination_scheme]
        else:
            raise ValueError(
                f"Unsupported destination scheme: {self.destination_scheme}"
            )<|MERGE_RESOLUTION|>--- conflicted
+++ resolved
@@ -104,14 +104,10 @@
             return ShopifySource()
         elif self.source_scheme == "gorgias":
             return GorgiasSource()
-<<<<<<< HEAD
         elif self.source_scheme == "chess":
             return ChessSource()
-=======
         elif self.source_scheme == "stripe":
             return StripeAnalyticsSource()
-
->>>>>>> 445e1971
         else:
             raise ValueError(f"Unsupported source scheme: {self.source_scheme}")
 
