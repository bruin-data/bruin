import base64
import csv
import gzip
import io
import json
import os
import random
import shutil
import socket
import string
import tempfile
import time
import traceback
from concurrent.futures import ThreadPoolExecutor
from dataclasses import dataclass
from datetime import date, datetime, timezone
from typing import Callable, Dict, Iterable, List, Optional
from unittest.mock import MagicMock, patch
from urllib.parse import urlparse

import duckdb
import numpy as np
import pandas as pd  # type: ignore
import pendulum
import pyarrow as pa  # type: ignore
import pyarrow.csv  # type: ignore
import pyarrow.ipc as ipc  # type: ignore
import pyarrow.parquet as pya_parquet  # type: ignore
import pytest
import requests
import sqlalchemy
from confluent_kafka import Producer  # type: ignore
from dlt.sources.filesystem import glob_files
from fsspec.implementations.memory import MemoryFileSystem  # type: ignore
from sqlalchemy.pool import NullPool
from testcontainers.clickhouse import ClickHouseContainer  # type: ignore
from testcontainers.core.waiting_utils import wait_for_logs  # type: ignore
from testcontainers.kafka import KafkaContainer  # type: ignore
from testcontainers.localstack import LocalStackContainer  # type: ignore
<<<<<<< HEAD
=======
from testcontainers.mysql import MySqlContainer  # type: ignore
>>>>>>> d83487e9
from testcontainers.postgres import PostgresContainer  # type: ignore
from typer.testing import CliRunner

from ingestr.main import app
from ingestr.src.appstore.errors import (
    NoOngoingReportRequestsFoundError,
    NoReportsFoundError,
    NoSuchReportError,
)
from ingestr.src.appstore.models import (
    AnalyticsReportInstancesResponse,
    AnalyticsReportRequestsResponse,
    AnalyticsReportResponse,
    AnalyticsReportSegmentsResponse,
    Report,
    ReportAttributes,
    ReportInstance,
    ReportInstanceAttributes,
    ReportRequest,
    ReportRequestAttributes,
    ReportSegment,
    ReportSegmentAttributes,
)
from ingestr.src.errors import (
    InvalidBlobTableError,
)


def has_exception(exception, exc_type):
    if isinstance(exception, pytest.ExceptionInfo):
        exception = exception.value

    while exception:
        if isinstance(exception, exc_type):
            return True
        exception = exception.__cause__
    return False


def get_abs_path(relative_path):
    return os.path.abspath(os.path.join(os.path.dirname(__file__), relative_path))


def invoke_ingest_command(
    source_uri,
    source_table,
    dest_uri,
    dest_table,
    inc_strategy=None,
    inc_key=None,
    primary_key=None,
    merge_key=None,
    interval_start=None,
    interval_end=None,
    sql_backend=None,
    loader_file_format=None,
    sql_exclude_columns=None,
    columns=None,
    sql_limit=None,
):
    args = [
        "ingest",
        "--source-uri",
        source_uri,
        "--source-table",
        source_table,
        "--dest-uri",
        dest_uri,
        "--dest-table",
        dest_table,
    ]

    if inc_strategy:
        args.append("--incremental-strategy")
        args.append(inc_strategy)

    if inc_key:
        args.append("--incremental-key")
        args.append(inc_key)

    if primary_key:
        args.append("--primary-key")
        args.append(primary_key)

    if merge_key:
        args.append("--merge-key")
        args.append(merge_key)

    if interval_start:
        args.append("--interval-start")
        args.append(interval_start)

    if interval_end:
        args.append("--interval-end")
        args.append(interval_end)

    if sql_backend:
        args.append("--sql-backend")
        args.append(sql_backend)

    if loader_file_format:
        args.append("--loader-file-format")
        args.append(loader_file_format)

    if sql_exclude_columns:
        args.append("--sql-exclude-columns")
        args.append(sql_exclude_columns)

    if columns:
        args.append("--columns")
        args.append(columns)

    if sql_limit:
        args.append("--sql-limit")
        args.append(sql_limit)

    result = CliRunner().invoke(
        app,
        args,
        input="y\n",
        env={"DISABLE_TELEMETRY": "true"},
    )
    if result.exit_code != 0:
        traceback.print_exception(*result.exc_info)

    return result


### These are CSV-to-DuckDB tests
def test_create_replace_csv_to_duckdb():
    try:
        shutil.rmtree(get_abs_path("../pipeline_data"))
    except Exception:
        pass

    abs_db_path = get_abs_path("./testdata/test_create_replace_csv.db")
    rel_db_path_to_command = "ingestr/testdata/test_create_replace_csv.db"
    rel_source_path_to_command = "ingestr/testdata/create_replace.csv"

    conn = duckdb.connect(abs_db_path)

    result = invoke_ingest_command(
        f"csv://{rel_source_path_to_command}",
        "testschema.input",
        f"duckdb:///{rel_db_path_to_command}",
        "testschema.output",
    )

    assert result.exit_code == 0

    res = conn.sql(
        "select symbol, date, is_enabled, name from testschema.output"
    ).fetchall()

    # read CSV file
    actual_rows = []
    with open(get_abs_path("./testdata/create_replace.csv"), "r") as f:
        reader = csv.reader(f, delimiter=",", quotechar='"')
        next(reader, None)
        for row in reader:
            actual_rows.append(row)

    # compare the CSV file with the DuckDB table
    assert len(res) == len(actual_rows)
    for i, row in enumerate(actual_rows):
        assert res[i] == tuple(row)

    try:
        os.remove(abs_db_path)
    except Exception:
        pass


def get_random_string(length):
    letters = string.ascii_lowercase
    result_str = "".join(random.choice(letters) for i in range(length))
    return result_str


def test_merge_with_primary_key_csv_to_duckdb():
    try:
        shutil.rmtree(get_abs_path("../pipeline_data"))
    except Exception:
        pass

    dbname = f"test_merge_with_primary_key_csv{get_random_string(5)}.db"
    abs_db_path = get_abs_path(f"./testdata/{dbname}")
    rel_db_path_to_command = f"ingestr/testdata/{dbname}"
    uri = f"duckdb:///{rel_db_path_to_command}"

    conn = duckdb.connect(abs_db_path)

    def run(source: str):
        res = invoke_ingest_command(
            source,
            "whatever",  # table name doesnt matter for CSV
            uri,
            "testschema_merge.output",
            "merge",
            "date",
            "symbol",
        )
        assert res.exit_code == 0
        return res

    def get_output_rows():
        conn.execute("CHECKPOINT")
        return conn.sql(
            "select symbol, date, is_enabled, name from testschema_merge.output order by symbol asc"
        ).fetchall()

    def assert_output_equals_to_csv(path: str):
        res = get_output_rows()
        actual_rows = []
        with open(get_abs_path(path), "r") as f:
            reader = csv.reader(f, delimiter=",", quotechar='"')
            next(reader, None)
            for row in reader:
                actual_rows.append(row)

        assert len(res) == len(actual_rows)
        for i, row in enumerate(actual_rows):
            assert res[i] == tuple(row)

    run("csv://ingestr/testdata/merge_part1.csv")
    assert_output_equals_to_csv("./testdata/merge_part1.csv")

    first_run_id = conn.sql(
        "select _dlt_load_id from testschema_merge.output limit 1"
    ).fetchall()[0][0]

    ##############################
    # we'll run again, we don't expect any changes since the data hasn't changed
    run("csv://ingestr/testdata/merge_part1.csv")
    assert_output_equals_to_csv("./testdata/merge_part1.csv")

    # we also ensure that the other rows were not touched
    count_by_run_id = conn.sql(
        "select _dlt_load_id, count(*) from testschema_merge.output group by 1"
    ).fetchall()
    assert len(count_by_run_id) == 1
    assert count_by_run_id[0][1] == 3
    assert count_by_run_id[0][0] == first_run_id
    ##############################

    ##############################
    # now we'll run the same ingestion but with a different file this time

    run("csv://ingestr/testdata/merge_part2.csv")
    assert_output_equals_to_csv("./testdata/merge_expected.csv")

    # let's check the runs
    count_by_run_id = conn.sql(
        "select _dlt_load_id, count(*) from testschema_merge.output group by 1 order by 1 asc"
    ).fetchall()

    # we expect that there's a new load ID now
    assert len(count_by_run_id) == 2

    # there should be only one row with the first load ID
    assert count_by_run_id[0][1] == 1
    assert count_by_run_id[0][0] == first_run_id

    # there should be a new run with the rest, 2 rows updated + 1 new row
    assert count_by_run_id[1][1] == 3
    ##############################

    try:
        os.remove(abs_db_path)
    except Exception:
        pass


def test_delete_insert_without_primary_key_csv_to_duckdb():
    try:
        shutil.rmtree(get_abs_path("../pipeline_data"))
    except Exception:
        pass

    dbname = f"test_merge_with_primary_key_csv{get_random_string(5)}.db"
    abs_db_path = get_abs_path(f"./testdata/{dbname}")
    rel_db_path_to_command = f"ingestr/testdata/{dbname}"
    uri = f"duckdb:///{rel_db_path_to_command}"

    conn = duckdb.connect(abs_db_path)

    def run(source: str):
        res = invoke_ingest_command(
            source,
            "whatever",  # table name doesnt matter for CSV
            uri,
            "testschema.output",
            "delete+insert",
            "date",
        )
        assert res.exit_code == 0
        return res

    def get_output_rows():
        conn.execute("CHECKPOINT")
        return conn.sql(
            "select symbol, date, is_enabled, name from testschema.output order by symbol asc"
        ).fetchall()

    def assert_output_equals_to_csv(path: str):
        res = get_output_rows()
        actual_rows = []
        with open(get_abs_path(path), "r") as f:
            reader = csv.reader(f, delimiter=",", quotechar='"')
            next(reader, None)
            for row in reader:
                actual_rows.append(row)

        assert len(res) == len(actual_rows)
        for i, row in enumerate(actual_rows):
            assert res[i] == tuple(row)

    run("csv://ingestr/testdata/delete_insert_part1.csv")
    assert_output_equals_to_csv("./testdata/delete_insert_part1.csv")

    first_run_id = conn.sql(
        "select _dlt_load_id from testschema.output limit 1"
    ).fetchall()[0][0]

    ##############################
    # we'll run again, we expect the data to be the same, but a new load_id to exist
    # this is due to the fact that the old data won't be touched, but the ones with the
    # latest value will be rewritten
    run("csv://ingestr/testdata/delete_insert_part1.csv")
    assert_output_equals_to_csv("./testdata/delete_insert_part1.csv")

    # we also ensure that the other rows were not touched
    count_by_run_id = conn.sql(
        "select _dlt_load_id, count(*) from testschema.output group by 1 order by 1 asc"
    ).fetchall()

    assert len(count_by_run_id) == 2
    assert count_by_run_id[0][1] == 1
    assert count_by_run_id[0][0] == first_run_id
    assert count_by_run_id[1][1] == 3
    ##############################

    ##############################
    # now we'll run the same ingestion but with a different file this time

    run("csv://ingestr/testdata/delete_insert_part2.csv")
    assert_output_equals_to_csv("./testdata/delete_insert_expected.csv")

    # let's check the runs
    count_by_run_id = conn.sql(
        "select _dlt_load_id, count(*) from testschema.output group by 1 order by 1 asc"
    ).fetchall()

    # we expect that there's a new load ID now
    assert len(count_by_run_id) == 2

    # there should be only one row with the first load ID, oldest date
    assert count_by_run_id[0][1] == 1
    assert count_by_run_id[0][0] == first_run_id

    # there should be a new run with the rest, 3 rows updated + 1 new row
    assert count_by_run_id[1][1] == 4
    ##############################

    try:
        os.remove(abs_db_path)
    except Exception:
        pass


class DockerImage:
    def __init__(self, container_creator, connection_suffix: str = "") -> None:
        self.container_creator = container_creator
        self.connection_suffix = connection_suffix
        self.container = None
        self.starting = False

    def start(self) -> str:
        if self.container:
            return self.container.get_connection_url() + self.connection_suffix

        if self.starting:
            while self.container is None:
                time.sleep(0.1)

            return self.container.get_connection_url() + self.connection_suffix

        self.starting = True
        self.container = self.container_creator()
        self.starting = False
        if self.container:
            return self.container.get_connection_url() + self.connection_suffix

        raise Exception("Failed to start container")

    def stop(self):
        pass

    def stop_fully(self):
        if self.container:
            self.container.stop()


class ClickhouseDockerImage(DockerImage):
    def __init__(self, container_creator, connection_suffix: str = "") -> None:
        super().__init__(container_creator, connection_suffix)

    def start(self) -> str:
        url = super().start()
        port = self.container.get_exposed_port(8123)
        return url.replace("clickhouse://", f"clickhouse+native://") + f"?http_port={port}"

class DuckDb:
    def start(self) -> str:
        self.abs_path = get_abs_path(f"./testdata/duckdb_{get_random_string(5)}.db")
        return f"duckdb:///{self.abs_path}"

    def stop(self):
        try:
            os.remove(self.abs_db_path)
        except Exception:
            pass

    def stop_fully(self):
        self.stop()


POSTGRES_IMAGE = "postgres:16.3-alpine3.20"
MYSQL8_IMAGE = "mysql:8.4.1"
MSSQL22_IMAGE = "mcr.microsoft.com/mssql/server:2022-preview-ubuntu-22.04"
CLICKHOUSE_IMAGE = "clickhouse/clickhouse-server:latest"

pgDocker = DockerImage(lambda: PostgresContainer(POSTGRES_IMAGE, driver=None).start())
clickHouseDocker = ClickhouseDockerImage(
    lambda: ClickHouseContainer(CLICKHOUSE_IMAGE).start()
)
SOURCES = {
    "postgres": pgDocker,
    "duckdb": DuckDb(),
    # "mysql8": DockerImage(
    #     lambda: MySqlContainer(MYSQL8_IMAGE, username="root").start()
    # ),
    # "sqlserver": DockerImage(
    #     lambda: SqlServerContainer(MSSQL22_IMAGE, dialect="mssql").start(),
    #     "?driver=ODBC+Driver+18+for+SQL+Server&TrustServerCertificate=Yes",
    # ),
}



DESTINATIONS = {
    "postgres": pgDocker,
    "duckdb": DuckDb(),
    "clickhouse+native": clickHouseDocker,
}


@pytest.fixture(scope="session", autouse=True)
def manage_containers():
    # Run all tests
    yield

    # Get unique containers since some sources and destinations share containers
    unique_containers = set(SOURCES.values()) | set(DESTINATIONS.values())

    # Stop containers in parallel after tests complete
    with ThreadPoolExecutor() as executor:
        futures = [
            executor.submit(container.stop_fully) for container in unique_containers
        ]
        # Wait for all futures to complete
        for future in futures:
            future.result()


@pytest.mark.parametrize(
    "dest", list(DESTINATIONS.values()), ids=list(DESTINATIONS.keys())
)
@pytest.mark.parametrize("source", list(SOURCES.values()), ids=list(SOURCES.keys()))
def test_create_replace(source, dest):
    # Run source.start() and dest.start() in parallel
    with ThreadPoolExecutor() as executor:
        source_future = executor.submit(source.start)
        dest_future = executor.submit(dest.start)
        source_uri = source_future.result()
        dest_uri = dest_future.result()

    print(f"source_uri: {source_uri}")
    print(f"dest_uri: {dest_uri}")

    db_to_db_create_replace(source_uri, dest_uri)
    source.stop()
    dest.stop()


@pytest.mark.parametrize(
    "dest", list(DESTINATIONS.values()), ids=list(DESTINATIONS.keys())
)
@pytest.mark.parametrize("source", list(SOURCES.values()), ids=list(SOURCES.keys()))
def test_append(source, dest):
    # Run source.start() and dest.start() in parallel
    with ThreadPoolExecutor() as executor:
        source_future = executor.submit(source.start)
        dest_future = executor.submit(dest.start)
        source_uri = source_future.result()
        dest_uri = dest_future.result()
    db_to_db_append(source_uri, dest_uri)
    source.stop()
    dest.stop()


@pytest.mark.parametrize(
    "dest", list(DESTINATIONS.values()), ids=list(DESTINATIONS.keys())
)
@pytest.mark.parametrize("source", list(SOURCES.values()), ids=list(SOURCES.keys()))
def test_merge_with_primary_key(source, dest):
    # Run source.start() and dest.start() in parallel
    with ThreadPoolExecutor() as executor:
        source_future = executor.submit(source.start)
        dest_future = executor.submit(dest.start)
        source_uri = source_future.result()
        dest_uri = dest_future.result()
    db_to_db_merge_with_primary_key(source_uri, dest_uri)
    source.stop()
    dest.stop()


@pytest.mark.parametrize(
    "dest", list(DESTINATIONS.values()), ids=list(DESTINATIONS.keys())
)
@pytest.mark.parametrize("source", list(SOURCES.values()), ids=list(SOURCES.keys()))
def test_delete_insert_without_primary_key(source, dest):
    # Run source.start() and dest.start() in parallel
    with ThreadPoolExecutor() as executor:
        source_future = executor.submit(source.start)
        dest_future = executor.submit(dest.start)
        source_uri = source_future.result()
        dest_uri = dest_future.result()
    db_to_db_delete_insert_without_primary_key(source_uri, dest_uri)
    source.stop()
    dest.stop()


@pytest.mark.parametrize(
    "dest", list(DESTINATIONS.values()), ids=list(DESTINATIONS.keys())
)
@pytest.mark.parametrize("source", list(SOURCES.values()), ids=list(SOURCES.keys()))
def test_delete_insert_with_time_range(source, dest):
    # Run source.start() and dest.start() in parallel
    with ThreadPoolExecutor() as executor:
        source_future = executor.submit(source.start)
        dest_future = executor.submit(dest.start)
        source_uri = source_future.result()
        dest_uri = dest_future.result()
    db_to_db_delete_insert_with_timerange(source_uri, dest_uri)
    source.stop()
    dest.stop()


def db_to_db_create_replace(source_connection_url: str, dest_connection_url: str):
    schema_rand_prefix = f"testschema_create_replace_{get_random_string(5)}"
    try:
        shutil.rmtree(get_abs_path("../pipeline_data"))
    except Exception:
        pass

    source_engine = sqlalchemy.create_engine(source_connection_url)
    with source_engine.begin() as conn:
        conn.execute(f"DROP SCHEMA IF EXISTS {schema_rand_prefix}")
        conn.execute(f"CREATE SCHEMA {schema_rand_prefix}")
        conn.execute(
            f"CREATE TABLE {schema_rand_prefix}.input (id INTEGER, val VARCHAR(20), updated_at DATE)"
        )
        conn.execute(
            f"INSERT INTO {schema_rand_prefix}.input VALUES (1, 'val1', '2022-01-01')"
        )
        conn.execute(
            f"INSERT INTO {schema_rand_prefix}.input VALUES (2, 'val2', '2022-02-01')"
        )
        res = conn.execute(
            f"select count(*) from {schema_rand_prefix}.input"
        ).fetchall()
        assert res[0][0] == 2

    create_clickhouse_database(dest_connection_url, schema_rand_prefix)

    result = invoke_ingest_command(
        source_connection_url,
        f"{schema_rand_prefix}.input",
        dest_connection_url,
        f"{schema_rand_prefix}.output",
    )

    assert result.exit_code == 0

    dest_engine = sqlalchemy.create_engine(dest_connection_url)
    res = dest_engine.execute(
        f"select id, val, updated_at from {schema_rand_prefix}.output"
    ).fetchall()

    assert len(res) == 2
    assert res[0] == (1, "val1", as_datetime("2022-01-01"))
    assert res[1] == (2, "val2", as_datetime("2022-02-01"))


def db_to_db_append(source_connection_url: str, dest_connection_url: str):
    schema_rand_prefix = f"testschema_append_{get_random_string(5)}"
    try:
        shutil.rmtree(get_abs_path("../pipeline_data"))
    except Exception:
        pass

    source_engine = sqlalchemy.create_engine(source_connection_url)
    with source_engine.begin() as conn:
        conn.execute(f"DROP SCHEMA IF EXISTS {schema_rand_prefix}")
        conn.execute(f"CREATE SCHEMA {schema_rand_prefix}")
        conn.execute(
            f"CREATE TABLE {schema_rand_prefix}.input (id INTEGER, val VARCHAR(20), updated_at DATE)"
        )
        conn.execute(
            f"INSERT INTO {schema_rand_prefix}.input VALUES (1, 'val1', '2022-01-01'), (2, 'val2', '2022-01-02')"
        )
        res = conn.execute(
            f"select count(*) from {schema_rand_prefix}.input"
        ).fetchall()
        assert res[0][0] == 2

    def run():
        res = invoke_ingest_command(
            source_connection_url,
            f"{schema_rand_prefix}.input",
            dest_connection_url,
            f"{schema_rand_prefix}.output",
            "append",
            "updated_at",
            sql_backend="sqlalchemy",
        )
        assert res.exit_code == 0

    dest_engine = sqlalchemy.create_engine(dest_connection_url)

    def get_output_table():
        return dest_engine.execute(
            f"select id, val, updated_at from {schema_rand_prefix}.output order by id asc"
        ).fetchall()

    create_clickhouse_database(dest_connection_url, schema_rand_prefix)
    run()

    res = get_output_table()
    assert len(res) == 2
    assert res[0] == (1, "val1", as_datetime("2022-01-01"))
    assert res[1] == (2, "val2", as_datetime("2022-01-02"))
    dest_engine.dispose()

    # # run again, nothing should be inserted into the output table
    run()

    res = get_output_table()
    assert len(res) == 2
    assert res[0] == (1, "val1", as_datetime("2022-01-01"))
    assert res[1] == (2, "val2", as_datetime("2022-01-02"))


def db_to_db_merge_with_primary_key(
    source_connection_url: str, dest_connection_url: str
):
    schema_rand_prefix = f"testschema_merge_{get_random_string(5)}"
    try:
        shutil.rmtree(get_abs_path("../pipeline_data"))
    except Exception:
        pass

    source_engine = sqlalchemy.create_engine(source_connection_url)
    with source_engine.begin() as conn:
        conn.execute(f"DROP SCHEMA IF EXISTS {schema_rand_prefix}")
        conn.execute(f"CREATE SCHEMA {schema_rand_prefix}")
        conn.execute(
            f"CREATE TABLE {schema_rand_prefix}.input (id INTEGER NOT NULL, val VARCHAR(20), updated_at DATE NOT NULL)"
        )
        conn.execute(
            f"INSERT INTO {schema_rand_prefix}.input VALUES (1, 'val1', '2022-01-01')"
        )
        conn.execute(
            f"INSERT INTO {schema_rand_prefix}.input VALUES (2, 'val2', '2022-02-01')"
        )

        res = conn.execute(
            f"select count(*) from {schema_rand_prefix}.input"
        ).fetchall()
        assert res[0][0] == 2

    source_engine.dispose()

    def run():
        res = invoke_ingest_command(
            source_connection_url,
            f"{schema_rand_prefix}.input",
            dest_connection_url,
            f"{schema_rand_prefix}.output",
            "merge",
            "updated_at",
            "id",
            sql_backend="sqlalchemy",
        )
        assert res.exit_code == 0
        return res

    dest_engine = sqlalchemy.create_engine(dest_connection_url)

    def get_output_rows():
        return dest_engine.execute(
            f"select id, val, updated_at from {schema_rand_prefix}.output order by id asc"
        ).fetchall()

    def assert_output_equals(expected):
        res = get_output_rows()
        assert len(res) == len(expected)
        for i, row in enumerate(expected):
            assert res[i] == row

    dest_engine.dispose()
    create_clickhouse_database(dest_connection_url, schema_rand_prefix)
    res = run()
    assert_output_equals(
        [(1, "val1", as_datetime("2022-01-01")), (2, "val2", as_datetime("2022-02-01"))]
    )

    first_run_id = dest_engine.execute(
        f"select _dlt_load_id from {schema_rand_prefix}.output limit 1"
    ).fetchall()[0][0]

    dest_engine.dispose()

    ##############################
    # we'll run again, we don't expect any changes since the data hasn't changed
    res = run()
    assert_output_equals(
        [(1, "val1", as_datetime("2022-01-01")), (2, "val2", as_datetime("2022-02-01"))]
    )

    # we also ensure that the other rows were not touched
    count_by_run_id = dest_engine.execute(
        f"select _dlt_load_id, count(*) from {schema_rand_prefix}.output group by 1 order by 2 desc"
    ).fetchall()
    assert len(count_by_run_id) == 1
    assert count_by_run_id[0][1] == 2
    assert count_by_run_id[0][0] == first_run_id
    dest_engine.dispose()
    ##############################

    ##############################
    # now we'll modify the source data but not the updated at, the output table should not be updated
    source_engine.execute(
        f"UPDATE {schema_rand_prefix}.input SET val = 'val1_modified' WHERE id = 2"
    )

    run()
    assert_output_equals(
        [(1, "val1", as_datetime("2022-01-01")), (2, "val2", as_datetime("2022-02-01"))]
    )

    # we also ensure that the other rows were not touched
    count_by_run_id = dest_engine.execute(
        f"select _dlt_load_id, count(*) from {schema_rand_prefix}.output group by 1"
    ).fetchall()
    assert len(count_by_run_id) == 1
    assert count_by_run_id[0][1] == 2
    assert count_by_run_id[0][0] == first_run_id
    dest_engine.dispose()
    ##############################

    ##############################
    # now we'll insert a new row but with an old date, the new row will not show up
    source_engine.execute(
        f"INSERT INTO {schema_rand_prefix}.input VALUES (3, 'val3', '2022-01-01')"
    )

    run()
    assert_output_equals(
        [(1, "val1", as_datetime("2022-01-01")), (2, "val2", as_datetime("2022-02-01"))]
    )

    # we also ensure that the other rows were not touched
    count_by_run_id = dest_engine.execute(
        f"select _dlt_load_id, count(*) from {schema_rand_prefix}.output group by 1"
    ).fetchall()
    assert len(count_by_run_id) == 1
    assert count_by_run_id[0][1] == 2
    assert count_by_run_id[0][0] == first_run_id
    dest_engine.dispose()
    ##############################

    ##############################
    # now we'll insert a new row but with a new date, the new row will show up
    source_engine.execute(
        f"INSERT INTO {schema_rand_prefix}.input VALUES (3, 'val3', '2022-02-02')"
    )

    run()
    assert_output_equals(
        [
            (1, "val1", as_datetime("2022-01-01")),
            (2, "val2", as_datetime("2022-02-01")),
            (3, "val3", as_datetime("2022-02-02")),
        ]
    )

    # we have a new run that inserted rows to this table, so the run count should be 2
    count_by_run_id = dest_engine.execute(
        f"select _dlt_load_id, count(*) from {schema_rand_prefix}.output group by 1 order by 2 desc"
    ).fetchall()
    assert len(count_by_run_id) == 2
    assert count_by_run_id[0][1] == 2
    assert count_by_run_id[0][0] == first_run_id
    # we don't care about the run ID
    assert count_by_run_id[1][1] == 1
    dest_engine.dispose()
    ##############################

    ##############################
    # lastly, let's try modifying the updated_at of an old column, it should be updated in the output table
    source_engine.execute(
        f"UPDATE {schema_rand_prefix}.input SET val='val2_modified', updated_at = '2022-02-03' WHERE id = 2"
    )

    run()
    assert_output_equals(
        [
            (1, "val1", as_datetime("2022-01-01")),
            (2, "val2_modified", as_datetime("2022-02-03")),
            (3, "val3", as_datetime("2022-02-02")),
        ]
    )

    # we have a new run that inserted rows to this table, so the run count should be 2
    count_by_run_id = dest_engine.execute(
        f"select _dlt_load_id, count(*) from {schema_rand_prefix}.output group by 1 order by 2 desc, 1 asc"
    ).fetchall()
    assert len(count_by_run_id) == 3
    assert count_by_run_id[0][1] == 1
    assert count_by_run_id[0][0] == first_run_id
    # we don't care about the rest of the run IDs
    assert count_by_run_id[1][1] == 1
    assert count_by_run_id[2][1] == 1
    ##############################


def db_to_db_delete_insert_without_primary_key(
    source_connection_url: str, dest_connection_url: str
):
    schema_rand_prefix = f"testschema_delete_insert_{get_random_string(5)}"
    try:
        shutil.rmtree(get_abs_path("../pipeline_data"))
    except Exception:
        pass

    source_engine = sqlalchemy.create_engine(source_connection_url)
    with source_engine.begin() as conn:
        conn.execute(f"DROP SCHEMA IF EXISTS {schema_rand_prefix}")
        conn.execute(f"CREATE SCHEMA {schema_rand_prefix}")
        conn.execute(
            f"CREATE TABLE {schema_rand_prefix}.input (id INTEGER, val VARCHAR(20), updated_at DATE)"
        )
        conn.execute(
            f"INSERT INTO {schema_rand_prefix}.input VALUES (1, 'val1', '2022-01-01')"
        )
        conn.execute(
            f"INSERT INTO {schema_rand_prefix}.input VALUES (2, 'val2', '2022-02-01')"
        )

        res = conn.execute(
            f"select count(*) from {schema_rand_prefix}.input"
        ).fetchall()
        assert res[0][0] == 2

    def run():
        res = invoke_ingest_command(
            source_connection_url,
            f"{schema_rand_prefix}.input",
            dest_connection_url,
            f"{schema_rand_prefix}.output",
            inc_strategy="delete+insert",
            inc_key="updated_at",
            sql_backend="sqlalchemy",
        )
        if res.exit_code != 0:
            traceback.print_exception(*res.exc_info)
        assert res.exit_code == 0
        return res

    dest_engine = sqlalchemy.create_engine(dest_connection_url)

    def get_output_rows():
        return dest_engine.execute(
            f"select id, val, updated_at from {schema_rand_prefix}.output order by id asc"
        ).fetchall()

    def assert_output_equals(expected):
        res = get_output_rows()
        assert len(res) == len(expected)
        for i, row in enumerate(expected):
            assert res[i] == row

    create_clickhouse_database(dest_connection_url, schema_rand_prefix)
    run()
    assert_output_equals(
        [(1, "val1", as_datetime("2022-01-01")), (2, "val2", as_datetime("2022-02-01"))]
    )

    first_run_id = dest_engine.execute(
        f"select _dlt_load_id from {schema_rand_prefix}.output limit 1"
    ).fetchall()[0][0]
    dest_engine.dispose()

    ##############################
    # we'll run again, since this is a delete+insert, we expect the run ID to change for the last one
    res = run()
    assert_output_equals(
        [(1, "val1", as_datetime("2022-01-01")), (2, "val2", as_datetime("2022-02-01"))]
    )

    # we ensure that one of the rows is updated with a new run
    count_by_run_id = dest_engine.execute(
        f"select _dlt_load_id, count(*) from {schema_rand_prefix}.output group by 1 order by 1 asc"
    ).fetchall()
    assert len(count_by_run_id) == 2
    assert count_by_run_id[0][0] == first_run_id
    assert count_by_run_id[0][1] == 1
    assert count_by_run_id[1][0] != first_run_id
    assert count_by_run_id[1][1] == 1
    dest_engine.dispose()
    ##############################

    ##############################
    # now we'll insert a few more lines for the same day, the new rows should show up
    source_engine.execute(
        f"INSERT INTO {schema_rand_prefix}.input VALUES (3, 'val3', '2022-02-01'), (4, 'val4', '2022-02-01')"
    )

    run()
    assert_output_equals(
        [
            (1, "val1", as_datetime("2022-01-01")),
            (2, "val2", as_datetime("2022-02-01")),
            (3, "val3", as_datetime("2022-02-01")),
            (4, "val4", as_datetime("2022-02-01")),
        ]
    )

    # the new rows should have a new run ID, there should be 2 distinct runs now
    count_by_run_id = dest_engine.execute(
        f"select _dlt_load_id, count(*) from {schema_rand_prefix}.output group by 1 order by 2 desc, 1 asc"
    ).fetchall()
    assert len(count_by_run_id) == 2
    assert count_by_run_id[0][0] != first_run_id
    assert count_by_run_id[0][1] == 3  # 2 new rows + 1 old row
    assert count_by_run_id[1][0] == first_run_id
    assert count_by_run_id[1][1] == 1
    dest_engine.dispose()
    ##############################


def db_to_db_delete_insert_with_timerange(
    source_connection_url: str, dest_connection_url: str
):
    schema_rand_prefix = f"testschema_delete_insert_timerange_{get_random_string(5)}"
    source_engine = sqlalchemy.create_engine(source_connection_url)

    source_engine.execute(f"DROP SCHEMA IF EXISTS {schema_rand_prefix}")
    source_engine.execute(f"CREATE SCHEMA {schema_rand_prefix}")
    try:
        source_engine.execute(
            f"CREATE TABLE {schema_rand_prefix}.input (id INTEGER, val VARCHAR(20), updated_at DATETIME)"
        )
    except Exception:
        # hello postgres
        source_engine.execute(
            f"CREATE TABLE {schema_rand_prefix}.input (id INTEGER, val VARCHAR(20), updated_at TIMESTAMP)"
        )

    source_engine.execute(
        f"""INSERT INTO {schema_rand_prefix}.input VALUES 
        (1, 'val1', '2022-01-01T00:00:00'),
        (2, 'val2', '2022-01-01T00:00:00'),
        (3, 'val3', '2022-01-02T00:00:00'),
        (4, 'val4', '2022-01-02T00:00:00'),
        (5, 'val5', '2022-01-03T00:00:00'),
        (6, 'val6', '2022-01-03T00:00:00')
    """
    )

    res = source_engine.execute(
        f"select count(*) from {schema_rand_prefix}.input"
    ).fetchall()
    assert res[0][0] == 6

    def run(start_date: str, end_date: str):
        res = invoke_ingest_command(
            source_connection_url,
            f"{schema_rand_prefix}.input",
            dest_connection_url,
            f"{schema_rand_prefix}.output",
            inc_strategy="delete+insert",
            inc_key="updated_at",
            interval_start=start_date,
            interval_end=end_date,
            sql_backend="sqlalchemy",
        )
        assert res.exit_code == 0
        return res

    dest_engine = sqlalchemy.create_engine(dest_connection_url, poolclass=NullPool)

    def get_output_rows():
        if "clickhouse" not in dest_connection_url:
            dest_engine.execute("CHECKPOINT")
        rows = dest_engine.execute(
            f"select id, val, updated_at from {schema_rand_prefix}.output order by id asc"
        ).fetchall()
        return [(row[0], row[1], row[2].date()) for row in rows]

    def assert_output_equals(expected):
        res = get_output_rows()
        assert len(res) == len(expected)
        for i, row in enumerate(expected):
            assert res[i] == row

    create_clickhouse_database(dest_connection_url, schema_rand_prefix)

    run("2022-01-01", "2022-01-02")  # dlt runs them with the end date exclusive
    assert_output_equals(
        [
            (1, "val1", as_datetime("2022-01-01")),
            (2, "val2", as_datetime("2022-01-01")),
            (3, "val3", as_datetime("2022-01-02")),
            (4, "val4", as_datetime("2022-01-02")),
        ]
    )

    first_run_id = dest_engine.execute(
        f"select _dlt_load_id from {schema_rand_prefix}.output limit 1"
    ).fetchall()[0][0]
    dest_engine.dispose()

    ##############################
    # we'll run again, since this is a delete+insert, we expect the run ID to change for the last one
    res = run("2022-01-01", "2022-01-02")

    assert_output_equals(
        [
            (1, "val1", as_datetime("2022-01-01")),
            (2, "val2", as_datetime("2022-01-01")),
            (3, "val3", as_datetime("2022-01-02")),
            (4, "val4", as_datetime("2022-01-02")),
        ]
    )

    # both rows should have a new run ID
    count_by_run_id = dest_engine.execute(
        f"select _dlt_load_id, count(*) from {schema_rand_prefix}.output group by 1 order by 1 asc"
    ).fetchall()
    assert len(count_by_run_id) == 1
    assert count_by_run_id[0][0] != first_run_id
    assert count_by_run_id[0][1] == 4
    dest_engine.dispose()
    ##############################

    ##############################
    # now run for the day after, new rows should land
    run("2022-01-02", "2022-01-03")
    assert_output_equals(
        [
            (1, "val1", as_datetime("2022-01-01")),
            (2, "val2", as_datetime("2022-01-01")),
            (3, "val3", as_datetime("2022-01-02")),
            (4, "val4", as_datetime("2022-01-02")),
            (5, "val5", as_datetime("2022-01-03")),
            (6, "val6", as_datetime("2022-01-03")),
        ]
    )

    # there should be 4 rows with 2 distinct run IDs
    count_by_run_id = dest_engine.execute(
        f"select _dlt_load_id, count(*) from {schema_rand_prefix}.output group by 1 order by 1 asc"
    ).fetchall()
    assert len(count_by_run_id) == 2
    assert count_by_run_id[0][1] == 2
    assert count_by_run_id[1][1] == 4
    dest_engine.dispose()
    ##############################

    ##############################
    # let's bring in the rows for the third day
    run("2022-01-03", "2022-01-04")
    assert_output_equals(
        [
            (1, "val1", as_datetime("2022-01-01")),
            (2, "val2", as_datetime("2022-01-01")),
            (3, "val3", as_datetime("2022-01-02")),
            (4, "val4", as_datetime("2022-01-02")),
            (5, "val5", as_datetime("2022-01-03")),
            (6, "val6", as_datetime("2022-01-03")),
        ]
    )

    # there should be 6 rows with 3 distinct run IDs
    count_by_run_id = dest_engine.execute(
        f"select _dlt_load_id, count(*) from {schema_rand_prefix}.output group by 1 order by 1 asc"
    ).fetchall()
    assert len(count_by_run_id) == 3
    assert count_by_run_id[0][1] == 2
    assert count_by_run_id[1][1] == 2
    assert count_by_run_id[2][1] == 2
    dest_engine.dispose()
    ##############################

    ##############################
    # now let's do a backfill for the first day again, the rows should be updated
    source_engine.execute(
        f"UPDATE {schema_rand_prefix}.input SET val = 'val1_modified' WHERE id = 1"
    )

    run("2022-01-01", "2022-01-02")
    assert_output_equals(
        [
            (1, "val1_modified", as_datetime("2022-01-01")),
            (2, "val2", as_datetime("2022-01-01")),
            (3, "val3", as_datetime("2022-01-02")),
            (4, "val4", as_datetime("2022-01-02")),
            (5, "val5", as_datetime("2022-01-03")),
            (6, "val6", as_datetime("2022-01-03")),
        ]
    )

    # there should still be 6 rows with 3 distinct run IDs
    count_by_run_id = dest_engine.execute(
        f"select _dlt_load_id, count(*) from {schema_rand_prefix}.output group by 1 order by 1 asc"
    ).fetchall()
    assert len(count_by_run_id) == 2
    assert count_by_run_id[0][1] == 2
    assert count_by_run_id[1][1] == 4
    dest_engine.dispose()
    ##############################


def as_datetime(date_str: str) -> date:
    return datetime.strptime(date_str, "%Y-%m-%d").replace(tzinfo=timezone.utc).date()


def as_datetime2(date_str: str) -> date:
    return datetime.strptime(date_str, "%Y-%m-%d")


@pytest.mark.parametrize(
    "dest", list(DESTINATIONS.values()), ids=list(DESTINATIONS.keys())
)
def test_kafka_to_db(dest):
    # Run source.start() and dest.start() in parallel
    with ThreadPoolExecutor() as executor:
        dest_future = executor.submit(dest.start)
        source_future = executor.submit(
            KafkaContainer("confluentinc/cp-kafka:7.6.0").start, timeout=60
        )
        dest_uri = dest_future.result()
        kafka = source_future.result()

    # kafka = KafkaContainer("confluentinc/cp-kafka:7.6.0").start(timeout=60)

    # Create Kafka producer
    producer = Producer({"bootstrap.servers": kafka.get_bootstrap_server()})

    # Create topic and send messages
    topic = "test_topic"
    messages = ["message1", "message2", "message3"]

    for message in messages:
        producer.produce(topic, message.encode("utf-8"))
    producer.flush()
    create_clickhouse_database(dest_uri, "testschema")

    def run():
        res = invoke_ingest_command(
            f"kafka://?bootstrap_servers={kafka.get_bootstrap_server()}&group_id=test_group",
            "test_topic",
            dest_uri,
            "testschema.output",
        )
        assert res.exit_code == 0

    dest_engine = sqlalchemy.create_engine(dest_uri)

    def get_output_table():
        return dest_engine.execute(
            "select _kafka__data from testschema.output order by _kafka_msg_id asc"
        ).fetchall()

    create_clickhouse_database(dest_uri, "testschema")
    run()

    res = get_output_table()
    assert len(res) == 3
    assert res[0] == ("message1",)
    assert res[1] == ("message2",)
    assert res[2] == ("message3",)
    dest_engine.dispose()

    # run again, nothing should be inserted into the output table
    run()

    res = get_output_table()
    assert len(res) == 3
    assert res[0] == ("message1",)
    assert res[1] == ("message2",)
    assert res[2] == ("message3",)
    dest_engine.dispose()

    # add a new message
    producer.produce(topic, "message4".encode("utf-8"))
    producer.flush()

    # run again, the new message should be inserted into the output table
    run()
    res = get_output_table()
    assert len(res) == 4
    assert res[0] == ("message1",)
    assert res[1] == ("message2",)
    assert res[2] == ("message3",)
    assert res[3] == ("message4",)
    dest_engine.dispose()

    kafka.stop()


@pytest.mark.parametrize(
    "dest", list(DESTINATIONS.values()), ids=list(DESTINATIONS.keys())
)
def test_arrow_mmap_to_db_create_replace(dest):
    schema = f"testschema_arrow_mmap_create_replace_{get_random_string(5)}"

    def run_command(
        table: pa.Table,
        incremental_key: Optional[str] = None,
        incremental_strategy: Optional[str] = None,
    ):
        with tempfile.NamedTemporaryFile(suffix=".arrow", delete=True) as tmp:
            with pa.OSFile(tmp.name, "wb") as f:
                writer = ipc.new_file(f, table.schema)
                writer.write_table(table)
                writer.close()

            res = invoke_ingest_command(
                f"mmap://{tmp.name}",
                "whatever",
                dest_uri,
                f"{schema}.output",
                # we use this because postgres destination fails with nested fields, gonna have to investigate this more
                loader_file_format=(
                    "insert_values" if dest_uri.startswith("postgresql") else None
                ),
            )

            assert res.exit_code == 0
            return res

    dest_uri = dest.start()

    # let's start with a basic dataframe
    row_count = 1000
    df = pd.DataFrame(
        {
            "id": range(row_count),
            "value": np.random.rand(row_count),
            "category": np.random.choice(["A", "B", "C"], size=row_count),
            "nested": [{"a": 1, "b": 2, "c": {"d": 3}}] * row_count,
            "date": [as_datetime("2024-11-05")] * row_count,
        }
    )

    table = pa.Table.from_pandas(df)
    create_clickhouse_database(dest_uri, schema)
    run_command(table)

    dest_engine = sqlalchemy.create_engine(dest_uri)
    with dest_engine.begin() as conn:
        res = conn.execute(f"select count(*) from {schema}.output").fetchall()
        assert res[0][0] == row_count

        res = conn.execute(
            f"select date, count(*) from {schema}.output group by 1 order by 1 asc"
        ).fetchall()
        assert res[0][0] == as_datetime("2024-11-05")
        assert res[0][1] == row_count
    dest_engine.dispose()

    # let's add a new column to the dataframe
    df["new_col"] = "some value"
    table = pa.Table.from_pandas(df)
    run_command(table)

    # there should be no change, just a new column
    with dest_engine.begin() as conn:
        res = conn.execute(f"select count(*) from {schema}.output").fetchall()
        assert res[0][0] == row_count

        res = conn.execute(
            f"select date, count(*) from {schema}.output group by 1 order by 1 asc"
        ).fetchall()
        assert res[0][0] == as_datetime("2024-11-05")
        assert res[0][1] == row_count

        res = conn.execute(
            f"select new_col, count(*) from {schema}.output group by 1 order by 1 asc"
        ).fetchall()
        assert res[0][0] == "some value"
        assert res[0][1] == row_count


@pytest.mark.parametrize(
    "dest", list(DESTINATIONS.values()), ids=list(DESTINATIONS.keys())
)
def test_arrow_mmap_to_db_delete_insert(dest):
    schema = f"testschema_arrow_mmap_del_ins_{get_random_string(5)}"

    def run_command(df: pd.DataFrame, incremental_key: Optional[str] = None):
        table = pa.Table.from_pandas(df)
        with tempfile.NamedTemporaryFile(suffix=".arrow", delete=True) as tmp:
            with pa.OSFile(tmp.name, "wb") as f:
                writer = ipc.new_file(f, table.schema)
                writer.write_table(table)
                writer.close()

            if "clickhouse" in dest_uri:
                pytest.skip("clickhouse is not supported for this test")

            create_clickhouse_database(dest_uri, schema)

            res = invoke_ingest_command(
                f"mmap://{tmp.name}",
                "whatever",
                dest_uri,
                f"{schema}.output",
                inc_key=incremental_key,
                inc_strategy="delete+insert",
            )

            assert res.exit_code == 0
            return res

    dest_uri = dest.start()
    dest_engine = sqlalchemy.create_engine(dest_uri)

    # let's start with a basic dataframe
    row_count = 1000
    df = pd.DataFrame(
        {
            "id": range(row_count),
            "value": np.random.rand(row_count),
            "category": np.random.choice(["A", "B", "C"], size=row_count),
            "date": pd.to_datetime(["2024-11-05"] * row_count),
        }
    )

    run_command(df, "date")

    # the first load, it should be loaded correctly
    with dest_engine.begin() as conn:
        res = conn.execute(f"select count(*) from {schema}.output").fetchall()
        assert res[0][0] == row_count

        res = conn.execute(
            f"select date, count(*) from {schema}.output group by 1 order by 1 asc"
        ).fetchall()
        assert res[0][0] == as_datetime2("2024-11-05")
        assert res[0][1] == row_count

    dest_engine.dispose()

    # run again, it should be deleted and reloaded
    run_command(df, "date")
    with dest_engine.begin() as conn:
        res = conn.execute(f"select count(*) from {schema}.output").fetchall()
        assert res[0][0] == row_count

        res = conn.execute(
            f"select date, count(*) from {schema}.output group by 1 order by 1 asc"
        ).fetchall()
        assert res[0][0] == as_datetime2("2024-11-05")
        assert res[0][1] == row_count
    dest_engine.dispose()

    # append 1000 new rows with a different date
    new_rows = pd.DataFrame(
        {
            "id": range(row_count, row_count + 1000),
            "value": np.random.rand(1000),
            "category": np.random.choice(["A", "B", "C"], size=1000),
            "date": pd.to_datetime(["2024-11-06"] * 1000),
        }
    )
    df = pd.concat([df, new_rows], ignore_index=True)

    run_command(df, "date")

    with dest_engine.begin() as conn:
        res = conn.execute(f"select count(*) from {schema}.output").fetchall()
        assert res[0][0] == row_count + 1000

        res = conn.execute(
            f"select date, count(*) from {schema}.output group by 1 order by 1 asc"
        ).fetchall()
        assert res[0][0] == as_datetime2("2024-11-05")
        assert res[0][1] == row_count
        assert res[1][0] == as_datetime2("2024-11-06")
        assert res[1][1] == 1000
    dest_engine.dispose()

    # append 1000 old rows for a previous date, these should not be loaded
    old_rows = pd.DataFrame(
        {
            "id": range(row_count, row_count + 1000),
            "value": np.random.rand(1000),
            "category": np.random.choice(["A", "B", "C"], size=1000),
            "date": pd.to_datetime(["2024-11-04"] * 1000),
        }
    )
    df = pd.concat([df, old_rows], ignore_index=True)

    run_command(df, "date")
    with dest_engine.begin() as conn:
        res = conn.execute(f"select count(*) from {schema}.output").fetchall()
        assert res[0][0] == row_count + 1000

        res = conn.execute(
            f"select date, count(*) from {schema}.output group by 1 order by 1 asc"
        ).fetchall()
        assert res[0][0] == as_datetime2("2024-11-05")
        assert res[0][1] == row_count
        assert res[1][0] == as_datetime2("2024-11-06")
        assert res[1][1] == 1000


@pytest.mark.parametrize(
    "dest", list(DESTINATIONS.values()), ids=list(DESTINATIONS.keys())
)
def test_arrow_mmap_to_db_merge_without_incremental(dest):
    schema = f"testschema_arrow_mmap_{get_random_string(5)}"

    def run_command(df: pd.DataFrame):
        table = pa.Table.from_pandas(df)
        with tempfile.NamedTemporaryFile(suffix=".arrow", delete=True) as tmp:
            with pa.OSFile(tmp.name, "wb") as f:
                writer = ipc.new_file(f, table.schema)
                writer.write_table(table)
                writer.close()
            create_clickhouse_database(dest_uri, schema)
            res = invoke_ingest_command(
                f"mmap://{tmp.name}",
                "whatever",
                dest_uri,
                f"{schema}.output",
                inc_strategy="merge",
                primary_key="id",
            )
            if "clickhouse" in dest_uri:
                pytest.skip("")
            assert res.exit_code == 0
            return res

    dest_uri = dest.start()
    dest_engine = sqlalchemy.create_engine(dest_uri)

    # let's start with a basic dataframe
    row_count = 1000
    df = pd.DataFrame({"id": range(row_count), "value": ["a"] * row_count})

    run_command(df)

    # the first load, it should be loaded correctly
    with dest_engine.begin() as conn:
        res = conn.execute(f"select count(*) from {schema}.output").fetchall()
        assert res[0][0] == row_count

        res = conn.execute(
            f"select value, count(*) from {schema}.output group by 1 order by 1 asc"
        ).fetchall()
        assert res[0][0] == "a"
        assert res[0][1] == row_count
    dest_engine.dispose()

    # run again, no change
    run_command(df)
    with dest_engine.begin() as conn:
        res = conn.execute(f"select count(*) from {schema}.output").fetchall()
        assert res[0][0] == row_count

        res = conn.execute(
            f"select value, count(*) from {schema}.output group by 1 order by 1 asc"
        ).fetchall()
        assert res[0][0] == "a"
        assert res[0][1] == row_count
    dest_engine.dispose()

    # append 1000 new rows with a different value
    new_rows = pd.DataFrame(
        {
            "id": range(row_count, row_count + 1000),
            "value": ["b"] * 1000,
        }
    )
    df = pd.concat([df, new_rows], ignore_index=True)

    run_command(df)

    with dest_engine.begin() as conn:
        res = conn.execute(f"select count(*) from {schema}.output").fetchall()
        assert res[0][0] == row_count + 1000

        res = conn.execute(
            f"select value, count(*) from {schema}.output group by 1 order by 1 asc"
        ).fetchall()
        assert res[0][0] == "a"
        assert res[0][1] == row_count
        assert res[1][0] == "b"
        assert res[1][1] == 1000

    dest_engine.dispose()

    # append 1000 old rows for previous ids, they should be merged
    old_rows = pd.DataFrame(
        {
            "id": range(row_count, row_count + 1000),
            "value": ["a"] * 1000,
        }
    )

    run_command(old_rows)
    with dest_engine.begin() as conn:
        res = conn.execute(f"select count(*) from {schema}.output").fetchall()
        assert res[0][0] == row_count + 1000
        res = conn.execute(
            f"select value, count(*) from {schema}.output group by 1 order by 1 asc"
        ).fetchall()
        assert res[0][0] == "a"
        assert res[0][1] == row_count + 1000


@pytest.mark.parametrize(
    "dest", list(DESTINATIONS.values()), ids=list(DESTINATIONS.keys())
)
@pytest.mark.parametrize("source", list(SOURCES.values()), ids=list(SOURCES.keys()))
def test_db_to_db_exclude_columns(source, dest):
    # Run source.start() and dest.start() in parallel
    with ThreadPoolExecutor() as executor:
        source_future = executor.submit(source.start)
        dest_future = executor.submit(dest.start)
        source_uri = source_future.result()
        dest_uri = dest_future.result()

    schema_rand_prefix = f"testschema_db_to_db_exclude_columns_{get_random_string(5)}"

    source_engine = sqlalchemy.create_engine(source_uri)
    with source_engine.begin() as conn:
        conn.execute(f"DROP SCHEMA IF EXISTS {schema_rand_prefix}")
        conn.execute(f"CREATE SCHEMA {schema_rand_prefix}")
        conn.execute(
            f"CREATE TABLE {schema_rand_prefix}.input (id INTEGER, val VARCHAR(20), updated_at DATE, col_to_exclude1 VARCHAR(20), col_to_exclude2 VARCHAR(20))"
        )
        conn.execute(
            f"INSERT INTO {schema_rand_prefix}.input VALUES (1, 'val1', '2022-01-01', 'col1', 'col2')"
        )
        conn.execute(
            f"INSERT INTO {schema_rand_prefix}.input VALUES (2, 'val2', '2022-02-01', 'col1', 'col2')"
        )
        res = conn.execute(
            f"select count(*) from {schema_rand_prefix}.input"
        ).fetchall()
        assert res[0][0] == 2
    create_clickhouse_database(dest_uri, schema_rand_prefix)
    result = invoke_ingest_command(
        source_uri,
        f"{schema_rand_prefix}.input",
        dest_uri,
        f"{schema_rand_prefix}.output",
        sql_exclude_columns="col_to_exclude1,col_to_exclude2",
    )

    assert result.exit_code == 0

    dest_engine = sqlalchemy.create_engine(dest_uri)
    res = dest_engine.execute(
        f"select id, val, updated_at from {schema_rand_prefix}.output"
    ).fetchall()

    assert len(res) == 2
    assert res[0] == (1, "val1", as_datetime("2022-01-01"))
    assert res[1] == (2, "val2", as_datetime("2022-02-01"))

    # Verify excluded columns don't exist in destination schema
    columns = dest_engine.execute(
        f"SELECT column_name FROM information_schema.columns WHERE table_schema = '{schema_rand_prefix}' AND table_name = 'output'"
    ).fetchall()
    assert columns == [("id",), ("val",), ("updated_at",)]
    source.stop()
    dest.stop()


def test_sql_limit():
    source_instance = DuckDb()
    dest_instance = DuckDb()

    source_uri = source_instance.start()
    dest_uri = dest_instance.start()

    schema_rand_prefix = f"test_sql_limit_{get_random_string(5)}"
    source_engine = sqlalchemy.create_engine(source_uri, poolclass=NullPool)
    with source_engine.begin() as conn:
        conn.execute(f"DROP SCHEMA IF EXISTS {schema_rand_prefix}")
        conn.execute(f"CREATE SCHEMA {schema_rand_prefix}")
        conn.execute(
            f"CREATE TABLE {schema_rand_prefix}.input (id INTEGER, val VARCHAR(20), updated_at DATE)"
        )
        conn.execute(
            f"""INSERT INTO {schema_rand_prefix}.input VALUES 
                (1, 'val1', '2024-01-01'),
                (2, 'val2', '2024-01-01'),
                (3, 'val3', '2024-01-01'),
                (4, 'val4', '2024-01-02'),
                (5, 'val5', '2024-01-02')"""
        )
        res = conn.execute(
            f"select count(*) from {schema_rand_prefix}.input"
        ).fetchall()
        assert res[0][0] == 5

    result = invoke_ingest_command(
        source_uri,
        f"{schema_rand_prefix}.input",
        dest_uri,
        f"{schema_rand_prefix}.output",
        sql_backend="sqlalchemy",
        sql_limit=4,
    )
    if result.exception:
        traceback.print_exception(*result.exc_info)
    assert result.exit_code == 0

    dest_engine = sqlalchemy.create_engine(dest_uri, poolclass=NullPool)
    res = dest_engine.execute(
        f"select id, val, updated_at from {schema_rand_prefix}.output order by id asc"
    ).fetchall()

    assert res == [
        (1, "val1", as_datetime("2024-01-01")),
        (2, "val2", as_datetime("2024-01-01")),
        (3, "val3", as_datetime("2024-01-01")),
        (4, "val4", as_datetime("2024-01-02")),
    ]

    source_instance.stop()
    dest_instance.stop()


def test_date_coercion_issue():
    """
    By default, ingestr treats the start and end dates as datetime objects. While this worked fine for many cases, if the
    incremental field is a date, the start and end dates cannot be compared to the incremental field, and the ingestion would fail.
    In order to eliminate this, we have introduced a new option to ingestr, --columns, which allows the user to specify the column types for the destination table.
    This way, ingestr will know the data type of the incremental field, and will be able to convert the start and end dates to the correct data type before running the ingestion.
    """
    source_instance = DuckDb()
    dest_instance = DuckDb()

    source_uri = source_instance.start()
    dest_uri = dest_instance.start()

    schema_rand_prefix = f"test_date_coercion_{get_random_string(5)}"
    source_engine = sqlalchemy.create_engine(source_uri, poolclass=NullPool)
    with source_engine.begin() as conn:
        conn.execute(f"DROP SCHEMA IF EXISTS {schema_rand_prefix}")
        conn.execute(f"CREATE SCHEMA {schema_rand_prefix}")
        conn.execute(
            f"CREATE TABLE {schema_rand_prefix}.input (id INTEGER, val VARCHAR(20), updated_at DATE)"
        )
        conn.execute(
            f"""INSERT INTO {schema_rand_prefix}.input VALUES 
                (1, 'val1', '2024-01-01'),
                (2, 'val2', '2024-01-01'),
                (3, 'val3', '2024-01-01'),
                (4, 'val4', '2024-01-02'),
                (5, 'val5', '2024-01-02'),
                (6, 'val6', '2024-01-02'),
                (7, 'val7', '2024-01-03'),
                (8, 'val8', '2024-01-03'),
                (9, 'val9', '2024-01-03')"""
        )
        res = conn.execute(
            f"select count(*) from {schema_rand_prefix}.input"
        ).fetchall()
        assert res[0][0] == 9

    result = invoke_ingest_command(
        source_uri,
        f"{schema_rand_prefix}.input",
        dest_uri,
        f"{schema_rand_prefix}.output",
        inc_strategy="delete+insert",
        inc_key="updated_at",
        sql_backend="sqlalchemy",
        interval_start="2024-01-01",
        interval_end="2024-01-02",
        columns="updated_at:date",
    )
    if result.exception:
        traceback.print_exception(*result.exc_info)
    assert result.exit_code == 0

    dest_engine = sqlalchemy.create_engine(dest_uri, poolclass=NullPool)
    res = dest_engine.execute(
        f"select id, val, updated_at from {schema_rand_prefix}.output order by id asc"
    ).fetchall()

    assert res == [
        (1, "val1", as_datetime("2024-01-01")),
        (2, "val2", as_datetime("2024-01-01")),
        (3, "val3", as_datetime("2024-01-01")),
        (4, "val4", as_datetime("2024-01-02")),
        (5, "val5", as_datetime("2024-01-02")),
        (6, "val6", as_datetime("2024-01-02")),
    ]

    source_instance.stop()
    dest_instance.stop()


@dataclass
class DynamoDBTestConfig:
    db_name: str
    uri: str
    data: List[Dict]


@pytest.fixture(scope="session")
def dynamodb():
    db_name = f"dynamodb_test_{get_random_string(5)}"
    table_cfg = {
        "TableName": db_name,
        "KeySchema": [
            {
                "AttributeName": "id",
                "KeyType": "HASH",
            }
        ],
        "AttributeDefinitions": [
            {"AttributeName": "id", "AttributeType": "S"},
        ],
        "ProvisionedThroughput": {
            "ReadCapacityUnits": 35000,
            "WriteCapacityUnits": 35000,
        },
    }

    items = [
        {"id": {"S": "1"}, "updated_at": {"S": "2024-01-01T00:00:00"}},
        {"id": {"S": "2"}, "updated_at": {"S": "2024-02-01T00:00:00"}},
        {"id": {"S": "3"}, "updated_at": {"S": "2024-03-01T00:00:00"}},
    ]

    def load_test_data(ls):
        client = ls.get_client("dynamodb")
        client.create_table(**table_cfg)
        for item in items:
            client.put_item(TableName=db_name, Item=item)

    def items_to_list(items):
        """converts dynamodb item list to list of dics"""
        result = []
        for i in items:
            entry = {}
            for key, val in i.items():
                entry[key] = list(val.values())[0]
            result.append(entry)
        return result

    local_stack = LocalStackContainer(
        image="localstack/localstack:4.0.3"
    ).with_services("dynamodb")
    local_stack.start()
    wait_for_logs(local_stack, "Ready.")
    load_test_data(local_stack)

    dynamodb_url = urlparse(local_stack.get_url())
    src_uri = (
        f"dynamodb://{dynamodb_url.netloc}?"
        + f"region={local_stack.env['AWS_DEFAULT_REGION']}&"
        + f"access_key_id={local_stack.env['AWS_ACCESS_KEY_ID']}&"
        + f"secret_access_key={local_stack.env['AWS_SECRET_ACCESS_KEY']}"
    )
    yield DynamoDBTestConfig(
        db_name,
        src_uri,
        items_to_list(items),
    )

    local_stack.stop()


def dynamodb_tests() -> Iterable[Callable]:
    def assert_success(result):
        if result.exception is not None:
            traceback.print_exception(*result.exc_info)
            raise AssertionError(result.exception)

    def smoke_test(dest_uri, dynamodb):
        dest_table = f"public.dynamodb_{get_random_string(5)}"
        create_clickhouse_database(dest_uri, "public")
        dest_engine = sqlalchemy.create_engine(dest_uri)

        result = invoke_ingest_command(
            dynamodb.uri, dynamodb.db_name, dest_uri, dest_table, "append", "updated_at"
        )
        assert_success(result)
        result = dest_engine.execute(
            f"SELECT id, updated_at from {dest_table} ORDER BY id"
        ).fetchall()
        assert len(result) == 3
        for i in range(len(result)):
            assert result[i][0] == dynamodb.data[i]["id"]
            assert result[i][1] == pendulum.parse(dynamodb.data[i]["updated_at"])

    def append_test(dest_uri, dynamodb):
        dest_table = f"public.dynamodb_{get_random_string(5)}"
        create_clickhouse_database(dest_uri, "public")
        # connection pooling causes issues with duckdb, when the connection
        # is reused below, so we disable pooling.
        dest_engine = sqlalchemy.create_engine(dest_uri, poolclass=NullPool)

        # we run it twice to assert that the data in destination doesn't change
        for i in range(2):
            result = invoke_ingest_command(
                dynamodb.uri,
                dynamodb.db_name,
                dest_uri,
                dest_table,
                "append",
                "updated_at",
            )

            assert_success(result)
            result = dest_engine.execute(
                f"SELECT id, updated_at from {dest_table} ORDER BY id"
            ).fetchall()
            assert len(result) == 3
            for i in range(len(result)):
                assert result[i][0] == dynamodb.data[i]["id"]
                assert result[i][1] == pendulum.parse(dynamodb.data[i]["updated_at"])

    def incremental_test_factory(strategy):
        def incremental_test(dest_uri, dynamodb):
            dest_table = f"public.dynamodb_{get_random_string(5)}"
            create_clickhouse_database(dest_uri, "public")
            dest_engine = sqlalchemy.create_engine(dest_uri, poolclass=NullPool)

            result = invoke_ingest_command(
                dynamodb.uri,
                dynamodb.db_name,
                dest_uri,
                dest_table,
                inc_strategy=strategy,
                inc_key="updated_at",
                interval_start="2024-01-01T00:00:00",
                interval_end="2024-02-01T00:01:00",  # upto the second entry
            )
            assert_success(result)
            rows = dest_engine.execute(
                f"SELECT id, updated_at from {dest_table} ORDER BY id"
            ).fetchall()
            assert len(rows) == 2
            for i in range(len(rows)):
                assert rows[i][0] == dynamodb.data[i]["id"]
                assert rows[i][1] == pendulum.parse(dynamodb.data[i]["updated_at"])

            # ingest the rest
            # run it twice to test idempotency
            for _ in range(2):
                result = invoke_ingest_command(
                    dynamodb.uri,
                    dynamodb.db_name,
                    dest_uri,
                    dest_table,
                    inc_strategy=strategy,
                    inc_key="updated_at",
                    interval_start="2024-02-01T00:00:00",  # second entry onwards
                )
                assert_success(result)

                rows = dest_engine.execute(
                    f"SELECT id, updated_at from {dest_table} ORDER BY id"
                ).fetchall()
                rows_expected = 3
                if strategy == "replace":
                    # old rows are removed in replace
                    rows_expected = 2

                assert len(rows) == rows_expected
                for row in rows:
                    id = int(row[0]) - 1
                    assert row[0] == dynamodb.data[id]["id"]
                    assert row[1] == pendulum.parse(dynamodb.data[id]["updated_at"])

        # for easier debugging
        incremental_test.__name__ += f"_{strategy}"
        return incremental_test

    strategies = [
        "replace",
        "delete+insert",
        "merge",
    ]
    incremental_tests = [incremental_test_factory(strat) for strat in strategies]

    return [
        smoke_test,
        append_test,
        *incremental_tests,
    ]


@pytest.mark.parametrize(
    "dest", list(DESTINATIONS.values()), ids=list(DESTINATIONS.keys())
)
@pytest.mark.parametrize("testcase", dynamodb_tests())
def test_dynamodb(dest, dynamodb, testcase):
    testcase(dest.start(), dynamodb)
    dest.stop()


def custom_query_tests():
    def replace(source_connection_url, dest_connection_url):
        schema_rand_prefix = f"testschema_create_replace_cust_{get_random_string(5)}"
        source_engine = sqlalchemy.create_engine(source_connection_url)
        with source_engine.begin() as conn:
            conn.execute(f"DROP SCHEMA IF EXISTS {schema_rand_prefix}")
            conn.execute(f"CREATE SCHEMA {schema_rand_prefix}")
            conn.execute(
                f"CREATE TABLE {schema_rand_prefix}.orders (id INTEGER, name VARCHAR(255) NOT NULL, updated_at DATE)"
            )
            conn.execute(
                f"CREATE TABLE {schema_rand_prefix}.order_items (id INTEGER, order_id INTEGER NOT NULL, subname VARCHAR(255) NOT NULL)"
            )
            conn.execute(
                f"INSERT INTO {schema_rand_prefix}.orders (id, name, updated_at) VALUES (1, 'First Order', '2024-01-01'), (2, 'Second Order', '2024-01-01'), (3, 'Third Order', '2024-01-01'), (4, 'Fourth Order', '2024-01-01')"
            )
            conn.execute(
                f"INSERT INTO {schema_rand_prefix}.order_items (id, order_id, subname) VALUES (1, 1, 'Item 1 for First Order'), (2, 1, 'Item 2 for First Order'), (3, 2, 'Item 1 for Second Order'), (4, 3, 'Item 1 for Third Order')"
            )
            res = conn.execute(
                f"select count(*) from {schema_rand_prefix}.orders"
            ).fetchall()
            assert res[0][0] == 4
            res = conn.execute(
                f"select count(*) from {schema_rand_prefix}.order_items"
            ).fetchall()
            assert res[0][0] == 4
        create_clickhouse_database(dest_connection_url, schema_rand_prefix)

        result = invoke_ingest_command(
            source_connection_url,
            f"query:select oi.*, o.updated_at from {schema_rand_prefix}.order_items oi join {schema_rand_prefix}.orders o on oi.order_id = o.id",
            dest_connection_url,
            f"{schema_rand_prefix}.output",
        )

        assert result.exit_code == 0

        dest_engine = sqlalchemy.create_engine(dest_connection_url)
        res = dest_engine.execute(
            f"select id, order_id, subname, updated_at from {schema_rand_prefix}.output order by id asc"
        ).fetchall()

        assert len(res) == 4
        assert res[0] == (1, 1, "Item 1 for First Order", as_datetime("2024-01-01"))
        assert res[1] == (2, 1, "Item 2 for First Order", as_datetime("2024-01-01"))
        assert res[2] == (3, 2, "Item 1 for Second Order", as_datetime("2024-01-01"))
        assert res[3] == (4, 3, "Item 1 for Third Order", as_datetime("2024-01-01"))

    def merge(source_connection_url, dest_connection_url):
        schema_rand_prefix = f"testschema_merge_{get_random_string(5)}"
        source_engine = sqlalchemy.create_engine(
            source_connection_url, poolclass=NullPool
        )
        with source_engine.begin() as conn:
            conn.execute(f"DROP SCHEMA IF EXISTS {schema_rand_prefix}")
            conn.execute(f"CREATE SCHEMA {schema_rand_prefix}")
            conn.execute(
                f"CREATE TABLE {schema_rand_prefix}.orders (id INTEGER, name VARCHAR(255) NOT NULL, updated_at DATE)"
            )
            conn.execute(
                f"CREATE TABLE {schema_rand_prefix}.order_items (id INTEGER, order_id INTEGER NOT NULL, subname VARCHAR(255) NOT NULL)"
            )
            conn.execute(
                f"INSERT INTO {schema_rand_prefix}.orders (id, name, updated_at) VALUES (1, 'First Order', '2024-01-01'), (2, 'Second Order', '2024-01-01'), (3, 'Third Order', '2024-01-01'), (4, 'Fourth Order', '2024-01-01')"
            )
            conn.execute(
                f"INSERT INTO {schema_rand_prefix}.order_items (id, order_id, subname) VALUES (1, 1, 'Item 1 for First Order'), (2, 1, 'Item 2 for First Order'), (3, 2, 'Item 1 for Second Order'), (4, 3, 'Item 1 for Third Order')"
            )
        create_clickhouse_database(dest_connection_url, schema_rand_prefix)

        def run():
            result = invoke_ingest_command(
                source_connection_url,
                f"query:select oi.*, o.updated_at from {schema_rand_prefix}.order_items oi join {schema_rand_prefix}.orders o on oi.order_id = o.id where o.updated_at > :interval_start",
                dest_connection_url,
                f"{schema_rand_prefix}.output",
                inc_strategy="merge",
                inc_key="updated_at",
                primary_key="id",
            )
            assert result.exit_code == 0

        # Initial run to get all data
        run()

        dest_engine = sqlalchemy.create_engine(dest_connection_url, poolclass=NullPool)
        res = dest_engine.execute(
            f"select id, order_id, subname, updated_at, _dlt_load_id from {schema_rand_prefix}.output order by id asc"
        ).fetchall()

        assert len(res) == 4
        initial_load_id = res[0][4]
        assert all(r[4] == initial_load_id for r in res)
        assert res[0] == (
            1,
            1,
            "Item 1 for First Order",
            as_datetime("2024-01-01"),
            initial_load_id,
        )
        assert res[1] == (
            2,
            1,
            "Item 2 for First Order",
            as_datetime("2024-01-01"),
            initial_load_id,
        )
        assert res[2] == (
            3,
            2,
            "Item 1 for Second Order",
            as_datetime("2024-01-01"),
            initial_load_id,
        )
        assert res[3] == (
            4,
            3,
            "Item 1 for Third Order",
            as_datetime("2024-01-01"),
            initial_load_id,
        )

        # Run again - should get same load_id since no changes
        run()
        res = dest_engine.execute(
            f"select id, order_id, subname, updated_at, _dlt_load_id from {schema_rand_prefix}.output order by id asc"
        ).fetchall()
        assert len(res) == 4
        assert all(r[4] == initial_load_id for r in res)

        # Update an order item and its order's updated_at
        with source_engine.begin() as conn:
            conn.execute(
                f"UPDATE {schema_rand_prefix}.order_items SET subname = 'Item 1 for Second Order - new' WHERE id = 3"
            )
            conn.execute(
                f"UPDATE {schema_rand_prefix}.orders SET updated_at = '2024-01-02' WHERE id = 2"
            )

        # Run again - should see updated data with new load_id
        run()
        res = dest_engine.execute(
            f"select id, order_id, subname, updated_at, _dlt_load_id from {schema_rand_prefix}.output order by id asc"
        ).fetchall()

        assert len(res) == 4
        assert res[0] == (
            1,
            1,
            "Item 1 for First Order",
            as_datetime("2024-01-01"),
            res[0][4],
        )
        assert res[1] == (
            2,
            1,
            "Item 2 for First Order",
            as_datetime("2024-01-01"),
            res[1][4],
        )
        assert res[2] == (
            3,
            2,
            "Item 1 for Second Order - new",
            as_datetime("2024-01-02"),
            res[2][4],
        )
        assert res[3] == (
            4,
            3,
            "Item 1 for Third Order",
            as_datetime("2024-01-01"),
            res[3][4],
        )

    return [
        replace,
        merge,
    ]


@pytest.mark.parametrize(
    "dest", list(DESTINATIONS.values()), ids=list(DESTINATIONS.keys())
)
@pytest.mark.parametrize("source", list(SOURCES.values()), ids=list(SOURCES.keys()))
@pytest.mark.parametrize("testcase", custom_query_tests())
def test_custom_query(testcase, source, dest):
    testcase(source.start(), dest.start())


# Integration testing when the access token is not provided, and it is only for the resource "repo_events
@pytest.mark.parametrize(
    "dest", list(DESTINATIONS.values()), ids=list(DESTINATIONS.keys())
)
def test_github_to_duckdb(dest):
    dest_uri = dest.start()
    source_uri = "github://?owner=bruin-data&repo=ingestr"
    source_table = "repo_events"

    dest_table = "dest.github_repo_events"
    create_clickhouse_database(dest_uri, "dest")
    res = invoke_ingest_command(source_uri, source_table, dest_uri, dest_table)

    assert res.exit_code == 0
    dest_engine = sqlalchemy.create_engine(dest_uri, poolclass=NullPool)
    res = dest_engine.execute(f"select count(*) from {dest_table}").fetchall()
    assert len(res) > 0


def appstore_test_cases() -> Iterable[Callable]:
    app_download_testdata = (
        "Date\tApp Apple Identifier\tCounts\tProcessing Date\tApp Name\tDownload Type\tApp Version\tDevice\tPlatform Version\tSource Type\tSource Info\tCampaign\tPage Type\tPage Title\tPre-Order\tTerritory\n"
        "2025-01-01\t1\t590\t2025-01-01\tAcme Inc\tAuto-update\t4.2.40\tiPhone\tiOS 18.1\tApp Store search\t\t\tNo page\tNo page\t\tFR\n"
        "2025-01-01\t1\t16\t2025-01-01\tAcme Inc\tAuto-update\t4.2.40\tiPhone\tiOS 18.1\tApp referrer\tcom.burbn.instagram\t\tStore sheet\tDefault custom product page\t\tSG\n"
        "2025-01-01\t1\t11\t2025-01-01\tAcme Inc\tAuto-update\t4.2.40\tiPhone\tiOS 18.3\tApp Store search\t\t\tNo page\tNo page\t\tMX\n"
    )

    app_download_testdata_extended = (
        "Date\tApp Apple Identifier\tCounts\tProcessing Date\tApp Name\tDownload Type\tApp Version\tDevice\tPlatform Version\tSource Type\tSource Info\tCampaign\tPage Type\tPage Title\tPre-Order\tTerritory\n"
        "2025-01-02\t1\t590\t2025-01-02\tAcme Inc\tAuto-update\t4.2.40\tiPhone\tiOS 18.1\tApp Store search\t\t\tNo page\tNo page\t\tFR\n"
        "2025-01-02\t1\t16\t2025-01-02\tAcme Inc\tAuto-update\t4.2.40\tiPhone\tiOS 18.1\tApp referrer\tcom.burbn.instagram\t\tStore sheet\tDefault custom product page\t\tSG\n"
        "2025-01-02\t1\t11\t2025-01-02\tAcme Inc\tAuto-update\t4.2.40\tiPhone\tiOS 18.3\tApp Store search\t\t\tNo page\tNo page\t\tMX\n"
    )

    api_key = base64.b64encode(b"MOCK_KEY").decode()

    def create_mock_response(data: str) -> requests.Response:
        res = requests.Response()
        buffer = io.BytesIO()
        archive = gzip.GzipFile(fileobj=buffer, mode="w")
        archive.write(data.encode())
        archive.close()
        buffer.seek(0)
        res.status_code = 200
        res.raw = buffer
        return res

    def test_no_report_instances_found(dest_uri):
        """
        When there are no report instances for the given date range,
        NoReportsError should be raised.
        """
        client = MagicMock()
        client.list_analytics_report_requests = MagicMock(
            return_value=AnalyticsReportRequestsResponse(
                [
                    ReportRequest(
                        type="analyticsReportRequests",
                        id="123",
                        attributes=ReportRequestAttributes(
                            accessType="ONGOING", stoppedDueToInactivity=False
                        ),
                    )
                ],
                None,
                None,
            )
        )
        client.list_analytics_reports = MagicMock(
            return_value=AnalyticsReportResponse(
                [
                    Report(
                        type="analyticsReports",
                        id="123",
                        attributes=ReportAttributes(
                            name="app-downloads-detailed", category="USER"
                        ),
                    )
                ],
                None,
                None,
            )
        )
        client.list_report_instances = MagicMock(
            return_value=AnalyticsReportInstancesResponse(
                [
                    ReportInstance(
                        type="analyticsReportInstances",
                        id="123",
                        attributes=ReportInstanceAttributes(
                            granularity="DAILY", processingDate="2024-01-03"
                        ),
                    )
                ],
                None,
                None,
            )
        )

        with patch("ingestr.src.sources.AppStoreConnectClient") as mock_client:
            mock_client.return_value = client
            schema_rand_prefix = f"testschema_appstore_{get_random_string(5)}"
            dest_table = f"{schema_rand_prefix}.app_downloads_{get_random_string(5)}"
            create_clickhouse_database(dest_uri, schema_rand_prefix)
            result = invoke_ingest_command(
                f"appstore://?key_id=123&issuer_id=123&key_base64={api_key}&app_id=123",
                "app-downloads-detailed",
                dest_uri,
                dest_table,
                interval_start="2024-01-01",
                interval_end="2024-01-02",
            )
            assert has_exception(result.exception, NoReportsFoundError)

    def test_no_ongoing_reports_found(dest_uri):
        """
        when there are no ongoing reports, or ongoing reports that have
        been stopped due to inactivity, NoOngoingReportRequestsFoundError should be raised.
        """
        client = MagicMock()
        client.list_analytics_report_requests = MagicMock(
            return_value=AnalyticsReportRequestsResponse(
                [
                    ReportRequest(
                        type="analyticsReportRequests",
                        id="123",
                        attributes=ReportRequestAttributes(
                            accessType="ONE_TIME_SNAPSHOT", stoppedDueToInactivity=False
                        ),
                    ),
                    ReportRequest(
                        type="analyticsReportRequests",
                        id="124",
                        attributes=ReportRequestAttributes(
                            accessType="ONGOING", stoppedDueToInactivity=True
                        ),
                    ),
                ],
                None,
                None,
            )
        )
        with patch("ingestr.src.sources.AppStoreConnectClient") as mock_client:
            mock_client.return_value = client
            schema_rand_prefix = f"testschema_appstore_{get_random_string(5)}"
            dest_table = f"{schema_rand_prefix}.app_downloads_{get_random_string(5)}"
            create_clickhouse_database(dest_uri, schema_rand_prefix)
            result = invoke_ingest_command(
                f"appstore://?key_id=123&issuer_id=123&key_base64={api_key}&app_id=123",
                "app-downloads-detailed",
                dest_uri,
                dest_table,
                interval_start="2024-01-01",
                interval_end="2024-01-02",
            )
            assert has_exception(result.exception, NoOngoingReportRequestsFoundError)

    def test_no_such_report(dest_uri):
        """
        when there is no report with the given name, NoSuchReportError should be raised.
        """
        client = MagicMock()
        client.list_analytics_report_requests = MagicMock(
            return_value=AnalyticsReportRequestsResponse(
                [
                    ReportRequest(
                        type="analyticsReportRequests",
                        id="123",
                        attributes=ReportRequestAttributes(
                            accessType="ONGOING", stoppedDueToInactivity=False
                        ),
                    )
                ],
                None,
                None,
            )
        )
        client.list_analytics_reports = MagicMock(
            return_value=AnalyticsReportResponse(
                [],
                None,
                None,
            )
        )

        with patch("ingestr.src.sources.AppStoreConnectClient") as mock_client:
            mock_client.return_value = client
            schema_rand_prefix = f"testschema_appstore_{get_random_string(5)}"
            dest_table = f"{schema_rand_prefix}.app_downloads_{get_random_string(5)}"
            create_clickhouse_database(dest_uri, schema_rand_prefix)
            result = invoke_ingest_command(
                f"appstore://?key_id=123&issuer_id=123&key_base64={api_key}&app_id=123",
                "app-downloads-detailed",
                dest_uri,
                dest_table,
                interval_start="2024-01-01",
                interval_end="2024-01-02",
            )
            assert has_exception(result.exception, NoSuchReportError)

    def test_successful_ingestion(dest_uri):
        """
        When there are report instances for the given date range, the data should be ingested
        """
        client = MagicMock()
        client.list_analytics_report_requests = MagicMock(
            return_value=AnalyticsReportRequestsResponse(
                [
                    ReportRequest(
                        type="analyticsReportRequests",
                        id="123",
                        attributes=ReportRequestAttributes(
                            accessType="ONGOING", stoppedDueToInactivity=False
                        ),
                    )
                ],
                None,
                None,
            )
        )
        client.list_analytics_reports = MagicMock(
            return_value=AnalyticsReportResponse(
                [
                    Report(
                        type="analyticsReports",
                        id="123",
                        attributes=ReportAttributes(
                            name="app-downloads-detailed", category="USER"
                        ),
                    )
                ],
                None,
                None,
            )
        )

        client.list_report_instances = MagicMock(
            return_value=AnalyticsReportInstancesResponse(
                [
                    ReportInstance(
                        type="analyticsReportInstances",
                        id="123",
                        attributes=ReportInstanceAttributes(
                            granularity="DAILY", processingDate="2025-01-01"
                        ),
                    )
                ],
                None,
                None,
            )
        )

        client.list_report_segments = MagicMock(
            return_value=AnalyticsReportSegmentsResponse(
                [
                    ReportSegment(
                        type="analyticsReportSegments",
                        id="123",
                        attributes=ReportSegmentAttributes(
                            checksum="checksum-0",
                            url="http://example.com/report.csv",  # we'll monkey patch requests.get to return this file
                            sizeInBytes=123,
                        ),
                    )
                ],
                None,
                None,
            )
        )

        with patch("ingestr.src.sources.AppStoreConnectClient") as mock_client:
            mock_client.return_value = client
            with patch("requests.get") as mock_get:
                mock_get.return_value = create_mock_response(app_download_testdata)
                schema_rand_prefix = f"testschema_appstore_{get_random_string(5)}"
                dest_table = (
                    f"{schema_rand_prefix}.app_downloads_{get_random_string(5)}"
                )
                create_clickhouse_database(dest_uri, schema_rand_prefix)
                result = invoke_ingest_command(
                    f"appstore://?key_id=123&issuer_id=123&key_base64={api_key}",
                    "app-downloads-detailed:123",  # moved the app ID to the table name to ensure that also works
                    dest_uri,
                    dest_table,
                    interval_start="2025-01-01",
                    interval_end="2025-01-02",
                )

        assert result.exit_code == 0

        dest_engine = sqlalchemy.create_engine(dest_uri)
        count = dest_engine.execute(f"select count(*) from {dest_table}").fetchone()[0]
        assert count == 3

    def test_incremental_ingestion(dest_uri):
        """
        when the pipeline is run till a specific end date, the next ingestion
        should load data from the last processing date, given that last_date is not provided
        """

        client = MagicMock()
        client.list_analytics_report_requests = MagicMock(
            return_value=AnalyticsReportRequestsResponse(
                [
                    ReportRequest(
                        type="analyticsReportRequests",
                        id="123",
                        attributes=ReportRequestAttributes(
                            accessType="ONGOING", stoppedDueToInactivity=False
                        ),
                    )
                ],
                None,
                None,
            )
        )
        client.list_analytics_reports = MagicMock(
            return_value=AnalyticsReportResponse(
                [
                    Report(
                        type="analyticsReports",
                        id="123",
                        attributes=ReportAttributes(
                            name="app-downloads-detailed", category="USER"
                        ),
                    )
                ],
                None,
                None,
            )
        )

        client.list_report_instances = MagicMock(
            return_value=AnalyticsReportInstancesResponse(
                [
                    ReportInstance(
                        type="analyticsReportInstances",
                        id="123",
                        attributes=ReportInstanceAttributes(
                            granularity="DAILY", processingDate="2025-01-01"
                        ),
                    ),
                    ReportInstance(
                        type="analyticsReportInstances",
                        id="123",
                        attributes=ReportInstanceAttributes(
                            granularity="DAILY", processingDate="2025-01-02"
                        ),
                    ),
                ],
                None,
                None,
            )
        )

        client.list_report_segments = MagicMock(
            return_value=AnalyticsReportSegmentsResponse(
                [
                    ReportSegment(
                        type="analyticsReportSegments",
                        id="123",
                        attributes=ReportSegmentAttributes(
                            checksum="checksum-0",
                            url="http://example.com/report.csv",  # we'll monkey patch requests.get to return this file
                            sizeInBytes=123,
                        ),
                    )
                ],
                None,
                None,
            )
        )

        with patch("ingestr.src.sources.AppStoreConnectClient") as mock_client:
            mock_client.return_value = client
            with patch("requests.get") as mock_get:
                mock_get.return_value = create_mock_response(app_download_testdata)
                schema_rand_prefix = f"testschema_appstore_{get_random_string(5)}"
                dest_table = (
                    f"{schema_rand_prefix}.app_downloads_{get_random_string(5)}"
                )
                create_clickhouse_database(dest_uri, schema_rand_prefix)
                result = invoke_ingest_command(
                    f"appstore://?key_id=123&issuer_id=123&key_base64={api_key}&app_id=123",
                    "app-downloads-detailed",
                    dest_uri,
                    dest_table,
                    interval_end="2025-01-01",
                )

        assert result.exit_code == 0

        dest_engine = sqlalchemy.create_engine(dest_uri)
        count = dest_engine.execute(f"select count(*) from {dest_table}").fetchone()[0]
        dest_engine.dispose()
        assert count == 3

        # now run the pipeline again without an end date
        with patch("ingestr.src.sources.AppStoreConnectClient") as mock_client:
            mock_client.return_value = client
            with patch("requests.get") as mock_get:
                mock_get.side_effect = [
                    create_mock_response(app_download_testdata),
                    create_mock_response(app_download_testdata_extended),
                ]
                schema_rand_prefix = f"testschema_appstore_{get_random_string(5)}"
                dest_table = (
                    f"{schema_rand_prefix}.app_downloads_{get_random_string(5)}"
                )
                create_clickhouse_database(dest_uri, schema_rand_prefix)
                result = invoke_ingest_command(
                    f"appstore://?key_id=123&issuer_id=123&key_base64={api_key}&app_id=123",
                    "app-downloads-detailed",
                    dest_uri,
                    dest_table,
                )

        assert result.exit_code == 0

        dest_engine = sqlalchemy.create_engine(dest_uri)
        count = dest_engine.execute(f"select count(*) from {dest_table}").fetchone()[0]
        assert count == 6
        assert (
            len(
                dest_engine.execute(
                    f"select processing_date from {dest_table} group by 1"
                ).fetchall()
            )
            == 2
        )

    return [
        test_no_report_instances_found,
        test_no_ongoing_reports_found,
        test_no_such_report,
        test_successful_ingestion,
        test_incremental_ingestion,
    ]


@pytest.mark.parametrize(
    "dest", list(DESTINATIONS.values()), ids=list(DESTINATIONS.keys())
)
@pytest.mark.parametrize("test_case", appstore_test_cases())
def test_appstore(dest, test_case):
    test_case(dest.start())
    dest.stop()


def fs_test_cases(
    protocol: str,
    target_fs: str,
    auth: str,
) -> Iterable[Callable]:
    """
    Tests for filesystem based sources
    """
    testdata = (
        "name,phone,email,country\n"
        "Rajah Roach,1-459-646-7421,adipiscing.ligula@outlook.net,Austria\n"
        "Kiayada Jackson,(341) 484-6523,velit.egestas.lacinia@hotmail.couk,Norway\n"
        "Bradley Grant,1-329-268-4178,leo.cras@hotmail.org,Chile\n"
        "Damian Velasquez,(462) 744-9637,phasellus.fermentum@outlook.ca,South Africa\n"
        "Rina Nicholson,(201) 971-6463,neque.nullam.ut@yahoo.net,Brazil\n"
    )
    testdata_extended = (
        "name,phone,email,country\n"
        "Irene Douglas,(223) 971-6463,flying.fish.kick@gmail.com,UK\n"
    )
    test_fs = MemoryFileSystem()

    # for CSV tests
    with test_fs.open("/data.csv", "w") as f:
        f.write(testdata)

    # for Glob tests
    with test_fs.open("/data2.csv", "w") as f:
        f.write(testdata_extended)

    # For Parquet tests
    with test_fs.open("/data.parquet", "wb") as f:
        table = pa.csv.read_csv(io.BytesIO(testdata.encode()))
        pya_parquet.write_table(table, f)

    # For JSONL tests
    with test_fs.open("/data.jsonl", "w") as f:
        reader = csv.DictReader(io.StringIO(testdata))
        for row in reader:
            json.dump(row, f)
            f.write("\n")

    # for testing unsupported files
    with test_fs.open("/bin/data.bin", "w") as f:
        f.write("BINARY")

    def glob_files_override(fs_client, _, file_glob):
        return glob_files(fs_client, "memory://", file_glob)

    def assert_rows(dest_uri, dest_table, n):
        engine = sqlalchemy.create_engine(dest_uri)
        rows = engine.execute(f"select count(*) from {dest_table}").fetchall()
        assert len(rows) == 1
        assert rows[0] == (n,)

    def test_empty_source_uri(dest_uri):
        """
        When the source URI is empty, an error should be raised.
        """
        result = invoke_ingest_command(
            f"{protocol}://bucket?{auth}", "", dest_uri, "test"
        )
        assert has_exception(result.exception, InvalidBlobTableError)

    def test_unsupported_file_format(dest_uri):
        """
        When the source file is not one of [csv, parquet, jsonl] it should
        raise an exception
        """
        with (
            patch(target_fs),
            patch("ingestr.src.filesystem.glob_files", wraps=glob_files_override),
        ):
            schema_rand_prefix = f"testschema_fs_{get_random_string(5)}"
            dest_table = f"{schema_rand_prefix}.fs_{get_random_string(5)}"
            create_clickhouse_database(dest_uri, schema_rand_prefix)
            result = invoke_ingest_command(
                f"{protocol}://bucket?{auth}",
                "/bin/data.bin",
                dest_uri,
                dest_table,
            )
            assert result.exit_code != 0
            assert has_exception(result.exception, ValueError)

    def test_missing_credentials(dest_uri):
        """
        When the credentials are missing, an error should be raised.
        """
        schema_rand_prefix = f"testschema_fs_{get_random_string(5)}"
        dest_table = f"{schema_rand_prefix}.fs_{get_random_string(5)}"
        create_clickhouse_database(dest_uri, schema_rand_prefix)
        result = invoke_ingest_command(
            f"{protocol}://bucket",
            "/data.csv",
            dest_uri,
            dest_table,
        )
        assert result.exit_code != 0

    def test_csv_load(dest_uri):
        """
        When the source URI is a CSV file, the data should be ingested.
        """
        with (
            patch(target_fs) as target_fs_mock,
            patch("ingestr.src.filesystem.glob_files", wraps=glob_files_override),
        ):
            target_fs_mock.return_value = test_fs
            schema_rand_prefix = f"testschema_fs_{get_random_string(5)}"
            dest_table = f"{schema_rand_prefix}.fs_{get_random_string(5)}"
            create_clickhouse_database(dest_uri, schema_rand_prefix)
            result = invoke_ingest_command(
                f"{protocol}://bucket?{auth}",
                "/data.csv",
                dest_uri,
                dest_table,
            )
            assert result.exit_code == 0
            assert_rows(dest_uri, dest_table, 5)

    def test_parquet_load(dest_uri):
        """
        When the source URI is a Parquet file, the data should be ingested.
        """
        with (
            patch(target_fs) as target_fs_mock,
            patch("ingestr.src.filesystem.glob_files", wraps=glob_files_override),
        ):
            target_fs_mock.return_value = test_fs
            schema_rand_prefix = f"testschema_fs_{get_random_string(5)}"
            dest_table = f"{schema_rand_prefix}.fs_{get_random_string(5)}"
            create_clickhouse_database(dest_uri, schema_rand_prefix)
            result = invoke_ingest_command(
                f"{protocol}://bucket?{auth}",
                "/data.parquet",
                dest_uri,
                dest_table,
            )
            assert result.exit_code == 0
            assert_rows(dest_uri, dest_table, 5)

    def test_jsonl_load(dest_uri):
        """
        When the source URI is a JSONL file, the data should be ingested.
        """
        with (
            patch(target_fs) as target_fs_mock,
            patch("ingestr.src.filesystem.glob_files", wraps=glob_files_override),
        ):
            target_fs_mock.return_value = test_fs
            schema_rand_prefix = f"testschema_fs_{get_random_string(5)}"
            dest_table = f"{schema_rand_prefix}.fs_{get_random_string(5)}"
            create_clickhouse_database(dest_uri, schema_rand_prefix)
            result = invoke_ingest_command(
                f"{protocol}://bucket?{auth}",
                "/data.jsonl",
                dest_uri,
                dest_table,
            )
            assert result.exit_code == 0
            assert_rows(dest_uri, dest_table, 5)

    def test_glob_load(dest_uri):
        """
        When the source URI is a glob pattern, all files matching the pattern should be ingested
        """
        with (
            patch(target_fs) as target_fs_mock,
            patch("ingestr.src.filesystem.glob_files", wraps=glob_files_override),
        ):
            target_fs_mock.return_value = test_fs
            schema_rand_prefix = f"testschema_fs_{get_random_string(5)}"
            dest_table = f"{schema_rand_prefix}.fs_{get_random_string(5)}"
            create_clickhouse_database(dest_uri, schema_rand_prefix)
            result = invoke_ingest_command(
                f"{protocol}://bucket?{auth}",
                "/*.csv",
                dest_uri,
                dest_table,
            )
            assert result.exit_code == 0
            assert_rows(dest_uri, dest_table, 6)

    def test_compound_table_name(dest_uri):
        """
        When table contains both the bucket name and the file glob,
        loads should be successful.
        """
        with (
            patch(target_fs) as target_fs_mock,
            patch("ingestr.src.filesystem.glob_files", wraps=glob_files_override),
        ):
            target_fs_mock.return_value = test_fs
            schema_rand_prefix = f"testschema_fs_{get_random_string(5)}"
            dest_table = f"{schema_rand_prefix}.fs_{get_random_string(5)}"
            result = invoke_ingest_command(
                f"{protocol}://?{auth}",
                "bucket/*.csv",
                dest_uri,
                dest_table,
            )
            assert result.exit_code == 0
            assert_rows(dest_uri, dest_table, 6)

    return [
        test_empty_source_uri,
        test_missing_credentials,
        test_unsupported_file_format,
        test_csv_load,
        test_parquet_load,
        test_jsonl_load,
        test_glob_load,
        test_compound_table_name,
    ]


@pytest.mark.parametrize(
    "dest", list(DESTINATIONS.values()), ids=list(DESTINATIONS.keys())
)
@pytest.mark.parametrize(
    "test_case",
    fs_test_cases(
        "gs",
        "ingestr.src.sources.gcsfs.GCSFileSystem",
        "credentials_base64=e30K",  # base 64 for "{}"
    ),
)
def test_gcs(dest, test_case):
    test_case(dest.start())
    dest.stop()


@pytest.mark.parametrize(
    "dest", list(DESTINATIONS.values()), ids=list(DESTINATIONS.keys())
)
@pytest.mark.parametrize(
    "test_case",
    fs_test_cases(
        "s3",
        "ingestr.src.sources.s3fs.S3FileSystem",
        "access_key_id=KEY&secret_access_key=SECRET",
    ),
)
def test_s3(dest, test_case):
    test_case(dest.start())
<<<<<<< HEAD
    dest.stop()


def create_clickhouse_database(dest_connection_url, schema_rand_prefix):
    if "clickhouse" in dest_connection_url:
        dest_engine = sqlalchemy.create_engine(dest_connection_url)
        dest_engine.execute(f"DROP DATABASE IF EXISTS {schema_rand_prefix}")
        dest_engine.execute(f"CREATE DATABASE {schema_rand_prefix}")
=======
    dest.stop()
>>>>>>> d83487e9
<|MERGE_RESOLUTION|>--- conflicted
+++ resolved
@@ -37,10 +37,7 @@
 from testcontainers.core.waiting_utils import wait_for_logs  # type: ignore
 from testcontainers.kafka import KafkaContainer  # type: ignore
 from testcontainers.localstack import LocalStackContainer  # type: ignore
-<<<<<<< HEAD
-=======
 from testcontainers.mysql import MySqlContainer  # type: ignore
->>>>>>> d83487e9
 from testcontainers.postgres import PostgresContainer  # type: ignore
 from typer.testing import CliRunner
 
@@ -480,9 +477,9 @@
 SOURCES = {
     "postgres": pgDocker,
     "duckdb": DuckDb(),
-    # "mysql8": DockerImage(
-    #     lambda: MySqlContainer(MYSQL8_IMAGE, username="root").start()
-    # ),
+    "mysql8": DockerImage(
+        lambda: MySqlContainer(MYSQL8_IMAGE, username="root").start()
+    ),
     # "sqlserver": DockerImage(
     #     lambda: SqlServerContainer(MSSQL22_IMAGE, dialect="mssql").start(),
     #     "?driver=ODBC+Driver+18+for+SQL+Server&TrustServerCertificate=Yes",
@@ -2864,7 +2861,6 @@
 )
 def test_s3(dest, test_case):
     test_case(dest.start())
-<<<<<<< HEAD
     dest.stop()
 
 
@@ -2872,7 +2868,4 @@
     if "clickhouse" in dest_connection_url:
         dest_engine = sqlalchemy.create_engine(dest_connection_url)
         dest_engine.execute(f"DROP DATABASE IF EXISTS {schema_rand_prefix}")
-        dest_engine.execute(f"CREATE DATABASE {schema_rand_prefix}")
-=======
-    dest.stop()
->>>>>>> d83487e9
+        dest_engine.execute(f"CREATE DATABASE {schema_rand_prefix}")