import base64
import csv
import gzip
import io
import json
import os
import random
import shutil
import string
import tempfile
import time
import traceback
from concurrent.futures import ThreadPoolExecutor
from dataclasses import dataclass
from datetime import date, datetime, timezone
from typing import Callable, Dict, Iterable, List, Optional
from unittest.mock import MagicMock, patch
from urllib.parse import urlparse

import duckdb
import numpy as np
import pandas as pd  # type: ignore
import pendulum
import pyarrow as pa  # type: ignore
import pyarrow.csv  # type: ignore
import pyarrow.ipc as ipc  # type: ignore
import pyarrow.parquet as pya_parquet  # type: ignore
import pytest
import requests
import sqlalchemy
from confluent_kafka import Producer  # type: ignore
from dlt.sources.filesystem import glob_files
from fsspec.implementations.memory import MemoryFileSystem  # type: ignore
from sqlalchemy.pool import NullPool
from testcontainers.clickhouse import ClickHouseContainer  # type: ignore
from testcontainers.core.waiting_utils import wait_for_logs  # type: ignore
from testcontainers.kafka import KafkaContainer  # type: ignore
from testcontainers.localstack import LocalStackContainer  # type: ignore
from testcontainers.mysql import MySqlContainer  # type: ignore
from testcontainers.postgres import PostgresContainer  # type: ignore
from typer.testing import CliRunner

from ingestr.main import app
from ingestr.src.appstore.errors import (
    NoOngoingReportRequestsFoundError,
    NoReportsFoundError,
    NoSuchReportError,
)
from ingestr.src.appstore.models import (
    AnalyticsReportInstancesResponse,
    AnalyticsReportRequestsResponse,
    AnalyticsReportResponse,
    AnalyticsReportSegmentsResponse,
    Report,
    ReportAttributes,
    ReportInstance,
    ReportInstanceAttributes,
    ReportRequest,
    ReportRequestAttributes,
    ReportSegment,
    ReportSegmentAttributes,
)
from ingestr.src.errors import (
    InvalidBlobTableError,
)


def has_exception(exception, exc_type):
    if isinstance(exception, pytest.ExceptionInfo):
        exception = exception.value

    while exception:
        if isinstance(exception, exc_type):
            return True
        exception = exception.__cause__
    return False


def get_abs_path(relative_path):
    return os.path.abspath(os.path.join(os.path.dirname(__file__), relative_path))


def invoke_ingest_command(
    source_uri,
    source_table,
    dest_uri,
    dest_table,
    inc_strategy=None,
    inc_key=None,
    primary_key=None,
    merge_key=None,
    interval_start=None,
    interval_end=None,
    sql_backend=None,
    loader_file_format=None,
    sql_exclude_columns=None,
    columns=None,
    sql_limit=None,
):
    args = [
        "ingest",
        "--source-uri",
        source_uri,
        "--source-table",
        source_table,
        "--dest-uri",
        dest_uri,
        "--dest-table",
        dest_table,
    ]

    if inc_strategy:
        args.append("--incremental-strategy")
        args.append(inc_strategy)

    if inc_key:
        args.append("--incremental-key")
        args.append(inc_key)

    if primary_key:
        args.append("--primary-key")
        args.append(primary_key)

    if merge_key:
        args.append("--merge-key")
        args.append(merge_key)

    if interval_start:
        args.append("--interval-start")
        args.append(interval_start)

    if interval_end:
        args.append("--interval-end")
        args.append(interval_end)

    if sql_backend:
        args.append("--sql-backend")
        args.append(sql_backend)

    if loader_file_format:
        args.append("--loader-file-format")
        args.append(loader_file_format)

    if sql_exclude_columns:
        args.append("--sql-exclude-columns")
        args.append(sql_exclude_columns)

    if columns:
        args.append("--columns")
        args.append(columns)

    if sql_limit:
        args.append("--sql-limit")
        args.append(sql_limit)

    result = CliRunner().invoke(
        app,
        args,
        input="y\n",
        env={"DISABLE_TELEMETRY": "true"},
    )
    if result.exit_code != 0:
        traceback.print_exception(*result.exc_info)

    return result


### These are CSV-to-DuckDB tests
def test_create_replace_csv_to_duckdb():
    try:
        shutil.rmtree(get_abs_path("../pipeline_data"))
    except Exception:
        pass

    abs_db_path = get_abs_path("./testdata/test_create_replace_csv.db")
    rel_db_path_to_command = "ingestr/testdata/test_create_replace_csv.db"
    rel_source_path_to_command = "ingestr/testdata/create_replace.csv"

    conn = duckdb.connect(abs_db_path)

    result = invoke_ingest_command(
        f"csv://{rel_source_path_to_command}",
        "testschema.input",
        f"duckdb:///{rel_db_path_to_command}",
        "testschema.output",
    )

    assert result.exit_code == 0

    res = conn.sql(
        "select symbol, date, is_enabled, name from testschema.output"
    ).fetchall()

    # read CSV file
    actual_rows = []
    with open(get_abs_path("./testdata/create_replace.csv"), "r") as f:
        reader = csv.reader(f, delimiter=",", quotechar='"')
        next(reader, None)
        for row in reader:
            actual_rows.append(row)

    # compare the CSV file with the DuckDB table
    assert len(res) == len(actual_rows)
    for i, row in enumerate(actual_rows):
        assert res[i] == tuple(row)

    try:
        os.remove(abs_db_path)
    except Exception:
        pass


def get_random_string(length):
    letters = string.ascii_lowercase
    result_str = "".join(random.choice(letters) for i in range(length))
    return result_str


def test_merge_with_primary_key_csv_to_duckdb():
    try:
        shutil.rmtree(get_abs_path("../pipeline_data"))
    except Exception:
        pass

    dbname = f"test_merge_with_primary_key_csv{get_random_string(5)}.db"
    abs_db_path = get_abs_path(f"./testdata/{dbname}")
    rel_db_path_to_command = f"ingestr/testdata/{dbname}"
    uri = f"duckdb:///{rel_db_path_to_command}"

    conn = duckdb.connect(abs_db_path)

    def run(source: str):
        res = invoke_ingest_command(
            source,
            "whatever",  # table name doesnt matter for CSV
            uri,
            "testschema_merge.output",
            "merge",
            "date",
            "symbol",
        )
        assert res.exit_code == 0
        return res

    def get_output_rows():
        conn.execute("CHECKPOINT")
        return conn.sql(
            "select symbol, date, is_enabled, name from testschema_merge.output order by symbol asc"
        ).fetchall()

    def assert_output_equals_to_csv(path: str):
        res = get_output_rows()
        actual_rows = []
        with open(get_abs_path(path), "r") as f:
            reader = csv.reader(f, delimiter=",", quotechar='"')
            next(reader, None)
            for row in reader:
                actual_rows.append(row)

        assert len(res) == len(actual_rows)
        for i, row in enumerate(actual_rows):
            assert res[i] == tuple(row)

    run("csv://ingestr/testdata/merge_part1.csv")
    assert_output_equals_to_csv("./testdata/merge_part1.csv")

    first_run_id = conn.sql(
        "select _dlt_load_id from testschema_merge.output limit 1"
    ).fetchall()[0][0]

    ##############################
    # we'll run again, we don't expect any changes since the data hasn't changed
    run("csv://ingestr/testdata/merge_part1.csv")
    assert_output_equals_to_csv("./testdata/merge_part1.csv")

    # we also ensure that the other rows were not touched
    count_by_run_id = conn.sql(
        "select _dlt_load_id, count(*) from testschema_merge.output group by 1"
    ).fetchall()
    assert len(count_by_run_id) == 1
    assert count_by_run_id[0][1] == 3
    assert count_by_run_id[0][0] == first_run_id
    ##############################

    ##############################
    # now we'll run the same ingestion but with a different file this time

    run("csv://ingestr/testdata/merge_part2.csv")
    assert_output_equals_to_csv("./testdata/merge_expected.csv")

    # let's check the runs
    count_by_run_id = conn.sql(
        "select _dlt_load_id, count(*) from testschema_merge.output group by 1 order by 1 asc"
    ).fetchall()

    # we expect that there's a new load ID now
    assert len(count_by_run_id) == 2

    # there should be only one row with the first load ID
    assert count_by_run_id[0][1] == 1
    assert count_by_run_id[0][0] == first_run_id

    # there should be a new run with the rest, 2 rows updated + 1 new row
    assert count_by_run_id[1][1] == 3
    ##############################

    try:
        os.remove(abs_db_path)
    except Exception:
        pass


def test_delete_insert_without_primary_key_csv_to_duckdb():
    try:
        shutil.rmtree(get_abs_path("../pipeline_data"))
    except Exception:
        pass

    dbname = f"test_merge_with_primary_key_csv{get_random_string(5)}.db"
    abs_db_path = get_abs_path(f"./testdata/{dbname}")
    rel_db_path_to_command = f"ingestr/testdata/{dbname}"
    uri = f"duckdb:///{rel_db_path_to_command}"

    conn = duckdb.connect(abs_db_path)

    def run(source: str):
        res = invoke_ingest_command(
            source,
            "whatever",  # table name doesnt matter for CSV
            uri,
            "testschema.output",
            "delete+insert",
            "date",
        )
        assert res.exit_code == 0
        return res

    def get_output_rows():
        conn.execute("CHECKPOINT")
        return conn.sql(
            "select symbol, date, is_enabled, name from testschema.output order by symbol asc"
        ).fetchall()

    def assert_output_equals_to_csv(path: str):
        res = get_output_rows()
        actual_rows = []
        with open(get_abs_path(path), "r") as f:
            reader = csv.reader(f, delimiter=",", quotechar='"')
            next(reader, None)
            for row in reader:
                actual_rows.append(row)

        assert len(res) == len(actual_rows)
        for i, row in enumerate(actual_rows):
            assert res[i] == tuple(row)

    run("csv://ingestr/testdata/delete_insert_part1.csv")
    assert_output_equals_to_csv("./testdata/delete_insert_part1.csv")

    first_run_id = conn.sql(
        "select _dlt_load_id from testschema.output limit 1"
    ).fetchall()[0][0]

    ##############################
    # we'll run again, we expect the data to be the same, but a new load_id to exist
    # this is due to the fact that the old data won't be touched, but the ones with the
    # latest value will be rewritten
    run("csv://ingestr/testdata/delete_insert_part1.csv")
    assert_output_equals_to_csv("./testdata/delete_insert_part1.csv")

    # we also ensure that the other rows were not touched
    count_by_run_id = conn.sql(
        "select _dlt_load_id, count(*) from testschema.output group by 1 order by 1 asc"
    ).fetchall()

    assert len(count_by_run_id) == 2
    assert count_by_run_id[0][1] == 1
    assert count_by_run_id[0][0] == first_run_id
    assert count_by_run_id[1][1] == 3
    ##############################

    ##############################
    # now we'll run the same ingestion but with a different file this time

    run("csv://ingestr/testdata/delete_insert_part2.csv")
    assert_output_equals_to_csv("./testdata/delete_insert_expected.csv")

    # let's check the runs
    count_by_run_id = conn.sql(
        "select _dlt_load_id, count(*) from testschema.output group by 1 order by 1 asc"
    ).fetchall()

    # we expect that there's a new load ID now
    assert len(count_by_run_id) == 2

    # there should be only one row with the first load ID, oldest date
    assert count_by_run_id[0][1] == 1
    assert count_by_run_id[0][0] == first_run_id

    # there should be a new run with the rest, 3 rows updated + 1 new row
    assert count_by_run_id[1][1] == 4
    ##############################

    try:
        os.remove(abs_db_path)
    except Exception:
        pass


class DockerImage:
    def __init__(self, container_creator, connection_suffix: str = "") -> None:
        self.container_creator = container_creator
        self.connection_suffix = connection_suffix
        self.container = None
        self.starting = False

    def start(self) -> str:
        if self.container:
            return self.container.get_connection_url() + self.connection_suffix

        if self.starting:
            while self.container is None:
                time.sleep(0.1)

            return self.container.get_connection_url() + self.connection_suffix

        self.starting = True
        self.container = self.container_creator()
        self.starting = False
        if self.container:
            return self.container.get_connection_url() + self.connection_suffix

        raise Exception("Failed to start container")

    def stop(self):
        pass

    def stop_fully(self):
        if self.container:
            self.container.stop()


class ClickhouseDockerImage(DockerImage):
    def __init__(self, container_creator, connection_suffix: str = "") -> None:
        super().__init__(container_creator, connection_suffix)

    def start(self) -> str:
        url = super().start()
        port = self.container.get_exposed_port(8123)
        return (
            url.replace("clickhouse://", "clickhouse+native://") + f"?http_port={port}"
        )


class DuckDb:
    def start(self) -> str:
        self.abs_path = get_abs_path(f"./testdata/duckdb_{get_random_string(5)}.db")
        return f"duckdb:///{self.abs_path}"

    def stop(self):
        try:
            os.remove(self.abs_db_path)
        except Exception:
            pass

    def stop_fully(self):
        self.stop()


POSTGRES_IMAGE = "postgres:16.3-alpine3.20"
MYSQL8_IMAGE = "mysql:8.4.1"
MSSQL22_IMAGE = "mcr.microsoft.com/mssql/server:2022-preview-ubuntu-22.04"
CLICKHOUSE_IMAGE = "clickhouse/clickhouse-server:latest"

pgDocker = DockerImage(lambda: PostgresContainer(POSTGRES_IMAGE, driver=None).start())
clickHouseDocker = ClickhouseDockerImage(
    lambda: ClickHouseContainer(CLICKHOUSE_IMAGE).start()
)
mysqlDocker = DockerImage(lambda: MySqlContainer(MYSQL8_IMAGE, username="root").start())

SOURCES = {
    "postgres": pgDocker,
    "duckdb": DuckDb(),
    "mysql8": mysqlDocker,
    # "sqlserver": DockerImage(
    #     lambda: SqlServerContainer(MSSQL22_IMAGE, dialect="mssql").start(),
    #     "?driver=ODBC+Driver+18+for+SQL+Server&TrustServerCertificate=Yes",
    # ),
}


DESTINATIONS = {
    "postgres": pgDocker,
    "duckdb": DuckDb(),
    "clickhouse+native": clickHouseDocker,
}


@pytest.fixture(scope="session", autouse=True)
def manage_containers():
    # Run all tests
    yield

    # Get unique containers since some sources and destinations share containers
    unique_containers = set(SOURCES.values()) | set(DESTINATIONS.values())

    # Stop containers in parallel after tests complete
    with ThreadPoolExecutor() as executor:
        futures = [
            executor.submit(container.stop_fully) for container in unique_containers
        ]
        # Wait for all futures to complete
        for future in futures:
            future.result()


@pytest.mark.parametrize(
    "dest", list(DESTINATIONS.values()), ids=list(DESTINATIONS.keys())
)
@pytest.mark.parametrize("source", list(SOURCES.values()), ids=list(SOURCES.keys()))
def test_create_replace(source, dest):
    # Run source.start() and dest.start() in parallel
    with ThreadPoolExecutor() as executor:
        source_future = executor.submit(source.start)
        dest_future = executor.submit(dest.start)
        source_uri = source_future.result()
        dest_uri = dest_future.result()

    print(f"source_uri: {source_uri}")
    print(f"dest_uri: {dest_uri}")

    db_to_db_create_replace(source_uri, dest_uri)
    source.stop()
    dest.stop()


@pytest.mark.parametrize(
    "dest", list(DESTINATIONS.values()), ids=list(DESTINATIONS.keys())
)
@pytest.mark.parametrize("source", list(SOURCES.values()), ids=list(SOURCES.keys()))
def test_append(source, dest):
    # Run source.start() and dest.start() in parallel
    with ThreadPoolExecutor() as executor:
        source_future = executor.submit(source.start)
        dest_future = executor.submit(dest.start)
        source_uri = source_future.result()
        dest_uri = dest_future.result()
    db_to_db_append(source_uri, dest_uri)
    source.stop()
    dest.stop()


@pytest.mark.parametrize(
    "dest", list(DESTINATIONS.values()), ids=list(DESTINATIONS.keys())
)
@pytest.mark.parametrize("source", list(SOURCES.values()), ids=list(SOURCES.keys()))
def test_merge_with_primary_key(source, dest):
    # Run source.start() and dest.start() in parallel
    with ThreadPoolExecutor() as executor:
        source_future = executor.submit(source.start)
        dest_future = executor.submit(dest.start)
        source_uri = source_future.result()
        dest_uri = dest_future.result()
    db_to_db_merge_with_primary_key(source_uri, dest_uri)
    source.stop()
    dest.stop()


@pytest.mark.parametrize(
    "dest", list(DESTINATIONS.values()), ids=list(DESTINATIONS.keys())
)
@pytest.mark.parametrize("source", list(SOURCES.values()), ids=list(SOURCES.keys()))
def test_delete_insert_without_primary_key(source, dest):
    # Run source.start() and dest.start() in parallel
    with ThreadPoolExecutor() as executor:
        source_future = executor.submit(source.start)
        dest_future = executor.submit(dest.start)
        source_uri = source_future.result()
        dest_uri = dest_future.result()
    db_to_db_delete_insert_without_primary_key(source_uri, dest_uri)
    source.stop()
    dest.stop()


@pytest.mark.parametrize(
    "dest", list(DESTINATIONS.values()), ids=list(DESTINATIONS.keys())
)
@pytest.mark.parametrize("source", list(SOURCES.values()), ids=list(SOURCES.keys()))
def test_delete_insert_with_time_range(source, dest):
    # Run source.start() and dest.start() in parallel
    with ThreadPoolExecutor() as executor:
        source_future = executor.submit(source.start)
        dest_future = executor.submit(dest.start)
        source_uri = source_future.result()
        dest_uri = dest_future.result()
    db_to_db_delete_insert_with_timerange(source_uri, dest_uri)
    source.stop()
    dest.stop()


def db_to_db_create_replace(source_connection_url: str, dest_connection_url: str):
    schema_rand_prefix = f"testschema_create_replace_{get_random_string(5)}"
    try:
        shutil.rmtree(get_abs_path("../pipeline_data"))
    except Exception:
        pass

    source_engine = sqlalchemy.create_engine(source_connection_url)
    with source_engine.begin() as conn:
        conn.execute(f"DROP SCHEMA IF EXISTS {schema_rand_prefix}")
        conn.execute(f"CREATE SCHEMA {schema_rand_prefix}")
        conn.execute(
            f"CREATE TABLE {schema_rand_prefix}.input (id INTEGER, val VARCHAR(20), updated_at DATE)"
        )
        conn.execute(
            f"INSERT INTO {schema_rand_prefix}.input VALUES (1, 'val1', '2022-01-01')"
        )
        conn.execute(
            f"INSERT INTO {schema_rand_prefix}.input VALUES (2, 'val2', '2022-02-01')"
        )
        res = conn.execute(
            f"select count(*) from {schema_rand_prefix}.input"
        ).fetchall()
        assert res[0][0] == 2

    create_clickhouse_database(dest_connection_url, schema_rand_prefix)

    result = invoke_ingest_command(
        source_connection_url,
        f"{schema_rand_prefix}.input",
        dest_connection_url,
        f"{schema_rand_prefix}.output",
    )

    assert result.exit_code == 0

    dest_engine = sqlalchemy.create_engine(dest_connection_url)
    res = dest_engine.execute(
        f"select id, val, updated_at from {schema_rand_prefix}.output"
    ).fetchall()

    assert len(res) == 2
    assert res[0] == (1, "val1", as_datetime("2022-01-01"))
    assert res[1] == (2, "val2", as_datetime("2022-02-01"))


def db_to_db_append(source_connection_url: str, dest_connection_url: str):
    schema_rand_prefix = f"testschema_append_{get_random_string(5)}"
    try:
        shutil.rmtree(get_abs_path("../pipeline_data"))
    except Exception:
        pass

    source_engine = sqlalchemy.create_engine(source_connection_url)
    with source_engine.begin() as conn:
        conn.execute(f"DROP SCHEMA IF EXISTS {schema_rand_prefix}")
        conn.execute(f"CREATE SCHEMA {schema_rand_prefix}")
        conn.execute(
            f"CREATE TABLE {schema_rand_prefix}.input (id INTEGER, val VARCHAR(20), updated_at DATE)"
        )
        conn.execute(
            f"INSERT INTO {schema_rand_prefix}.input VALUES (1, 'val1', '2022-01-01'), (2, 'val2', '2022-01-02')"
        )
        res = conn.execute(
            f"select count(*) from {schema_rand_prefix}.input"
        ).fetchall()
        assert res[0][0] == 2

    def run():
        res = invoke_ingest_command(
            source_connection_url,
            f"{schema_rand_prefix}.input",
            dest_connection_url,
            f"{schema_rand_prefix}.output",
            "append",
            "updated_at",
            sql_backend="sqlalchemy",
        )
        assert res.exit_code == 0

    dest_engine = sqlalchemy.create_engine(dest_connection_url)

    def get_output_table():
        return dest_engine.execute(
            f"select id, val, updated_at from {schema_rand_prefix}.output order by id asc"
        ).fetchall()

    create_clickhouse_database(dest_connection_url, schema_rand_prefix)
    run()

    res = get_output_table()
    assert len(res) == 2
    assert res[0] == (1, "val1", as_datetime("2022-01-01"))
    assert res[1] == (2, "val2", as_datetime("2022-01-02"))
    dest_engine.dispose()

    # # run again, nothing should be inserted into the output table
    run()

    res = get_output_table()
    assert len(res) == 2
    assert res[0] == (1, "val1", as_datetime("2022-01-01"))
    assert res[1] == (2, "val2", as_datetime("2022-01-02"))


def db_to_db_merge_with_primary_key(
    source_connection_url: str, dest_connection_url: str
):
    schema_rand_prefix = f"testschema_merge_{get_random_string(5)}"
    try:
        shutil.rmtree(get_abs_path("../pipeline_data"))
    except Exception:
        pass

    source_engine = sqlalchemy.create_engine(source_connection_url)
    with source_engine.begin() as conn:
        conn.execute(f"DROP SCHEMA IF EXISTS {schema_rand_prefix}")
        conn.execute(f"CREATE SCHEMA {schema_rand_prefix}")
        conn.execute(
            f"CREATE TABLE {schema_rand_prefix}.input (id INTEGER NOT NULL, val VARCHAR(20), updated_at DATE NOT NULL)"
        )
        conn.execute(
            f"INSERT INTO {schema_rand_prefix}.input VALUES (1, 'val1', '2022-01-01')"
        )
        conn.execute(
            f"INSERT INTO {schema_rand_prefix}.input VALUES (2, 'val2', '2022-02-01')"
        )

        res = conn.execute(
            f"select count(*) from {schema_rand_prefix}.input"
        ).fetchall()
        assert res[0][0] == 2

    source_engine.dispose()
    create_clickhouse_database(dest_connection_url, schema_rand_prefix)

    def run():
        res = invoke_ingest_command(
            source_connection_url,
            f"{schema_rand_prefix}.input",
            dest_connection_url,
            f"{schema_rand_prefix}.output",
            "merge",
            "updated_at",
            "id",
            sql_backend="sqlalchemy",
        )
        assert res.exit_code == 0
        return res

    dest_engine = sqlalchemy.create_engine(dest_connection_url)

    def get_output_rows():
        return dest_engine.execute(
            f"select id, val, updated_at from {schema_rand_prefix}.output order by id asc"
        ).fetchall()

    def assert_output_equals(expected):
        res = get_output_rows()
        assert len(res) == len(expected)
        for i, row in enumerate(expected):
            assert res[i] == row

    dest_engine.dispose()
    res = run()
    assert_output_equals(
        [(1, "val1", as_datetime("2022-01-01")), (2, "val2", as_datetime("2022-02-01"))]
    )

    first_run_id = dest_engine.execute(
        f"select _dlt_load_id from {schema_rand_prefix}.output limit 1"
    ).fetchall()[0][0]

    dest_engine.dispose()

    ##############################
    # we'll run again, we don't expect any changes since the data hasn't changed
    res = run()
    assert_output_equals(
        [(1, "val1", as_datetime("2022-01-01")), (2, "val2", as_datetime("2022-02-01"))]
    )

    # we also ensure that the other rows were not touched
    count_by_run_id = dest_engine.execute(
        f"select _dlt_load_id, count(*) from {schema_rand_prefix}.output group by 1 order by 2 desc"
    ).fetchall()
    assert len(count_by_run_id) == 1
    assert count_by_run_id[0][1] == 2
    assert count_by_run_id[0][0] == first_run_id
    dest_engine.dispose()
    ##############################

    ##############################
    # now we'll modify the source data but not the updated at, the output table should not be updated
    source_engine.execute(
        f"UPDATE {schema_rand_prefix}.input SET val = 'val1_modified' WHERE id = 2"
    )

    run()
    assert_output_equals(
        [(1, "val1", as_datetime("2022-01-01")), (2, "val2", as_datetime("2022-02-01"))]
    )

    # we also ensure that the other rows were not touched
    count_by_run_id = dest_engine.execute(
        f"select _dlt_load_id, count(*) from {schema_rand_prefix}.output group by 1"
    ).fetchall()
    assert len(count_by_run_id) == 1
    assert count_by_run_id[0][1] == 2
    assert count_by_run_id[0][0] == first_run_id
    dest_engine.dispose()
    ##############################

    ##############################
    # now we'll insert a new row but with an old date, the new row will not show up
    source_engine.execute(
        f"INSERT INTO {schema_rand_prefix}.input VALUES (3, 'val3', '2022-01-01')"
    )

    run()
    assert_output_equals(
        [(1, "val1", as_datetime("2022-01-01")), (2, "val2", as_datetime("2022-02-01"))]
    )

    # we also ensure that the other rows were not touched
    count_by_run_id = dest_engine.execute(
        f"select _dlt_load_id, count(*) from {schema_rand_prefix}.output group by 1"
    ).fetchall()
    assert len(count_by_run_id) == 1
    assert count_by_run_id[0][1] == 2
    assert count_by_run_id[0][0] == first_run_id
    dest_engine.dispose()
    ##############################

    ##############################
    # now we'll insert a new row but with a new date, the new row will show up
    source_engine.execute(
        f"INSERT INTO {schema_rand_prefix}.input VALUES (3, 'val3', '2022-02-02')"
    )

    run()
    assert_output_equals(
        [
            (1, "val1", as_datetime("2022-01-01")),
            (2, "val2", as_datetime("2022-02-01")),
            (3, "val3", as_datetime("2022-02-02")),
        ]
    )

    # we have a new run that inserted rows to this table, so the run count should be 2
    count_by_run_id = dest_engine.execute(
        f"select _dlt_load_id, count(*) from {schema_rand_prefix}.output group by 1 order by 2 desc"
    ).fetchall()
    assert len(count_by_run_id) == 2
    assert count_by_run_id[0][1] == 2
    assert count_by_run_id[0][0] == first_run_id
    # we don't care about the run ID
    assert count_by_run_id[1][1] == 1
    dest_engine.dispose()
    ##############################

    ##############################
    # lastly, let's try modifying the updated_at of an old column, it should be updated in the output table
    source_engine.execute(
        f"UPDATE {schema_rand_prefix}.input SET val='val2_modified', updated_at = '2022-02-03' WHERE id = 2"
    )

    run()
    assert_output_equals(
        [
            (1, "val1", as_datetime("2022-01-01")),
            (2, "val2_modified", as_datetime("2022-02-03")),
            (3, "val3", as_datetime("2022-02-02")),
        ]
    )

    # we have a new run that inserted rows to this table, so the run count should be 2
    count_by_run_id = dest_engine.execute(
        f"select _dlt_load_id, count(*) from {schema_rand_prefix}.output group by 1 order by 2 desc, 1 asc"
    ).fetchall()
    assert len(count_by_run_id) == 3
    assert count_by_run_id[0][1] == 1
    assert count_by_run_id[0][0] == first_run_id
    # we don't care about the rest of the run IDs
    assert count_by_run_id[1][1] == 1
    assert count_by_run_id[2][1] == 1
    ##############################


def db_to_db_delete_insert_without_primary_key(
    source_connection_url: str, dest_connection_url: str
):
    schema_rand_prefix = f"testschema_delete_insert_{get_random_string(5)}"
    try:
        shutil.rmtree(get_abs_path("../pipeline_data"))
    except Exception:
        pass

    source_engine = sqlalchemy.create_engine(source_connection_url)
    with source_engine.begin() as conn:
        conn.execute(f"DROP SCHEMA IF EXISTS {schema_rand_prefix}")
        conn.execute(f"CREATE SCHEMA {schema_rand_prefix}")
        conn.execute(
            f"CREATE TABLE {schema_rand_prefix}.input (id INTEGER, val VARCHAR(20), updated_at DATE)"
        )
        conn.execute(
            f"INSERT INTO {schema_rand_prefix}.input VALUES (1, 'val1', '2022-01-01')"
        )
        conn.execute(
            f"INSERT INTO {schema_rand_prefix}.input VALUES (2, 'val2', '2022-02-01')"
        )

        res = conn.execute(
            f"select count(*) from {schema_rand_prefix}.input"
        ).fetchall()
        assert res[0][0] == 2

    def run():
        res = invoke_ingest_command(
            source_connection_url,
            f"{schema_rand_prefix}.input",
            dest_connection_url,
            f"{schema_rand_prefix}.output",
            inc_strategy="delete+insert",
            inc_key="updated_at",
            sql_backend="sqlalchemy",
        )
        if res.exit_code != 0:
            traceback.print_exception(*res.exc_info)
        assert res.exit_code == 0
        return res

    dest_engine = sqlalchemy.create_engine(dest_connection_url)

    def get_output_rows():
        return dest_engine.execute(
            f"select id, val, updated_at from {schema_rand_prefix}.output order by id asc"
        ).fetchall()

    def assert_output_equals(expected):
        res = get_output_rows()
        assert len(res) == len(expected)
        for i, row in enumerate(expected):
            assert res[i] == row

    create_clickhouse_database(dest_connection_url, schema_rand_prefix)
    run()
    assert_output_equals(
        [(1, "val1", as_datetime("2022-01-01")), (2, "val2", as_datetime("2022-02-01"))]
    )

    first_run_id = dest_engine.execute(
        f"select _dlt_load_id from {schema_rand_prefix}.output limit 1"
    ).fetchall()[0][0]
    dest_engine.dispose()

    ##############################
    # we'll run again, since this is a delete+insert, we expect the run ID to change for the last one
    res = run()
    assert_output_equals(
        [(1, "val1", as_datetime("2022-01-01")), (2, "val2", as_datetime("2022-02-01"))]
    )

    # we ensure that one of the rows is updated with a new run
    count_by_run_id = dest_engine.execute(
        f"select _dlt_load_id, count(*) from {schema_rand_prefix}.output group by 1 order by 1 asc"
    ).fetchall()
    assert len(count_by_run_id) == 2
    assert count_by_run_id[0][0] == first_run_id
    assert count_by_run_id[0][1] == 1
    assert count_by_run_id[1][0] != first_run_id
    assert count_by_run_id[1][1] == 1
    dest_engine.dispose()
    ##############################

    ##############################
    # now we'll insert a few more lines for the same day, the new rows should show up
    source_engine.execute(
        f"INSERT INTO {schema_rand_prefix}.input VALUES (3, 'val3', '2022-02-01'), (4, 'val4', '2022-02-01')"
    )

    run()
    assert_output_equals(
        [
            (1, "val1", as_datetime("2022-01-01")),
            (2, "val2", as_datetime("2022-02-01")),
            (3, "val3", as_datetime("2022-02-01")),
            (4, "val4", as_datetime("2022-02-01")),
        ]
    )

    # the new rows should have a new run ID, there should be 2 distinct runs now
    count_by_run_id = dest_engine.execute(
        f"select _dlt_load_id, count(*) from {schema_rand_prefix}.output group by 1 order by 2 desc, 1 asc"
    ).fetchall()
    assert len(count_by_run_id) == 2
    assert count_by_run_id[0][0] != first_run_id
    assert count_by_run_id[0][1] == 3  # 2 new rows + 1 old row
    assert count_by_run_id[1][0] == first_run_id
    assert count_by_run_id[1][1] == 1
    dest_engine.dispose()
    ##############################


def db_to_db_delete_insert_with_timerange(
    source_connection_url: str, dest_connection_url: str
):
    schema_rand_prefix = f"testschema_delete_insert_timerange_{get_random_string(5)}"
    source_engine = sqlalchemy.create_engine(source_connection_url)

    source_engine.execute(f"DROP SCHEMA IF EXISTS {schema_rand_prefix}")
    source_engine.execute(f"CREATE SCHEMA {schema_rand_prefix}")
    try:
        source_engine.execute(
            f"CREATE TABLE {schema_rand_prefix}.input (id INTEGER, val VARCHAR(20), updated_at DATETIME)"
        )
    except Exception:
        # hello postgres
        source_engine.execute(
            f"CREATE TABLE {schema_rand_prefix}.input (id INTEGER, val VARCHAR(20), updated_at TIMESTAMP)"
        )

    source_engine.execute(
        f"""INSERT INTO {schema_rand_prefix}.input VALUES 
        (1, 'val1', '2022-01-01T00:00:00'),
        (2, 'val2', '2022-01-01T00:00:00'),
        (3, 'val3', '2022-01-02T00:00:00'),
        (4, 'val4', '2022-01-02T00:00:00'),
        (5, 'val5', '2022-01-03T00:00:00'),
        (6, 'val6', '2022-01-03T00:00:00')
    """
    )

    res = source_engine.execute(
        f"select count(*) from {schema_rand_prefix}.input"
    ).fetchall()
    assert res[0][0] == 6

    def run(start_date: str, end_date: str):
        res = invoke_ingest_command(
            source_connection_url,
            f"{schema_rand_prefix}.input",
            dest_connection_url,
            f"{schema_rand_prefix}.output",
            inc_strategy="delete+insert",
            inc_key="updated_at",
            interval_start=start_date,
            interval_end=end_date,
            sql_backend="sqlalchemy",
        )
        assert res.exit_code == 0
        return res

    dest_engine = sqlalchemy.create_engine(dest_connection_url, poolclass=NullPool)

    def get_output_rows():
        if "clickhouse" not in dest_connection_url:
            dest_engine.execute("CHECKPOINT")
        rows = dest_engine.execute(
            f"select id, val, updated_at from {schema_rand_prefix}.output order by id asc"
        ).fetchall()
        return [(row[0], row[1], row[2].date()) for row in rows]

    def assert_output_equals(expected):
        res = get_output_rows()
        assert len(res) == len(expected)
        for i, row in enumerate(expected):
            assert res[i] == row

    create_clickhouse_database(dest_connection_url, schema_rand_prefix)

    run("2022-01-01", "2022-01-02")  # dlt runs them with the end date exclusive
    assert_output_equals(
        [
            (1, "val1", as_datetime("2022-01-01")),
            (2, "val2", as_datetime("2022-01-01")),
            (3, "val3", as_datetime("2022-01-02")),
            (4, "val4", as_datetime("2022-01-02")),
        ]
    )

    first_run_id = dest_engine.execute(
        f"select _dlt_load_id from {schema_rand_prefix}.output limit 1"
    ).fetchall()[0][0]
    dest_engine.dispose()

    ##############################
    # we'll run again, since this is a delete+insert, we expect the run ID to change for the last one
    res = run("2022-01-01", "2022-01-02")

    assert_output_equals(
        [
            (1, "val1", as_datetime("2022-01-01")),
            (2, "val2", as_datetime("2022-01-01")),
            (3, "val3", as_datetime("2022-01-02")),
            (4, "val4", as_datetime("2022-01-02")),
        ]
    )

    # both rows should have a new run ID
    count_by_run_id = dest_engine.execute(
        f"select _dlt_load_id, count(*) from {schema_rand_prefix}.output group by 1 order by 1 asc"
    ).fetchall()
    assert len(count_by_run_id) == 1
    assert count_by_run_id[0][0] != first_run_id
    assert count_by_run_id[0][1] == 4
    dest_engine.dispose()
    ##############################

    ##############################
    # now run for the day after, new rows should land
    run("2022-01-02", "2022-01-03")
    assert_output_equals(
        [
            (1, "val1", as_datetime("2022-01-01")),
            (2, "val2", as_datetime("2022-01-01")),
            (3, "val3", as_datetime("2022-01-02")),
            (4, "val4", as_datetime("2022-01-02")),
            (5, "val5", as_datetime("2022-01-03")),
            (6, "val6", as_datetime("2022-01-03")),
        ]
    )

    # there should be 4 rows with 2 distinct run IDs
    count_by_run_id = dest_engine.execute(
        f"select _dlt_load_id, count(*) from {schema_rand_prefix}.output group by 1 order by 1 asc"
    ).fetchall()
    assert len(count_by_run_id) == 2
    assert count_by_run_id[0][1] == 2
    assert count_by_run_id[1][1] == 4
    dest_engine.dispose()
    ##############################

    ##############################
    # let's bring in the rows for the third day
    run("2022-01-03", "2022-01-04")
    assert_output_equals(
        [
            (1, "val1", as_datetime("2022-01-01")),
            (2, "val2", as_datetime("2022-01-01")),
            (3, "val3", as_datetime("2022-01-02")),
            (4, "val4", as_datetime("2022-01-02")),
            (5, "val5", as_datetime("2022-01-03")),
            (6, "val6", as_datetime("2022-01-03")),
        ]
    )

    # there should be 6 rows with 3 distinct run IDs
    count_by_run_id = dest_engine.execute(
        f"select _dlt_load_id, count(*) from {schema_rand_prefix}.output group by 1 order by 1 asc"
    ).fetchall()
    assert len(count_by_run_id) == 3
    assert count_by_run_id[0][1] == 2
    assert count_by_run_id[1][1] == 2
    assert count_by_run_id[2][1] == 2
    dest_engine.dispose()
    ##############################

    ##############################
    # now let's do a backfill for the first day again, the rows should be updated
    source_engine.execute(
        f"UPDATE {schema_rand_prefix}.input SET val = 'val1_modified' WHERE id = 1"
    )

    run("2022-01-01", "2022-01-02")
    assert_output_equals(
        [
            (1, "val1_modified", as_datetime("2022-01-01")),
            (2, "val2", as_datetime("2022-01-01")),
            (3, "val3", as_datetime("2022-01-02")),
            (4, "val4", as_datetime("2022-01-02")),
            (5, "val5", as_datetime("2022-01-03")),
            (6, "val6", as_datetime("2022-01-03")),
        ]
    )

    # there should still be 6 rows with 3 distinct run IDs
    count_by_run_id = dest_engine.execute(
        f"select _dlt_load_id, count(*) from {schema_rand_prefix}.output group by 1 order by 1 asc"
    ).fetchall()
    assert len(count_by_run_id) == 2
    assert count_by_run_id[0][1] == 2
    assert count_by_run_id[1][1] == 4
    dest_engine.dispose()
    ##############################


def as_datetime(date_str: str) -> date:
    return datetime.strptime(date_str, "%Y-%m-%d").replace(tzinfo=timezone.utc).date()


def as_datetime2(date_str: str) -> date:
    return datetime.strptime(date_str, "%Y-%m-%d")


@pytest.mark.parametrize(
    "dest", list(DESTINATIONS.values()), ids=list(DESTINATIONS.keys())
)
def test_kafka_to_db(dest):
    # Run source.start() and dest.start() in parallel
    with ThreadPoolExecutor() as executor:
        dest_future = executor.submit(dest.start)
        source_future = executor.submit(
            KafkaContainer("confluentinc/cp-kafka:7.6.0").start, timeout=60
        )
        dest_uri = dest_future.result()
        kafka = source_future.result()

    # kafka = KafkaContainer("confluentinc/cp-kafka:7.6.0").start(timeout=60)

    # Create Kafka producer
    producer = Producer({"bootstrap.servers": kafka.get_bootstrap_server()})

    # Create topic and send messages
    topic = "test_topic"
    messages = ["message1", "message2", "message3"]

    for message in messages:
        producer.produce(topic, message.encode("utf-8"))
    producer.flush()
    create_clickhouse_database(dest_uri, "testschema")

    def run():
        res = invoke_ingest_command(
            f"kafka://?bootstrap_servers={kafka.get_bootstrap_server()}&group_id=test_group",
            "test_topic",
            dest_uri,
            "testschema.output",
        )
        assert res.exit_code == 0

    dest_engine = sqlalchemy.create_engine(dest_uri)

    def get_output_table():
        return dest_engine.execute(
            "select _kafka__data from testschema.output order by _kafka_msg_id asc"
        ).fetchall()

    create_clickhouse_database(dest_uri, "testschema")
    run()

    res = get_output_table()
    assert len(res) == 3
    assert res[0] == ("message1",)
    assert res[1] == ("message2",)
    assert res[2] == ("message3",)
    dest_engine.dispose()

    # run again, nothing should be inserted into the output table
    run()

    res = get_output_table()
    assert len(res) == 3
    assert res[0] == ("message1",)
    assert res[1] == ("message2",)
    assert res[2] == ("message3",)
    dest_engine.dispose()

    # add a new message
    producer.produce(topic, "message4".encode("utf-8"))
    producer.flush()

    # run again, the new message should be inserted into the output table
    run()
    res = get_output_table()
    assert len(res) == 4
    assert res[0] == ("message1",)
    assert res[1] == ("message2",)
    assert res[2] == ("message3",)
    assert res[3] == ("message4",)
    dest_engine.dispose()

    kafka.stop()


@pytest.mark.parametrize(
    "dest", list(DESTINATIONS.values()), ids=list(DESTINATIONS.keys())
)
def test_arrow_mmap_to_db_create_replace(dest):
    schema = f"testschema_arrow_mmap_create_replace_{get_random_string(5)}"

    def run_command(
        table: pa.Table,
        incremental_key: Optional[str] = None,
        incremental_strategy: Optional[str] = None,
    ):
        with tempfile.NamedTemporaryFile(suffix=".arrow", delete=True) as tmp:
            with pa.OSFile(tmp.name, "wb") as f:
                writer = ipc.new_file(f, table.schema)
                writer.write_table(table)
                writer.close()

            res = invoke_ingest_command(
                f"mmap://{tmp.name}",
                "whatever",
                dest_uri,
                f"{schema}.output",
                # we use this because postgres destination fails with nested fields, gonna have to investigate this more
                loader_file_format=(
                    "insert_values" if dest_uri.startswith("postgresql") else None
                ),
            )

            assert res.exit_code == 0
            return res

    dest_uri = dest.start()

    # let's start with a basic dataframe
    row_count = 1000
    df = pd.DataFrame(
        {
            "id": range(row_count),
            "value": np.random.rand(row_count),
            "category": np.random.choice(["A", "B", "C"], size=row_count),
            "nested": [{"a": 1, "b": 2, "c": {"d": 3}}] * row_count,
            "date": [as_datetime("2024-11-05")] * row_count,
        }
    )

    table = pa.Table.from_pandas(df)
    create_clickhouse_database(dest_uri, schema)
    run_command(table)

    dest_engine = sqlalchemy.create_engine(dest_uri)
    with dest_engine.begin() as conn:
        res = conn.execute(f"select count(*) from {schema}.output").fetchall()
        assert res[0][0] == row_count

        res = conn.execute(
            f"select date, count(*) from {schema}.output group by 1 order by 1 asc"
        ).fetchall()
        assert res[0][0] == as_datetime("2024-11-05")
        assert res[0][1] == row_count
    dest_engine.dispose()

    # let's add a new column to the dataframe
    df["new_col"] = "some value"
    table = pa.Table.from_pandas(df)
    run_command(table)

    # there should be no change, just a new column
    with dest_engine.begin() as conn:
        res = conn.execute(f"select count(*) from {schema}.output").fetchall()
        assert res[0][0] == row_count

        res = conn.execute(
            f"select date, count(*) from {schema}.output group by 1 order by 1 asc"
        ).fetchall()
        assert res[0][0] == as_datetime("2024-11-05")
        assert res[0][1] == row_count

        res = conn.execute(
            f"select new_col, count(*) from {schema}.output group by 1 order by 1 asc"
        ).fetchall()
        assert res[0][0] == "some value"
        assert res[0][1] == row_count


@pytest.mark.parametrize(
    "dest", list(DESTINATIONS.values()), ids=list(DESTINATIONS.keys())
)
def test_arrow_mmap_to_db_delete_insert(dest):
    schema = f"testschema_arrow_mmap_del_ins_{get_random_string(5)}"

    def run_command(df: pd.DataFrame, incremental_key: Optional[str] = None):
        table = pa.Table.from_pandas(df)
        with tempfile.NamedTemporaryFile(suffix=".arrow", delete=True) as tmp:
            with pa.OSFile(tmp.name, "wb") as f:
                writer = ipc.new_file(f, table.schema)
                writer.write_table(table)
                writer.close()

            if "clickhouse" in dest_uri:
                pytest.skip("clickhouse is not supported for this test")

            create_clickhouse_database(dest_uri, schema)

            res = invoke_ingest_command(
                f"mmap://{tmp.name}",
                "whatever",
                dest_uri,
                f"{schema}.output",
                inc_key=incremental_key,
                inc_strategy="delete+insert",
            )

            assert res.exit_code == 0
            return res

    dest_uri = dest.start()
    dest_engine = sqlalchemy.create_engine(dest_uri)

    # let's start with a basic dataframe
    row_count = 1000
    df = pd.DataFrame(
        {
            "id": range(row_count),
            "value": np.random.rand(row_count),
            "category": np.random.choice(["A", "B", "C"], size=row_count),
            "date": pd.to_datetime(["2024-11-05"] * row_count),
        }
    )

    run_command(df, "date")

    # the first load, it should be loaded correctly
    with dest_engine.begin() as conn:
        res = conn.execute(f"select count(*) from {schema}.output").fetchall()
        assert res[0][0] == row_count

        res = conn.execute(
            f"select date, count(*) from {schema}.output group by 1 order by 1 asc"
        ).fetchall()
        assert res[0][0] == as_datetime2("2024-11-05")
        assert res[0][1] == row_count

    dest_engine.dispose()

    # run again, it should be deleted and reloaded
    run_command(df, "date")
    with dest_engine.begin() as conn:
        res = conn.execute(f"select count(*) from {schema}.output").fetchall()
        assert res[0][0] == row_count

        res = conn.execute(
            f"select date, count(*) from {schema}.output group by 1 order by 1 asc"
        ).fetchall()
        assert res[0][0] == as_datetime2("2024-11-05")
        assert res[0][1] == row_count
    dest_engine.dispose()

    # append 1000 new rows with a different date
    new_rows = pd.DataFrame(
        {
            "id": range(row_count, row_count + 1000),
            "value": np.random.rand(1000),
            "category": np.random.choice(["A", "B", "C"], size=1000),
            "date": pd.to_datetime(["2024-11-06"] * 1000),
        }
    )
    df = pd.concat([df, new_rows], ignore_index=True)

    run_command(df, "date")

    with dest_engine.begin() as conn:
        res = conn.execute(f"select count(*) from {schema}.output").fetchall()
        assert res[0][0] == row_count + 1000

        res = conn.execute(
            f"select date, count(*) from {schema}.output group by 1 order by 1 asc"
        ).fetchall()
        assert res[0][0] == as_datetime2("2024-11-05")
        assert res[0][1] == row_count
        assert res[1][0] == as_datetime2("2024-11-06")
        assert res[1][1] == 1000
    dest_engine.dispose()

    # append 1000 old rows for a previous date, these should not be loaded
    old_rows = pd.DataFrame(
        {
            "id": range(row_count, row_count + 1000),
            "value": np.random.rand(1000),
            "category": np.random.choice(["A", "B", "C"], size=1000),
            "date": pd.to_datetime(["2024-11-04"] * 1000),
        }
    )
    df = pd.concat([df, old_rows], ignore_index=True)

    run_command(df, "date")
    with dest_engine.begin() as conn:
        res = conn.execute(f"select count(*) from {schema}.output").fetchall()
        assert res[0][0] == row_count + 1000

        res = conn.execute(
            f"select date, count(*) from {schema}.output group by 1 order by 1 asc"
        ).fetchall()
        assert res[0][0] == as_datetime2("2024-11-05")
        assert res[0][1] == row_count
        assert res[1][0] == as_datetime2("2024-11-06")
        assert res[1][1] == 1000


@pytest.mark.parametrize(
    "dest", list(DESTINATIONS.values()), ids=list(DESTINATIONS.keys())
)
def test_arrow_mmap_to_db_merge_without_incremental(dest):
    schema = f"testschema_arrow_mmap_{get_random_string(5)}"

    def run_command(df: pd.DataFrame):
        table = pa.Table.from_pandas(df)
        with tempfile.NamedTemporaryFile(suffix=".arrow", delete=True) as tmp:
            with pa.OSFile(tmp.name, "wb") as f:
                writer = ipc.new_file(f, table.schema)
                writer.write_table(table)
                writer.close()
            create_clickhouse_database(dest_uri, schema)
            res = invoke_ingest_command(
                f"mmap://{tmp.name}",
                "whatever",
                dest_uri,
                f"{schema}.output",
                inc_strategy="merge",
                primary_key="id",
            )
            if "clickhouse" in dest_uri:
                pytest.skip("")
            assert res.exit_code == 0
            return res

    dest_uri = dest.start()
    dest_engine = sqlalchemy.create_engine(dest_uri)

    # let's start with a basic dataframe
    row_count = 1000
    df = pd.DataFrame({"id": range(row_count), "value": ["a"] * row_count})

    run_command(df)

    # the first load, it should be loaded correctly
    with dest_engine.begin() as conn:
        res = conn.execute(f"select count(*) from {schema}.output").fetchall()
        assert res[0][0] == row_count

        res = conn.execute(
            f"select value, count(*) from {schema}.output group by 1 order by 1 asc"
        ).fetchall()
        assert res[0][0] == "a"
        assert res[0][1] == row_count
    dest_engine.dispose()

    # run again, no change
    run_command(df)
    with dest_engine.begin() as conn:
        res = conn.execute(f"select count(*) from {schema}.output").fetchall()
        assert res[0][0] == row_count

        res = conn.execute(
            f"select value, count(*) from {schema}.output group by 1 order by 1 asc"
        ).fetchall()
        assert res[0][0] == "a"
        assert res[0][1] == row_count
    dest_engine.dispose()

    # append 1000 new rows with a different value
    new_rows = pd.DataFrame(
        {
            "id": range(row_count, row_count + 1000),
            "value": ["b"] * 1000,
        }
    )
    df = pd.concat([df, new_rows], ignore_index=True)

    run_command(df)

    with dest_engine.begin() as conn:
        res = conn.execute(f"select count(*) from {schema}.output").fetchall()
        assert res[0][0] == row_count + 1000

        res = conn.execute(
            f"select value, count(*) from {schema}.output group by 1 order by 1 asc"
        ).fetchall()
        assert res[0][0] == "a"
        assert res[0][1] == row_count
        assert res[1][0] == "b"
        assert res[1][1] == 1000

    dest_engine.dispose()

    # append 1000 old rows for previous ids, they should be merged
    old_rows = pd.DataFrame(
        {
            "id": range(row_count, row_count + 1000),
            "value": ["a"] * 1000,
        }
    )

    run_command(old_rows)
    with dest_engine.begin() as conn:
        res = conn.execute(f"select count(*) from {schema}.output").fetchall()
        assert res[0][0] == row_count + 1000
        res = conn.execute(
            f"select value, count(*) from {schema}.output group by 1 order by 1 asc"
        ).fetchall()
        assert res[0][0] == "a"
        assert res[0][1] == row_count + 1000


@pytest.mark.parametrize(
    "dest", list(DESTINATIONS.values()), ids=list(DESTINATIONS.keys())
)
@pytest.mark.parametrize("source", list(SOURCES.values()), ids=list(SOURCES.keys()))
def test_db_to_db_exclude_columns(source, dest):
    # Run source.start() and dest.start() in parallel
    with ThreadPoolExecutor() as executor:
        source_future = executor.submit(source.start)
        dest_future = executor.submit(dest.start)
        source_uri = source_future.result()
        dest_uri = dest_future.result()

    schema_rand_prefix = f"testschema_db_to_db_exclude_columns_{get_random_string(5)}"

    source_engine = sqlalchemy.create_engine(source_uri)
    with source_engine.begin() as conn:
        conn.execute(f"DROP SCHEMA IF EXISTS {schema_rand_prefix}")
        conn.execute(f"CREATE SCHEMA {schema_rand_prefix}")
        conn.execute(
            f"CREATE TABLE {schema_rand_prefix}.input (id INTEGER, val VARCHAR(20), updated_at DATE, col_to_exclude1 VARCHAR(20), col_to_exclude2 VARCHAR(20))"
        )
        conn.execute(
            f"INSERT INTO {schema_rand_prefix}.input VALUES (1, 'val1', '2022-01-01', 'col1', 'col2')"
        )
        conn.execute(
            f"INSERT INTO {schema_rand_prefix}.input VALUES (2, 'val2', '2022-02-01', 'col1', 'col2')"
        )
        res = conn.execute(
            f"select count(*) from {schema_rand_prefix}.input"
        ).fetchall()
        assert res[0][0] == 2
    create_clickhouse_database(dest_uri, schema_rand_prefix)
    result = invoke_ingest_command(
        source_uri,
        f"{schema_rand_prefix}.input",
        dest_uri,
        f"{schema_rand_prefix}.output",
        sql_exclude_columns="col_to_exclude1,col_to_exclude2",
    )

    assert result.exit_code == 0

    dest_engine = sqlalchemy.create_engine(dest_uri)
    res = dest_engine.execute(
        f"select id, val, updated_at from {schema_rand_prefix}.output"
    ).fetchall()

    assert len(res) == 2
    assert res[0] == (1, "val1", as_datetime("2022-01-01"))
    assert res[1] == (2, "val2", as_datetime("2022-02-01"))

    # Verify excluded columns don't exist in destination schema
    columns = dest_engine.execute(
        f"SELECT column_name FROM information_schema.columns WHERE table_schema = '{schema_rand_prefix}' AND table_name = 'output'"
    ).fetchall()
    assert columns == [("id",), ("val",), ("updated_at",)]
    source.stop()
    dest.stop()


def test_sql_limit():
    source_instance = DuckDb()
    dest_instance = DuckDb()

    source_uri = source_instance.start()
    dest_uri = dest_instance.start()

    schema_rand_prefix = f"test_sql_limit_{get_random_string(5)}"
    source_engine = sqlalchemy.create_engine(source_uri, poolclass=NullPool)
    with source_engine.begin() as conn:
        conn.execute(f"DROP SCHEMA IF EXISTS {schema_rand_prefix}")
        conn.execute(f"CREATE SCHEMA {schema_rand_prefix}")
        conn.execute(
            f"CREATE TABLE {schema_rand_prefix}.input (id INTEGER, val VARCHAR(20), updated_at DATE)"
        )
        conn.execute(
            f"""INSERT INTO {schema_rand_prefix}.input VALUES 
                (1, 'val1', '2024-01-01'),
                (2, 'val2', '2024-01-01'),
                (3, 'val3', '2024-01-01'),
                (4, 'val4', '2024-01-02'),
                (5, 'val5', '2024-01-02')"""
        )
        res = conn.execute(
            f"select count(*) from {schema_rand_prefix}.input"
        ).fetchall()
        assert res[0][0] == 5

    result = invoke_ingest_command(
        source_uri,
        f"{schema_rand_prefix}.input",
        dest_uri,
        f"{schema_rand_prefix}.output",
        sql_backend="sqlalchemy",
        sql_limit=4,
    )
    if result.exception:
        traceback.print_exception(*result.exc_info)
    assert result.exit_code == 0

    dest_engine = sqlalchemy.create_engine(dest_uri, poolclass=NullPool)
    res = dest_engine.execute(
        f"select id, val, updated_at from {schema_rand_prefix}.output order by id asc"
    ).fetchall()

    assert res == [
        (1, "val1", as_datetime("2024-01-01")),
        (2, "val2", as_datetime("2024-01-01")),
        (3, "val3", as_datetime("2024-01-01")),
        (4, "val4", as_datetime("2024-01-02")),
    ]

    source_instance.stop()
    dest_instance.stop()


def test_date_coercion_issue():
    """
    By default, ingestr treats the start and end dates as datetime objects. While this worked fine for many cases, if the
    incremental field is a date, the start and end dates cannot be compared to the incremental field, and the ingestion would fail.
    In order to eliminate this, we have introduced a new option to ingestr, --columns, which allows the user to specify the column types for the destination table.
    This way, ingestr will know the data type of the incremental field, and will be able to convert the start and end dates to the correct data type before running the ingestion.
    """
    source_instance = DuckDb()
    dest_instance = DuckDb()

    source_uri = source_instance.start()
    dest_uri = dest_instance.start()

    schema_rand_prefix = f"test_date_coercion_{get_random_string(5)}"
    source_engine = sqlalchemy.create_engine(source_uri, poolclass=NullPool)
    with source_engine.begin() as conn:
        conn.execute(f"DROP SCHEMA IF EXISTS {schema_rand_prefix}")
        conn.execute(f"CREATE SCHEMA {schema_rand_prefix}")
        conn.execute(
            f"CREATE TABLE {schema_rand_prefix}.input (id INTEGER, val VARCHAR(20), updated_at DATE)"
        )
        conn.execute(
            f"""INSERT INTO {schema_rand_prefix}.input VALUES 
                (1, 'val1', '2024-01-01'),
                (2, 'val2', '2024-01-01'),
                (3, 'val3', '2024-01-01'),
                (4, 'val4', '2024-01-02'),
                (5, 'val5', '2024-01-02'),
                (6, 'val6', '2024-01-02'),
                (7, 'val7', '2024-01-03'),
                (8, 'val8', '2024-01-03'),
                (9, 'val9', '2024-01-03')"""
        )
        res = conn.execute(
            f"select count(*) from {schema_rand_prefix}.input"
        ).fetchall()
        assert res[0][0] == 9

    result = invoke_ingest_command(
        source_uri,
        f"{schema_rand_prefix}.input",
        dest_uri,
        f"{schema_rand_prefix}.output",
        inc_strategy="delete+insert",
        inc_key="updated_at",
        sql_backend="sqlalchemy",
        interval_start="2024-01-01",
        interval_end="2024-01-02",
        columns="updated_at:date",
    )
    if result.exception:
        traceback.print_exception(*result.exc_info)
    assert result.exit_code == 0

    dest_engine = sqlalchemy.create_engine(dest_uri, poolclass=NullPool)
    res = dest_engine.execute(
        f"select id, val, updated_at from {schema_rand_prefix}.output order by id asc"
    ).fetchall()

    assert res == [
        (1, "val1", as_datetime("2024-01-01")),
        (2, "val2", as_datetime("2024-01-01")),
        (3, "val3", as_datetime("2024-01-01")),
        (4, "val4", as_datetime("2024-01-02")),
        (5, "val5", as_datetime("2024-01-02")),
        (6, "val6", as_datetime("2024-01-02")),
    ]

    source_instance.stop()
    dest_instance.stop()


@dataclass
class DynamoDBTestConfig:
    db_name: str
    uri: str
    data: List[Dict]


@pytest.fixture(scope="session")
def dynamodb():
    db_name = f"dynamodb_test_{get_random_string(5)}"
    table_cfg = {
        "TableName": db_name,
        "KeySchema": [
            {
                "AttributeName": "id",
                "KeyType": "HASH",
            }
        ],
        "AttributeDefinitions": [
            {"AttributeName": "id", "AttributeType": "S"},
        ],
        "ProvisionedThroughput": {
            "ReadCapacityUnits": 35000,
            "WriteCapacityUnits": 35000,
        },
    }

    items = [
        {"id": {"S": "1"}, "updated_at": {"S": "2024-01-01T00:00:00"}},
        {"id": {"S": "2"}, "updated_at": {"S": "2024-02-01T00:00:00"}},
        {"id": {"S": "3"}, "updated_at": {"S": "2024-03-01T00:00:00"}},
    ]

    def load_test_data(ls):
        client = ls.get_client("dynamodb")
        client.create_table(**table_cfg)
        for item in items:
            client.put_item(TableName=db_name, Item=item)

    def items_to_list(items):
        """converts dynamodb item list to list of dics"""
        result = []
        for i in items:
            entry = {}
            for key, val in i.items():
                entry[key] = list(val.values())[0]
            result.append(entry)
        return result

    local_stack = LocalStackContainer(
        image="localstack/localstack:4.0.3"
    ).with_services("dynamodb")
    local_stack.start()
    wait_for_logs(local_stack, "Ready.")
    load_test_data(local_stack)

    dynamodb_url = urlparse(local_stack.get_url())
    src_uri = (
        f"dynamodb://{dynamodb_url.netloc}?"
        + f"region={local_stack.env['AWS_DEFAULT_REGION']}&"
        + f"access_key_id={local_stack.env['AWS_ACCESS_KEY_ID']}&"
        + f"secret_access_key={local_stack.env['AWS_SECRET_ACCESS_KEY']}"
    )
    yield DynamoDBTestConfig(
        db_name,
        src_uri,
        items_to_list(items),
    )

    local_stack.stop()


def dynamodb_tests() -> Iterable[Callable]:
    def assert_success(result):
        if result.exception is not None:
            traceback.print_exception(*result.exc_info)
            raise AssertionError(result.exception)

    def smoke_test(dest_uri, dynamodb):
        dest_table = f"public.dynamodb_{get_random_string(5)}"
        create_clickhouse_database(dest_uri, "public")
        dest_engine = sqlalchemy.create_engine(dest_uri)

        result = invoke_ingest_command(
            dynamodb.uri, dynamodb.db_name, dest_uri, dest_table, "append", "updated_at"
        )
        assert_success(result)
        result = dest_engine.execute(
            f"SELECT id, updated_at from {dest_table} ORDER BY id"
        ).fetchall()
        assert len(result) == 3
        for i in range(len(result)):
            assert result[i][0] == dynamodb.data[i]["id"]
            assert result[i][1] == pendulum.parse(dynamodb.data[i]["updated_at"])

    def append_test(dest_uri, dynamodb):
        dest_table = f"public.dynamodb_{get_random_string(5)}"
        create_clickhouse_database(dest_uri, "public")
        # connection pooling causes issues with duckdb, when the connection
        # is reused below, so we disable pooling.
        dest_engine = sqlalchemy.create_engine(dest_uri, poolclass=NullPool)

        # we run it twice to assert that the data in destination doesn't change
        for i in range(2):
            result = invoke_ingest_command(
                dynamodb.uri,
                dynamodb.db_name,
                dest_uri,
                dest_table,
                "append",
                "updated_at",
            )

            assert_success(result)
            result = dest_engine.execute(
                f"SELECT id, updated_at from {dest_table} ORDER BY id"
            ).fetchall()
            assert len(result) == 3
            for i in range(len(result)):
                assert result[i][0] == dynamodb.data[i]["id"]
                assert result[i][1] == pendulum.parse(dynamodb.data[i]["updated_at"])

    def incremental_test_factory(strategy):
        def incremental_test(dest_uri, dynamodb):
            dest_table = f"public.dynamodb_{get_random_string(5)}"
            create_clickhouse_database(dest_uri, "public")
            dest_engine = sqlalchemy.create_engine(dest_uri, poolclass=NullPool)

            result = invoke_ingest_command(
                dynamodb.uri,
                dynamodb.db_name,
                dest_uri,
                dest_table,
                inc_strategy=strategy,
                inc_key="updated_at",
                interval_start="2024-01-01T00:00:00",
                interval_end="2024-02-01T00:01:00",  # upto the second entry
            )
            assert_success(result)
            rows = dest_engine.execute(
                f"SELECT id, updated_at from {dest_table} ORDER BY id"
            ).fetchall()
            assert len(rows) == 2
            for i in range(len(rows)):
                assert rows[i][0] == dynamodb.data[i]["id"]
                assert rows[i][1] == pendulum.parse(dynamodb.data[i]["updated_at"])

            # ingest the rest
            # run it twice to test idempotency
            for _ in range(2):
                result = invoke_ingest_command(
                    dynamodb.uri,
                    dynamodb.db_name,
                    dest_uri,
                    dest_table,
                    inc_strategy=strategy,
                    inc_key="updated_at",
                    interval_start="2024-02-01T00:00:00",  # second entry onwards
                )
                assert_success(result)

                rows = dest_engine.execute(
                    f"SELECT id, updated_at from {dest_table} ORDER BY id"
                ).fetchall()
                rows_expected = 3
                if strategy == "replace":
                    # old rows are removed in replace
                    rows_expected = 2

                assert len(rows) == rows_expected
                for row in rows:
                    id = int(row[0]) - 1
                    assert row[0] == dynamodb.data[id]["id"]
                    assert row[1] == pendulum.parse(dynamodb.data[id]["updated_at"])

        # for easier debugging
        incremental_test.__name__ += f"_{strategy}"
        return incremental_test

    strategies = [
        "replace",
        "delete+insert",
        "merge",
    ]
    incremental_tests = [incremental_test_factory(strat) for strat in strategies]

    return [
        smoke_test,
        append_test,
        *incremental_tests,
    ]


@pytest.mark.parametrize(
    "dest", list(DESTINATIONS.values()), ids=list(DESTINATIONS.keys())
)
@pytest.mark.parametrize("testcase", dynamodb_tests())
def test_dynamodb(dest, dynamodb, testcase):
    testcase(dest.start(), dynamodb)
    dest.stop()


def custom_query_tests():
    def replace(source_connection_url, dest_connection_url):
        schema_rand_prefix = f"testschema_create_replace_cust_{get_random_string(5)}"
        source_engine = sqlalchemy.create_engine(source_connection_url)
        with source_engine.begin() as conn:
            conn.execute(f"DROP SCHEMA IF EXISTS {schema_rand_prefix}")
            conn.execute(f"CREATE SCHEMA {schema_rand_prefix}")
            conn.execute(
                f"CREATE TABLE {schema_rand_prefix}.orders (id INTEGER, name VARCHAR(255) NOT NULL, updated_at DATE)"
            )
            conn.execute(
                f"CREATE TABLE {schema_rand_prefix}.order_items (id INTEGER, order_id INTEGER NOT NULL, subname VARCHAR(255) NOT NULL)"
            )
            conn.execute(
                f"INSERT INTO {schema_rand_prefix}.orders (id, name, updated_at) VALUES (1, 'First Order', '2024-01-01'), (2, 'Second Order', '2024-01-01'), (3, 'Third Order', '2024-01-01'), (4, 'Fourth Order', '2024-01-01')"
            )
            conn.execute(
                f"INSERT INTO {schema_rand_prefix}.order_items (id, order_id, subname) VALUES (1, 1, 'Item 1 for First Order'), (2, 1, 'Item 2 for First Order'), (3, 2, 'Item 1 for Second Order'), (4, 3, 'Item 1 for Third Order')"
            )
            res = conn.execute(
                f"select count(*) from {schema_rand_prefix}.orders"
            ).fetchall()
            assert res[0][0] == 4
            res = conn.execute(
                f"select count(*) from {schema_rand_prefix}.order_items"
            ).fetchall()
            assert res[0][0] == 4
        create_clickhouse_database(dest_connection_url, schema_rand_prefix)

        result = invoke_ingest_command(
            source_connection_url,
            f"query:select oi.*, o.updated_at from {schema_rand_prefix}.order_items oi join {schema_rand_prefix}.orders o on oi.order_id = o.id",
            dest_connection_url,
            f"{schema_rand_prefix}.output",
        )

        assert result.exit_code == 0

        dest_engine = sqlalchemy.create_engine(dest_connection_url)
        res = dest_engine.execute(
            f"select id, order_id, subname, updated_at from {schema_rand_prefix}.output order by id asc"
        ).fetchall()

        assert len(res) == 4
        assert res[0] == (1, 1, "Item 1 for First Order", as_datetime("2024-01-01"))
        assert res[1] == (2, 1, "Item 2 for First Order", as_datetime("2024-01-01"))
        assert res[2] == (3, 2, "Item 1 for Second Order", as_datetime("2024-01-01"))
        assert res[3] == (4, 3, "Item 1 for Third Order", as_datetime("2024-01-01"))

    def merge(source_connection_url, dest_connection_url):
        schema_rand_prefix = f"testschema_merge_{get_random_string(5)}"
        source_engine = sqlalchemy.create_engine(
            source_connection_url, poolclass=NullPool
        )
        with source_engine.begin() as conn:
            conn.execute(f"DROP SCHEMA IF EXISTS {schema_rand_prefix}")
            conn.execute(f"CREATE SCHEMA {schema_rand_prefix}")
            conn.execute(
                f"CREATE TABLE {schema_rand_prefix}.orders (id INTEGER, name VARCHAR(255) NOT NULL, updated_at DATE)"
            )
            conn.execute(
                f"CREATE TABLE {schema_rand_prefix}.order_items (id INTEGER, order_id INTEGER NOT NULL, subname VARCHAR(255) NOT NULL)"
            )
            conn.execute(
                f"INSERT INTO {schema_rand_prefix}.orders (id, name, updated_at) VALUES (1, 'First Order', '2024-01-01'), (2, 'Second Order', '2024-01-01'), (3, 'Third Order', '2024-01-01'), (4, 'Fourth Order', '2024-01-01')"
            )
            conn.execute(
                f"INSERT INTO {schema_rand_prefix}.order_items (id, order_id, subname) VALUES (1, 1, 'Item 1 for First Order'), (2, 1, 'Item 2 for First Order'), (3, 2, 'Item 1 for Second Order'), (4, 3, 'Item 1 for Third Order')"
            )
        create_clickhouse_database(dest_connection_url, schema_rand_prefix)

        def run():
            result = invoke_ingest_command(
                source_connection_url,
                f"query:select oi.*, o.updated_at from {schema_rand_prefix}.order_items oi join {schema_rand_prefix}.orders o on oi.order_id = o.id where o.updated_at > :interval_start",
                dest_connection_url,
                f"{schema_rand_prefix}.output",
                inc_strategy="merge",
                inc_key="updated_at",
                primary_key="id",
            )
            assert result.exit_code == 0

        # Initial run to get all data
        run()

        dest_engine = sqlalchemy.create_engine(dest_connection_url, poolclass=NullPool)
        res = dest_engine.execute(
            f"select id, order_id, subname, updated_at, _dlt_load_id from {schema_rand_prefix}.output order by id asc"
        ).fetchall()

        assert len(res) == 4
        initial_load_id = res[0][4]
        assert all(r[4] == initial_load_id for r in res)
        assert res[0] == (
            1,
            1,
            "Item 1 for First Order",
            as_datetime("2024-01-01"),
            initial_load_id,
        )
        assert res[1] == (
            2,
            1,
            "Item 2 for First Order",
            as_datetime("2024-01-01"),
            initial_load_id,
        )
        assert res[2] == (
            3,
            2,
            "Item 1 for Second Order",
            as_datetime("2024-01-01"),
            initial_load_id,
        )
        assert res[3] == (
            4,
            3,
            "Item 1 for Third Order",
            as_datetime("2024-01-01"),
            initial_load_id,
        )

        # Run again - should get same load_id since no changes
        run()
        res = dest_engine.execute(
            f"select id, order_id, subname, updated_at, _dlt_load_id from {schema_rand_prefix}.output order by id asc"
        ).fetchall()
        assert len(res) == 4
        assert all(r[4] == initial_load_id for r in res)

        # Update an order item and its order's updated_at
        with source_engine.begin() as conn:
            conn.execute(
                f"UPDATE {schema_rand_prefix}.order_items SET subname = 'Item 1 for Second Order - new' WHERE id = 3"
            )
            conn.execute(
                f"UPDATE {schema_rand_prefix}.orders SET updated_at = '2024-01-02' WHERE id = 2"
            )

        # Run again - should see updated data with new load_id
        run()
        res = dest_engine.execute(
            f"select id, order_id, subname, updated_at, _dlt_load_id from {schema_rand_prefix}.output order by id asc"
        ).fetchall()

        assert len(res) == 4
        assert res[0] == (
            1,
            1,
            "Item 1 for First Order",
            as_datetime("2024-01-01"),
            res[0][4],
        )
        assert res[1] == (
            2,
            1,
            "Item 2 for First Order",
            as_datetime("2024-01-01"),
            res[1][4],
        )
        assert res[2] == (
            3,
            2,
            "Item 1 for Second Order - new",
            as_datetime("2024-01-02"),
            res[2][4],
        )
        assert res[3] == (
            4,
            3,
            "Item 1 for Third Order",
            as_datetime("2024-01-01"),
            res[3][4],
        )

    return [
        replace,
        merge,
    ]


@pytest.mark.parametrize(
    "dest", list(DESTINATIONS.values()), ids=list(DESTINATIONS.keys())
)
@pytest.mark.parametrize("source", list(SOURCES.values()), ids=list(SOURCES.keys()))
@pytest.mark.parametrize("testcase", custom_query_tests())
def test_custom_query(testcase, source, dest):
    testcase(source.start(), dest.start())


# Integration testing when the access token is not provided, and it is only for the resource "repo_events
@pytest.mark.parametrize(
    "dest", list(DESTINATIONS.values()), ids=list(DESTINATIONS.keys())
)
def test_github_to_duckdb(dest):
    dest_uri = dest.start()
    source_uri = "github://?owner=bruin-data&repo=ingestr"
    source_table = "repo_events"

    dest_table = "dest.github_repo_events"
    create_clickhouse_database(dest_uri, "dest")
    res = invoke_ingest_command(source_uri, source_table, dest_uri, dest_table)

    assert res.exit_code == 0
    dest_engine = sqlalchemy.create_engine(dest_uri, poolclass=NullPool)
    res = dest_engine.execute(f"select count(*) from {dest_table}").fetchall()
    assert len(res) > 0


def appstore_test_cases() -> Iterable[Callable]:
    app_download_testdata = (
        "Date\tApp Apple Identifier\tCounts\tProcessing Date\tApp Name\tDownload Type\tApp Version\tDevice\tPlatform Version\tSource Type\tSource Info\tCampaign\tPage Type\tPage Title\tPre-Order\tTerritory\n"
        "2025-01-01\t1\t590\t2025-01-01\tAcme Inc\tAuto-update\t4.2.40\tiPhone\tiOS 18.1\tApp Store search\t\t\tNo page\tNo page\t\tFR\n"
        "2025-01-01\t1\t16\t2025-01-01\tAcme Inc\tAuto-update\t4.2.40\tiPhone\tiOS 18.1\tApp referrer\tcom.burbn.instagram\t\tStore sheet\tDefault custom product page\t\tSG\n"
        "2025-01-01\t1\t11\t2025-01-01\tAcme Inc\tAuto-update\t4.2.40\tiPhone\tiOS 18.3\tApp Store search\t\t\tNo page\tNo page\t\tMX\n"
    )

    app_download_testdata_extended = (
        "Date\tApp Apple Identifier\tCounts\tProcessing Date\tApp Name\tDownload Type\tApp Version\tDevice\tPlatform Version\tSource Type\tSource Info\tCampaign\tPage Type\tPage Title\tPre-Order\tTerritory\n"
        "2025-01-02\t1\t590\t2025-01-02\tAcme Inc\tAuto-update\t4.2.40\tiPhone\tiOS 18.1\tApp Store search\t\t\tNo page\tNo page\t\tFR\n"
        "2025-01-02\t1\t16\t2025-01-02\tAcme Inc\tAuto-update\t4.2.40\tiPhone\tiOS 18.1\tApp referrer\tcom.burbn.instagram\t\tStore sheet\tDefault custom product page\t\tSG\n"
        "2025-01-02\t1\t11\t2025-01-02\tAcme Inc\tAuto-update\t4.2.40\tiPhone\tiOS 18.3\tApp Store search\t\t\tNo page\tNo page\t\tMX\n"
    )

    api_key = base64.b64encode(b"MOCK_KEY").decode()

    def create_mock_response(data: str) -> requests.Response:
        res = requests.Response()
        buffer = io.BytesIO()
        archive = gzip.GzipFile(fileobj=buffer, mode="w")
        archive.write(data.encode())
        archive.close()
        buffer.seek(0)
        res.status_code = 200
        res.raw = buffer
        return res

    def test_no_report_instances_found(dest_uri):
        """
        When there are no report instances for the given date range,
        NoReportsError should be raised.
        """
        client = MagicMock()
        client.list_analytics_report_requests = MagicMock(
            return_value=AnalyticsReportRequestsResponse(
                [
                    ReportRequest(
                        type="analyticsReportRequests",
                        id="123",
                        attributes=ReportRequestAttributes(
                            accessType="ONGOING", stoppedDueToInactivity=False
                        ),
                    )
                ],
                None,
                None,
            )
        )
        client.list_analytics_reports = MagicMock(
            return_value=AnalyticsReportResponse(
                [
                    Report(
                        type="analyticsReports",
                        id="123",
                        attributes=ReportAttributes(
                            name="app-downloads-detailed", category="USER"
                        ),
                    )
                ],
                None,
                None,
            )
        )
        client.list_report_instances = MagicMock(
            return_value=AnalyticsReportInstancesResponse(
                [
                    ReportInstance(
                        type="analyticsReportInstances",
                        id="123",
                        attributes=ReportInstanceAttributes(
                            granularity="DAILY", processingDate="2024-01-03"
                        ),
                    )
                ],
                None,
                None,
            )
        )

        with patch("ingestr.src.sources.AppStoreConnectClient") as mock_client:
            mock_client.return_value = client
            schema_rand_prefix = f"testschema_appstore_{get_random_string(5)}"
            dest_table = f"{schema_rand_prefix}.app_downloads_{get_random_string(5)}"
            create_clickhouse_database(dest_uri, schema_rand_prefix)
            result = invoke_ingest_command(
                f"appstore://?key_id=123&issuer_id=123&key_base64={api_key}&app_id=123",
                "app-downloads-detailed",
                dest_uri,
                dest_table,
                interval_start="2024-01-01",
                interval_end="2024-01-02",
            )
            assert has_exception(result.exception, NoReportsFoundError)

    def test_no_ongoing_reports_found(dest_uri):
        """
        when there are no ongoing reports, or ongoing reports that have
        been stopped due to inactivity, NoOngoingReportRequestsFoundError should be raised.
        """
        client = MagicMock()
        client.list_analytics_report_requests = MagicMock(
            return_value=AnalyticsReportRequestsResponse(
                [
                    ReportRequest(
                        type="analyticsReportRequests",
                        id="123",
                        attributes=ReportRequestAttributes(
                            accessType="ONE_TIME_SNAPSHOT", stoppedDueToInactivity=False
                        ),
                    ),
                    ReportRequest(
                        type="analyticsReportRequests",
                        id="124",
                        attributes=ReportRequestAttributes(
                            accessType="ONGOING", stoppedDueToInactivity=True
                        ),
                    ),
                ],
                None,
                None,
            )
        )
        with patch("ingestr.src.sources.AppStoreConnectClient") as mock_client:
            mock_client.return_value = client
            schema_rand_prefix = f"testschema_appstore_{get_random_string(5)}"
            dest_table = f"{schema_rand_prefix}.app_downloads_{get_random_string(5)}"
            create_clickhouse_database(dest_uri, schema_rand_prefix)
            result = invoke_ingest_command(
                f"appstore://?key_id=123&issuer_id=123&key_base64={api_key}&app_id=123",
                "app-downloads-detailed",
                dest_uri,
                dest_table,
                interval_start="2024-01-01",
                interval_end="2024-01-02",
            )
            assert has_exception(result.exception, NoOngoingReportRequestsFoundError)

    def test_no_such_report(dest_uri):
        """
        when there is no report with the given name, NoSuchReportError should be raised.
        """
        client = MagicMock()
        client.list_analytics_report_requests = MagicMock(
            return_value=AnalyticsReportRequestsResponse(
                [
                    ReportRequest(
                        type="analyticsReportRequests",
                        id="123",
                        attributes=ReportRequestAttributes(
                            accessType="ONGOING", stoppedDueToInactivity=False
                        ),
                    )
                ],
                None,
                None,
            )
        )
        client.list_analytics_reports = MagicMock(
            return_value=AnalyticsReportResponse(
                [],
                None,
                None,
            )
        )

        with patch("ingestr.src.sources.AppStoreConnectClient") as mock_client:
            mock_client.return_value = client
            schema_rand_prefix = f"testschema_appstore_{get_random_string(5)}"
            dest_table = f"{schema_rand_prefix}.app_downloads_{get_random_string(5)}"
            create_clickhouse_database(dest_uri, schema_rand_prefix)
            result = invoke_ingest_command(
                f"appstore://?key_id=123&issuer_id=123&key_base64={api_key}&app_id=123",
                "app-downloads-detailed",
                dest_uri,
                dest_table,
                interval_start="2024-01-01",
                interval_end="2024-01-02",
            )
            assert has_exception(result.exception, NoSuchReportError)

    def test_successful_ingestion(dest_uri):
        """
        When there are report instances for the given date range, the data should be ingested
        """
        client = MagicMock()
        client.list_analytics_report_requests = MagicMock(
            return_value=AnalyticsReportRequestsResponse(
                [
                    ReportRequest(
                        type="analyticsReportRequests",
                        id="123",
                        attributes=ReportRequestAttributes(
                            accessType="ONGOING", stoppedDueToInactivity=False
                        ),
                    )
                ],
                None,
                None,
            )
        )
        client.list_analytics_reports = MagicMock(
            return_value=AnalyticsReportResponse(
                [
                    Report(
                        type="analyticsReports",
                        id="123",
                        attributes=ReportAttributes(
                            name="app-downloads-detailed", category="USER"
                        ),
                    )
                ],
                None,
                None,
            )
        )

        client.list_report_instances = MagicMock(
            return_value=AnalyticsReportInstancesResponse(
                [
                    ReportInstance(
                        type="analyticsReportInstances",
                        id="123",
                        attributes=ReportInstanceAttributes(
                            granularity="DAILY", processingDate="2025-01-01"
                        ),
                    )
                ],
                None,
                None,
            )
        )

        client.list_report_segments = MagicMock(
            return_value=AnalyticsReportSegmentsResponse(
                [
                    ReportSegment(
                        type="analyticsReportSegments",
                        id="123",
                        attributes=ReportSegmentAttributes(
                            checksum="checksum-0",
                            url="http://example.com/report.csv",  # we'll monkey patch requests.get to return this file
                            sizeInBytes=123,
                        ),
                    )
                ],
                None,
                None,
            )
        )

        with patch("ingestr.src.sources.AppStoreConnectClient") as mock_client:
            mock_client.return_value = client
            with patch("requests.get") as mock_get:
                mock_get.return_value = create_mock_response(app_download_testdata)
                schema_rand_prefix = f"testschema_appstore_{get_random_string(5)}"
                dest_table = (
                    f"{schema_rand_prefix}.app_downloads_{get_random_string(5)}"
                )
                create_clickhouse_database(dest_uri, schema_rand_prefix)
                result = invoke_ingest_command(
                    f"appstore://?key_id=123&issuer_id=123&key_base64={api_key}",
                    "app-downloads-detailed:123",  # moved the app ID to the table name to ensure that also works
                    dest_uri,
                    dest_table,
                    interval_start="2025-01-01",
                    interval_end="2025-01-02",
                )

        assert result.exit_code == 0

        dest_engine = sqlalchemy.create_engine(dest_uri)
        count = dest_engine.execute(f"select count(*) from {dest_table}").fetchone()[0]
        assert count == 3

    def test_incremental_ingestion(dest_uri):
        """
        when the pipeline is run till a specific end date, the next ingestion
        should load data from the last processing date, given that last_date is not provided
        """

        client = MagicMock()
        client.list_analytics_report_requests = MagicMock(
            return_value=AnalyticsReportRequestsResponse(
                [
                    ReportRequest(
                        type="analyticsReportRequests",
                        id="123",
                        attributes=ReportRequestAttributes(
                            accessType="ONGOING", stoppedDueToInactivity=False
                        ),
                    )
                ],
                None,
                None,
            )
        )
        client.list_analytics_reports = MagicMock(
            return_value=AnalyticsReportResponse(
                [
                    Report(
                        type="analyticsReports",
                        id="123",
                        attributes=ReportAttributes(
                            name="app-downloads-detailed", category="USER"
                        ),
                    )
                ],
                None,
                None,
            )
        )

        client.list_report_instances = MagicMock(
            return_value=AnalyticsReportInstancesResponse(
                [
                    ReportInstance(
                        type="analyticsReportInstances",
                        id="123",
                        attributes=ReportInstanceAttributes(
                            granularity="DAILY", processingDate="2025-01-01"
                        ),
                    ),
                    ReportInstance(
                        type="analyticsReportInstances",
                        id="123",
                        attributes=ReportInstanceAttributes(
                            granularity="DAILY", processingDate="2025-01-02"
                        ),
                    ),
                ],
                None,
                None,
            )
        )

        client.list_report_segments = MagicMock(
            return_value=AnalyticsReportSegmentsResponse(
                [
                    ReportSegment(
                        type="analyticsReportSegments",
                        id="123",
                        attributes=ReportSegmentAttributes(
                            checksum="checksum-0",
                            url="http://example.com/report.csv",  # we'll monkey patch requests.get to return this file
                            sizeInBytes=123,
                        ),
                    )
                ],
                None,
                None,
            )
        )

        with patch("ingestr.src.sources.AppStoreConnectClient") as mock_client:
            mock_client.return_value = client
            with patch("requests.get") as mock_get:
                mock_get.return_value = create_mock_response(app_download_testdata)
                schema_rand_prefix = f"testschema_appstore_{get_random_string(5)}"
                dest_table = (
                    f"{schema_rand_prefix}.app_downloads_{get_random_string(5)}"
                )
                create_clickhouse_database(dest_uri, schema_rand_prefix)
                result = invoke_ingest_command(
                    f"appstore://?key_id=123&issuer_id=123&key_base64={api_key}&app_id=123",
                    "app-downloads-detailed",
                    dest_uri,
                    dest_table,
                    interval_end="2025-01-01",
                )

        assert result.exit_code == 0

        dest_engine = sqlalchemy.create_engine(dest_uri)
        count = dest_engine.execute(f"select count(*) from {dest_table}").fetchone()[0]
        dest_engine.dispose()
        assert count == 3

        # now run the pipeline again without an end date
        with patch("ingestr.src.sources.AppStoreConnectClient") as mock_client:
            mock_client.return_value = client
            with patch("requests.get") as mock_get:
                mock_get.side_effect = [
                    create_mock_response(app_download_testdata),
                    create_mock_response(app_download_testdata_extended),
                ]
                schema_rand_prefix = f"testschema_appstore_{get_random_string(5)}"
                dest_table = (
                    f"{schema_rand_prefix}.app_downloads_{get_random_string(5)}"
                )
                create_clickhouse_database(dest_uri, schema_rand_prefix)
                result = invoke_ingest_command(
                    f"appstore://?key_id=123&issuer_id=123&key_base64={api_key}&app_id=123",
                    "app-downloads-detailed",
                    dest_uri,
                    dest_table,
                )

        assert result.exit_code == 0

        dest_engine = sqlalchemy.create_engine(dest_uri)
        count = dest_engine.execute(f"select count(*) from {dest_table}").fetchone()[0]
        assert count == 6
        assert (
            len(
                dest_engine.execute(
                    f"select processing_date from {dest_table} group by 1"
                ).fetchall()
            )
            == 2
        )

    return [
        test_no_report_instances_found,
        test_no_ongoing_reports_found,
        test_no_such_report,
        test_successful_ingestion,
        test_incremental_ingestion,
    ]


@pytest.mark.parametrize(
    "dest", list(DESTINATIONS.values()), ids=list(DESTINATIONS.keys())
)
@pytest.mark.parametrize("test_case", appstore_test_cases())
def test_appstore(dest, test_case):
    test_case(dest.start())
    dest.stop()


def fs_test_cases(
    protocol: str,
    target_fs: str,
    auth: str,
) -> Iterable[Callable]:
    """
    Tests for filesystem based sources
    """
    testdata = (
        "name,phone,email,country\n"
        "Rajah Roach,1-459-646-7421,adipiscing.ligula@outlook.net,Austria\n"
        "Kiayada Jackson,(341) 484-6523,velit.egestas.lacinia@hotmail.couk,Norway\n"
        "Bradley Grant,1-329-268-4178,leo.cras@hotmail.org,Chile\n"
        "Damian Velasquez,(462) 744-9637,phasellus.fermentum@outlook.ca,South Africa\n"
        "Rina Nicholson,(201) 971-6463,neque.nullam.ut@yahoo.net,Brazil\n"
    )
    testdata_extended = (
        "name,phone,email,country\n"
        "Irene Douglas,(223) 971-6463,flying.fish.kick@gmail.com,UK\n"
    )
    test_fs = MemoryFileSystem()

    # for CSV tests
    with test_fs.open("/data.csv", "w") as f:
        f.write(testdata)

    # for Glob tests
    with test_fs.open("/data2.csv", "w") as f:
        f.write(testdata_extended)

    # For Parquet tests
    with test_fs.open("/data.parquet", "wb") as f:
        table = pa.csv.read_csv(io.BytesIO(testdata.encode()))
        pya_parquet.write_table(table, f)

    # For JSONL tests
    with test_fs.open("/data.jsonl", "w") as f:
        reader = csv.DictReader(io.StringIO(testdata))
        for row in reader:
            json.dump(row, f)
            f.write("\n")

    # for testing unsupported files
    with test_fs.open("/bin/data.bin", "w") as f:
        f.write("BINARY")

    def glob_files_override(fs_client, _, file_glob):
        return glob_files(fs_client, "memory://", file_glob)

    def assert_rows(dest_uri, dest_table, n):
        engine = sqlalchemy.create_engine(dest_uri)
        rows = engine.execute(f"select count(*) from {dest_table}").fetchall()
        assert len(rows) == 1
        assert rows[0] == (n,)

    def test_empty_source_uri(dest_uri):
        """
        When the source URI is empty, an error should be raised.
        """
        result = invoke_ingest_command(
            f"{protocol}://bucket?{auth}", "", dest_uri, "test"
        )
        assert has_exception(result.exception, InvalidBlobTableError)

    def test_unsupported_file_format(dest_uri):
        """
        When the source file is not one of [csv, parquet, jsonl] it should
        raise an exception
        """
        with (
            patch(target_fs),
            patch("ingestr.src.filesystem.glob_files", wraps=glob_files_override),
        ):
            schema_rand_prefix = f"testschema_fs_{get_random_string(5)}"
            dest_table = f"{schema_rand_prefix}.fs_{get_random_string(5)}"
            create_clickhouse_database(dest_uri, schema_rand_prefix)
            result = invoke_ingest_command(
                f"{protocol}://bucket?{auth}",
                "/bin/data.bin",
                dest_uri,
                dest_table,
            )
            assert result.exit_code != 0
            assert has_exception(result.exception, ValueError)

    def test_missing_credentials(dest_uri):
        """
        When the credentials are missing, an error should be raised.
        """
        schema_rand_prefix = f"testschema_fs_{get_random_string(5)}"
        dest_table = f"{schema_rand_prefix}.fs_{get_random_string(5)}"
        create_clickhouse_database(dest_uri, schema_rand_prefix)
        result = invoke_ingest_command(
            f"{protocol}://bucket",
            "/data.csv",
            dest_uri,
            dest_table,
        )
        assert result.exit_code != 0

    def test_csv_load(dest_uri):
        """
        When the source URI is a CSV file, the data should be ingested.
        """
        with (
            patch(target_fs) as target_fs_mock,
            patch("ingestr.src.filesystem.glob_files", wraps=glob_files_override),
        ):
            target_fs_mock.return_value = test_fs
            schema_rand_prefix = f"testschema_fs_{get_random_string(5)}"
            dest_table = f"{schema_rand_prefix}.fs_{get_random_string(5)}"
            create_clickhouse_database(dest_uri, schema_rand_prefix)
            result = invoke_ingest_command(
                f"{protocol}://bucket?{auth}",
                "/data.csv",
                dest_uri,
                dest_table,
            )
            assert result.exit_code == 0
            assert_rows(dest_uri, dest_table, 5)

    def test_parquet_load(dest_uri):
        """
        When the source URI is a Parquet file, the data should be ingested.
        """
        with (
            patch(target_fs) as target_fs_mock,
            patch("ingestr.src.filesystem.glob_files", wraps=glob_files_override),
        ):
            target_fs_mock.return_value = test_fs
            schema_rand_prefix = f"testschema_fs_{get_random_string(5)}"
            dest_table = f"{schema_rand_prefix}.fs_{get_random_string(5)}"
            create_clickhouse_database(dest_uri, schema_rand_prefix)
            result = invoke_ingest_command(
                f"{protocol}://bucket?{auth}",
                "/data.parquet",
                dest_uri,
                dest_table,
            )
            assert result.exit_code == 0
            assert_rows(dest_uri, dest_table, 5)

    def test_jsonl_load(dest_uri):
        """
        When the source URI is a JSONL file, the data should be ingested.
        """
        with (
            patch(target_fs) as target_fs_mock,
            patch("ingestr.src.filesystem.glob_files", wraps=glob_files_override),
        ):
            target_fs_mock.return_value = test_fs
            schema_rand_prefix = f"testschema_fs_{get_random_string(5)}"
            dest_table = f"{schema_rand_prefix}.fs_{get_random_string(5)}"
            create_clickhouse_database(dest_uri, schema_rand_prefix)
            result = invoke_ingest_command(
                f"{protocol}://bucket?{auth}",
                "/data.jsonl",
                dest_uri,
                dest_table,
            )
            assert result.exit_code == 0
            assert_rows(dest_uri, dest_table, 5)

    def test_glob_load(dest_uri):
        """
        When the source URI is a glob pattern, all files matching the pattern should be ingested
        """
        with (
            patch(target_fs) as target_fs_mock,
            patch("ingestr.src.filesystem.glob_files", wraps=glob_files_override),
        ):
            target_fs_mock.return_value = test_fs
            schema_rand_prefix = f"testschema_fs_{get_random_string(5)}"
            dest_table = f"{schema_rand_prefix}.fs_{get_random_string(5)}"
            create_clickhouse_database(dest_uri, schema_rand_prefix)
            result = invoke_ingest_command(
                f"{protocol}://bucket?{auth}",
                "/*.csv",
                dest_uri,
                dest_table,
            )
            assert result.exit_code == 0
            assert_rows(dest_uri, dest_table, 6)

    def test_compound_table_name(dest_uri):
        """
        When table contains both the bucket name and the file glob,
        loads should be successful.
        """
        with (
            patch(target_fs) as target_fs_mock,
            patch("ingestr.src.filesystem.glob_files", wraps=glob_files_override),
        ):
            target_fs_mock.return_value = test_fs
            schema_rand_prefix = f"testschema_fs_{get_random_string(5)}"
            dest_table = f"{schema_rand_prefix}.fs_{get_random_string(5)}"
            result = invoke_ingest_command(
                f"{protocol}://?{auth}",
                "bucket/*.csv",
                dest_uri,
                dest_table,
            )
            assert result.exit_code == 0
            assert_rows(dest_uri, dest_table, 6)

    return [
        test_empty_source_uri,
        test_missing_credentials,
        test_unsupported_file_format,
        test_csv_load,
        test_parquet_load,
        test_jsonl_load,
        test_glob_load,
        test_compound_table_name,
    ]


@pytest.mark.parametrize(
    "dest", list(DESTINATIONS.values()), ids=list(DESTINATIONS.keys())
)
@pytest.mark.parametrize(
    "test_case",
    fs_test_cases(
        "gs",
        "ingestr.src.sources.gcsfs.GCSFileSystem",
        "credentials_base64=e30K",  # base 64 for "{}"
    ),
)
def test_gcs(dest, test_case):
    test_case(dest.start())
    dest.stop()


@pytest.mark.parametrize(
    "dest", list(DESTINATIONS.values()), ids=list(DESTINATIONS.keys())
)
@pytest.mark.parametrize(
    "test_case",
    fs_test_cases(
        "s3",
        "ingestr.src.sources.s3fs.S3FileSystem",
        "access_key_id=KEY&secret_access_key=SECRET",
    ),
)
def test_s3(dest, test_case):
    test_case(dest.start())
<<<<<<< HEAD
    dest.stop()


def create_clickhouse_database(dest_connection_url, schema_rand_prefix):
    if "clickhouse" in dest_connection_url:
        dest_engine = sqlalchemy.create_engine(dest_connection_url)
        dest_engine.execute(f"DROP DATABASE IF EXISTS {schema_rand_prefix}")
        dest_engine.execute(f"CREATE DATABASE {schema_rand_prefix}")
=======
    dest.stop()
>>>>>>> d83487e9
<|MERGE_RESOLUTION|>--- conflicted
+++ resolved
@@ -2862,7 +2862,6 @@
 )
 def test_s3(dest, test_case):
     test_case(dest.start())
-<<<<<<< HEAD
     dest.stop()
 
 
@@ -2870,7 +2869,4 @@
     if "clickhouse" in dest_connection_url:
         dest_engine = sqlalchemy.create_engine(dest_connection_url)
         dest_engine.execute(f"DROP DATABASE IF EXISTS {schema_rand_prefix}")
-        dest_engine.execute(f"CREATE DATABASE {schema_rand_prefix}")
-=======
-    dest.stop()
->>>>>>> d83487e9
+        dest_engine.execute(f"CREATE DATABASE {schema_rand_prefix}")